--- conflicted
+++ resolved
@@ -10,10 +10,7 @@
 alembic
 psycopg2
 requests
-<<<<<<< HEAD
 itsdangerous
 markdown
-=======
 raven
-blinker
->>>>>>> c105705e
+blinker