# -*- coding: utf8 -*-
# This file is part of PYBOSSA.
#
# Copyright (C) 2015 Scifabric LTD.
#
# PYBOSSA is free software: you can redistribute it and/or modify
# it under the terms of the GNU Affero General Public License as published by
# the Free Software Foundation, either version 3 of the License, or
# (at your option) any later version.
#
# PYBOSSA is distributed in the hope that it will be useful,
# but WITHOUT ANY WARRANTY; without even the implied warranty of
# MERCHANTABILITY or FITNESS FOR A PARTICULAR PURPOSE.  See the
# GNU Affero General Public License for more details.
#
# You should have received a copy of the GNU Affero General Public License
# along with PYBOSSA.  If not, see <http://www.gnu.org/licenses/>.
"""
This module exports all the extensions used by PYBOSSA.

The objects are:
    * sentinel: for caching data, ratelimiting, etc.
    * signer: for signing emails, cookies, etc.
    * mail: for sending emails,
    * login_manager: to handle account sigin/signout
    * facebook: for Facebook signin
    * twitter: for Twitter signin
    * google: for Google signin
    * misaka: for app.long_description markdown support,
    * babel: for i18n support,
    * uploader: for file uploads support,
    * csrf: for CSRF protection
    * newsletter: for subscribing users to Mailchimp newsletter
    * assets: for assets management (SASS, etc.)
    * JSONEncoder: a custom JSON encoder to handle specific types
    * cors: the Flask-Cors library object

"""
__all__ = ['sentinel', 'db', 'signer', 'mail', 'login_manager', 'facebook',
           'twitter', 'google', 'misaka', 'babel', 'uploader', 'debug_toolbar',
           'csrf', 'timeouts', 'ratelimits', 'user_repo', 'project_repo',
           'task_repo', 'announcement_repo', 'blog_repo', 'auditlog_repo', 'webhook_repo',
           'result_repo', 'newsletter', 'importer', 'flickr',
<<<<<<< HEAD
           'plugin_manager', 'assets', 'JSONEncoder', 'cors', 'userimporter']
=======
           'plugin_manager', 'assets', 'JSONEncoder', 'cors', 'ldap']
>>>>>>> 919b8db8

# CACHE
from pybossa.sentinel import Sentinel
sentinel = Sentinel()

# DB
from flask.ext.sqlalchemy import SQLAlchemy
db = SQLAlchemy()
db.slave_session = db.session

# Repositories
user_repo = None
project_repo = None
announcement_repo = None
blog_repo = None
task_repo = None
auditlog_repo = None
webhook_repo = None
result_repo = None

# Signer
from pybossa.signer import Signer
signer = Signer()

# Mail
from flask.ext.mail import Mail
mail = Mail()

# Login Manager
from flask.ext.login import LoginManager
login_manager = LoginManager()

# Debug Toolbar
from flask.ext.debugtoolbar import DebugToolbarExtension
debug_toolbar = DebugToolbarExtension()

# OAuth providers
from pybossa.oauth_providers import Facebook
facebook = Facebook()

from pybossa.oauth_providers import Twitter
twitter = Twitter()

from pybossa.oauth_providers import Google
google = Google()

from pybossa.oauth_providers import Flickr
flickr = Flickr()

# Markdown support
from flask.ext.misaka import Misaka
misaka = Misaka()

# Babel
from flask.ext.babel import Babel
babel = Babel()

# Uploader
uploader = None

# Exporters
json_exporter = None
csv_exporter = None

# CSRF protection
from flask_wtf.csrf import CsrfProtect
csrf = CsrfProtect()

# Timeouts
timeouts = dict()

# Ratelimits
ratelimits = dict()

# Newsletter
from newsletter import Newsletter
newsletter = Newsletter()

# Importer
from importers import Importer
importer = Importer()

from flask.ext.plugins import PluginManager
plugin_manager = PluginManager()

from flask.ext.assets import Environment
assets = Environment()

from flask.json import JSONEncoder as BaseEncoder
from speaklater import _LazyString

class JSONEncoder(BaseEncoder): # pragma: no cover
    """JSON Encoder to deal with Babel lazy strings."""
    def default(self, o):
        if isinstance(o, _LazyString):
            return str(o)

        return BaseEncoder.default(self, o)

# CORS
from flask_cors import CORS
cors = CORS()

# Strong password
enable_strong_password = None

<<<<<<< HEAD
# User importer
from importers import UserImporter
userimporter = UserImporter()
=======
# LDAP
from flask_simpleldap import LDAP
ldap = LDAP()
>>>>>>> 919b8db8
<|MERGE_RESOLUTION|>--- conflicted
+++ resolved
@@ -41,11 +41,7 @@
            'csrf', 'timeouts', 'ratelimits', 'user_repo', 'project_repo',
            'task_repo', 'announcement_repo', 'blog_repo', 'auditlog_repo', 'webhook_repo',
            'result_repo', 'newsletter', 'importer', 'flickr',
-<<<<<<< HEAD
-           'plugin_manager', 'assets', 'JSONEncoder', 'cors', 'userimporter']
-=======
-           'plugin_manager', 'assets', 'JSONEncoder', 'cors', 'ldap']
->>>>>>> 919b8db8
+           'plugin_manager', 'assets', 'JSONEncoder', 'cors', 'userimporter', 'ldap']
 
 # CACHE
 from pybossa.sentinel import Sentinel
@@ -152,12 +148,10 @@
 # Strong password
 enable_strong_password = None
 
-<<<<<<< HEAD
 # User importer
 from importers import UserImporter
 userimporter = UserImporter()
-=======
+
 # LDAP
 from flask_simpleldap import LDAP
-ldap = LDAP()
->>>>>>> 919b8db8
+ldap = LDAP()