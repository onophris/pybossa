# -*- coding: utf8 -*-
# This file is part of PYBOSSA.
#
# Copyright (C) 2015 Scifabric LTD.
#
# PYBOSSA is free software: you can redistribute it and/or modify
# it under the terms of the GNU Affero General Public License as published by
# the Free Software Foundation, either version 3 of the License, or
# (at your option) any later version.
#
# PYBOSSA is distributed in the hope that it will be useful,
# but WITHOUT ANY WARRANTY; without even the implied warranty of
# MERCHANTABILITY or FITNESS FOR A PARTICULAR PURPOSE.  See the
# GNU Affero General Public License for more details.
#
# You should have received a copy of the GNU Affero General Public License
# along with PYBOSSA.  If not, see <http://www.gnu.org/licenses/>.
"""
This module exports all the extensions used by PYBOSSA.

The objects are:
    * sentinel: for caching data, ratelimiting, etc.
    * signer: for signing emails, cookies, etc.
    * mail: for sending emails,
    * login_manager: to handle account sigin/signout
    * facebook: for Facebook signin
    * twitter: for Twitter signin
    * google: for Google signin
    * misaka: for app.long_description markdown support,
    * babel: for i18n support,
    * uploader: for file uploads support,
    * csrf: for CSRF protection
    * newsletter: for subscribing users to Mailchimp newsletter
    * assets: for assets management (SASS, etc.)
    * JSONEncoder: a custom JSON encoder to handle specific types
    * cors: the Flask-Cors library object

"""
__all__ = ['sentinel', 'db', 'signer', 'mail', 'login_manager', 'facebook',
           'twitter', 'google', 'misaka', 'babel', 'uploader', 'debug_toolbar',
           'csrf', 'timeouts', 'ratelimits', 'user_repo', 'project_repo',
           'task_repo', 'announcement_repo', 'blog_repo', 'auditlog_repo', 'webhook_repo',
           'result_repo', 'newsletter', 'importer', 'flickr',
<<<<<<< HEAD
           'plugin_manager', 'assets', 'JSONEncoder', 'cors', 'userimporter', 'ldap',
           'flask_profiler']
=======
           'plugin_manager', 'assets', 'JSONEncoder', 'cors', 'ldap',
           'flask_profiler', 'anonymizer']
>>>>>>> e9d08f27

# CACHE
from pybossa.sentinel import Sentinel
sentinel = Sentinel()
user_cache = None

# DB
from flask.ext.sqlalchemy import SQLAlchemy
db = SQLAlchemy()
db.slave_session = db.session

# Repositories
user_repo = None
project_repo = None
announcement_repo = None
blog_repo = None
task_repo = None
auditlog_repo = None
webhook_repo = None
result_repo = None

# Signer
from pybossa.signer import Signer
signer = Signer()

# Mail
from flask.ext.mail import Mail
mail = Mail()

# Login Manager
from flask.ext.login import LoginManager
login_manager = LoginManager()

# Debug Toolbar
from flask.ext.debugtoolbar import DebugToolbarExtension
debug_toolbar = DebugToolbarExtension()

# OAuth providers
from pybossa.oauth_providers import Facebook
facebook = Facebook()

from pybossa.oauth_providers import Twitter
twitter = Twitter()

from pybossa.oauth_providers import Google
google = Google()

from pybossa.oauth_providers import Flickr
flickr = Flickr()

# Markdown support
from flask.ext.misaka import Misaka
misaka = Misaka()

# Babel
from flask.ext.babel import Babel
babel = Babel()

# Uploader
uploader = None

# Exporters
json_exporter = None
csv_exporter = None

# CSRF protection
from flask_wtf.csrf import CsrfProtect
csrf = CsrfProtect()

# Timeouts
timeouts = dict()

# Ratelimits
ratelimits = dict()

# Newsletter
from newsletter import Newsletter
newsletter = Newsletter()

# Importer
from importers import Importer
importer = Importer()

from flask.ext.plugins import PluginManager
plugin_manager = PluginManager()

from flask.ext.assets import Environment
assets = Environment()

from flask.json import JSONEncoder as BaseEncoder
from speaklater import _LazyString

class JSONEncoder(BaseEncoder): # pragma: no cover
    """JSON Encoder to deal with Babel lazy strings."""
    def default(self, o):
        if isinstance(o, _LazyString):
            return str(o)

        return BaseEncoder.default(self, o)

# CORS
from flask_cors import CORS
cors = CORS()

# Strong password
enable_strong_password = None

# User importer
from importers import UserImporter
userimporter = UserImporter()

# LDAP
from flask_simpleldap import LDAP
ldap = LDAP()

# Flask Profiler
import flask_profiler

# IP anonymizer
from pybossa.anonymizer import Anonymizer
anonymizer = Anonymizer()<|MERGE_RESOLUTION|>--- conflicted
+++ resolved
@@ -41,13 +41,8 @@
            'csrf', 'timeouts', 'ratelimits', 'user_repo', 'project_repo',
            'task_repo', 'announcement_repo', 'blog_repo', 'auditlog_repo', 'webhook_repo',
            'result_repo', 'newsletter', 'importer', 'flickr',
-<<<<<<< HEAD
            'plugin_manager', 'assets', 'JSONEncoder', 'cors', 'userimporter', 'ldap',
-           'flask_profiler']
-=======
-           'plugin_manager', 'assets', 'JSONEncoder', 'cors', 'ldap',
            'flask_profiler', 'anonymizer']
->>>>>>> e9d08f27
 
 # CACHE
 from pybossa.sentinel import Sentinel
