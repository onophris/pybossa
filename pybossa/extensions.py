--- conflicted
+++ resolved
@@ -18,11 +18,7 @@
 """
 __all__ = ['sentinel', 'signer', 'mail', 'login_manager', 'facebook',
            'twitter', 'google', 'misaka', 'babel', 'gravatar',
-<<<<<<< HEAD
-           'uploader', 'csrf', 'timeouts']
-=======
-           'uploader', 'csrf', 'debug_toolbar']
->>>>>>> 4df3afaa
+           'uploader', 'csrf', 'timeouts', 'debug_toolbar']
 # CACHE
 from pybossa.sentinel import Sentinel
 sentinel = Sentinel()
@@ -71,7 +67,4 @@
 
 # CSRF protection
 from flask_wtf.csrf import CsrfProtect
-csrf = CsrfProtect()
-
-# Cache timeouts
-timeouts = dict()+csrf = CsrfProtect()