--- conflicted
+++ resolved
@@ -37,25 +37,16 @@
 from pybossa.hateoas import Hateoas
 from pybossa.ratelimit import ratelimit
 from pybossa.error import ErrorStatus
-<<<<<<< HEAD
-from pybossa.core import project_repo, user_repo, task_repo, result_repo, announcement_repo, blog_repo
-=======
-from pybossa.core import project_repo, user_repo, task_repo, result_repo 
-from pybossa.core import blog_repo, helping_repo
->>>>>>> 11b8bed3
+from pybossa.core import project_repo, user_repo, task_repo, result_repo
+from pybossa.core import announcement_repo, blog_repo, helping_repo
 from pybossa.model import DomainObject
 
 repos = {'Task': {'repo': task_repo, 'filter': 'filter_tasks_by',
                   'get': 'get_task', 'save': 'save', 'update': 'update',
                   'delete': 'delete'},
          'TaskRun': {'repo': task_repo, 'filter': 'filter_task_runs_by',
-<<<<<<< HEAD
-                     'get': 'get_task_run',  'save': 'save', 'update': 'update',
-                     'delete': 'delete'},
-=======
                      'get': 'get_task_run',  'save': 'save',
                      'update': 'update', 'delete': 'delete'},
->>>>>>> 11b8bed3
          'User': {'repo': user_repo, 'filter': 'filter_by', 'get': 'get',
                   'save': 'save', 'update': 'update'},
          'Project': {'repo': project_repo, 'filter': 'filter_by',
@@ -63,27 +54,18 @@
                      'save': 'save', 'update': 'update', 'delete': 'delete'},
          'Category': {'repo': project_repo, 'filter': 'filter_categories_by',
                       'get': 'get_category', 'save': 'save_category',
-<<<<<<< HEAD
-                      'update': 'update_category', 'delete': 'delete_category'},
-         'Result':   {'repo': result_repo, 'filter': 'filter_by', 'get': 'get',
-                      'update': 'update'},
-         'Announcement': {'repo': announcement_repo, 'filter': 'filter_by', 'get': 'get',
-                          'get_all_announcements': 'get_all_announcements',
-                          'update': 'update', 'save': 'save', 'delete': 'delete'},
-         'Blogpost': {'repo': blog_repo, 'filter': 'filter_by', 'get': 'get',
-                      'update': 'update', 'save': 'save', 'delete': 'delete'}
-         }
-=======
                       'update': 'update_category',
                       'delete': 'delete_category'},
          'Result': {'repo': result_repo, 'filter': 'filter_by', 'get': 'get',
                     'update': 'update'},
+         'Announcement': {'repo': announcement_repo, 'filter': 'filter_by', 'get': 'get',
+                          'get_all_announcements': 'get_all_announcements',
+                          'update': 'update', 'save': 'save', 'delete': 'delete'},
          'Blogpost': {'repo': blog_repo, 'filter': 'filter_by', 'get': 'get',
                       'update': 'update', 'save': 'save', 'delete': 'delete'},
          'HelpingMaterial': {'repo': helping_repo, 'filter': 'filter_by',
                              'get': 'get', 'update': 'update',
                              'save': 'save', 'delete': 'delete'}}
->>>>>>> 11b8bed3
 
 
 error = ErrorStatus()
