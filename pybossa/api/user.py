# -*- coding: utf8 -*-
# This file is part of PYBOSSA.
#
# Copyright (C) 2015 Scifabric LTD.
#
# PYBOSSA is free software: you can redistribute it and/or modify
# it under the terms of the GNU Affero General Public License as published by
# the Free Software Foundation, either version 3 of the License, or
# (at your option) any later version.
#
# PYBOSSA is distributed in the hope that it will be useful,
# but WITHOUT ANY WARRANTY; without even the implied warranty of
# MERCHANTABILITY or FITNESS FOR A PARTICULAR PURPOSE.  See the
# GNU Affero General Public License for more details.
#
# You should have received a copy of the GNU Affero General Public License
# along with PYBOSSA.  If not, see <http://www.gnu.org/licenses/>.
"""
PYBOSSA api module for domain object USER via an API.

This package adds GET method for:
    * users

"""
from api_base import APIBase, error, jsonpify, ratelimits, ratelimit
from pybossa.model.user import User
from werkzeug.exceptions import MethodNotAllowed, Forbidden
from flask import request
from flask.ext.login import current_user


class UserAPI(APIBase):

    """
    Class for the domain object User.

    """

    __class__ = User

    # Define private and public fields available through the API
    # (maybe should be defined in the model?) There are fields like password hash
    # that shouldn't be visible even for admins

    # Attributes that are always visible from everyone
    public_attributes = ('locale', 'name')

    # Attributes that are visible only for admins or everyone if the user
    # has privacy_mode disabled
    allowed_attributes = public_attributes + ('fullname', 'created')

    def _select_attributes(self, user_data):
<<<<<<< HEAD
        if (current_user.is_authenticated() and
                (current_user.admin or current_user.subadmin)):
            tmp = User().to_public_json(user_data)
            tmp['id'] = user_data['id']
            tmp['email_addr'] = user_data['email_addr']
            tmp['admin'] = user_data['admin']
            tmp['subadmin'] = user_data['subadmin']
            tmp['pro'] = user_data['pro']
            tmp['enabled'] = user_data['enabled']
            user_info = user_data['info'] or {}
            metadata = user_info.get('metadata')
            if metadata:
                tmp['info']['metadata'] = metadata
=======
        if current_user.is_authenticated() and (current_user.admin or
                                                current_user.id ==
                                                user_data['id']):
            tmp = User().to_public_json(user_data)
            tmp['id'] = user_data['id']
            tmp['email_addr'] = user_data['email_addr']
            tmp['info'] = user_data['info']
>>>>>>> e9d08f27
            return tmp
        else:
            privacy = self._is_user_private(user_data)
            for attribute in user_data.keys():
                self._remove_attribute_if_private(attribute, user_data, privacy)
            return user_data

    def _remove_attribute_if_private(self, attribute, user_data, privacy):
        if self._is_attribute_private(attribute, privacy):
            del user_data[attribute]

    def _is_attribute_private(self, attribute, privacy):
        return (attribute not in self.allowed_attributes or
                privacy and attribute not in self.public_attributes)

    def _is_user_private(self, user):
        return not self._is_requester_admin() and user['privacy_mode']

    def _is_requester_admin(self):
        return current_user.is_authenticated() and current_user.admin

    def _custom_filter(self, filters):
        if self._private_attributes_in_request() and not self._is_requester_admin():
            filters['privacy_mode'] = False
        return filters

    def _private_attributes_in_request(self):
        for attribute in request.args.keys():
            if (attribute in self.allowed_attributes and
                    attribute not in self.public_attributes):
                return True
        return False

    @jsonpify
    @ratelimit(limit=ratelimits.get('LIMIT'), per=ratelimits.get('PER'))
    def post(self):
        try:
            raise MethodNotAllowed
        except MethodNotAllowed as e:
            return error.format_exception(
                e,
                target=self.__class__.__name__.lower(),
                action='POST')

    @jsonpify
    @ratelimit(limit=ratelimits.get('LIMIT'), per=ratelimits.get('PER'))
    def delete(self, oid=None):
        try:
            raise MethodNotAllowed
        except MethodNotAllowed as e:
            return error.format_exception(
                e,
                target=self.__class__.__name__.lower(),
                action='DEL')

    def _forbidden_attributes(self, data):
        forbidden = ('info', 'user_pref')
        if not current_user.admin and any(attr in data for attr in forbidden):
            raise Forbidden<|MERGE_RESOLUTION|>--- conflicted
+++ resolved
@@ -50,9 +50,9 @@
     allowed_attributes = public_attributes + ('fullname', 'created')
 
     def _select_attributes(self, user_data):
-<<<<<<< HEAD
         if (current_user.is_authenticated() and
-                (current_user.admin or current_user.subadmin)):
+                (current_user.admin or current_user.subadmin or
+                current_user.id == user_data['id'])):
             tmp = User().to_public_json(user_data)
             tmp['id'] = user_data['id']
             tmp['email_addr'] = user_data['email_addr']
@@ -64,15 +64,6 @@
             metadata = user_info.get('metadata')
             if metadata:
                 tmp['info']['metadata'] = metadata
-=======
-        if current_user.is_authenticated() and (current_user.admin or
-                                                current_user.id ==
-                                                user_data['id']):
-            tmp = User().to_public_json(user_data)
-            tmp['id'] = user_data['id']
-            tmp['email_addr'] = user_data['email_addr']
-            tmp['info'] = user_data['info']
->>>>>>> e9d08f27
             return tmp
         else:
             privacy = self._is_user_private(user_data)
