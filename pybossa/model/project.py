# -*- coding: utf8 -*-
# This file is part of PyBossa.
#
# Copyright (C) 2013 SF Isle of Man Limited
#
# PyBossa is free software: you can redistribute it and/or modify
# it under the terms of the GNU Affero General Public License as published by
# the Free Software Foundation, either version 3 of the License, or
# (at your option) any later version.
#
# PyBossa is distributed in the hope that it will be useful,
# but WITHOUT ANY WARRANTY; without even the implied warranty of
# MERCHANTABILITY or FITNESS FOR A PARTICULAR PURPOSE.  See the
# GNU Affero General Public License for more details.
#
# You should have received a copy of the GNU Affero General Public License
# along with PyBossa.  If not, see <http://www.gnu.org/licenses/>.

from sqlalchemy import Integer, Boolean, Unicode, Float, UnicodeText, Text
from sqlalchemy.schema import Column, ForeignKey
from sqlalchemy.orm import relationship, backref
<<<<<<< HEAD
from sqlalchemy.dialects.postgresql import JSON
from sqlalchemy.ext.mutable import MutableDict
from sqlalchemy import event


from pybossa.core import db, signer
from pybossa.model import DomainObject, make_timestamp, update_redis
=======

from pybossa.core import db, signer
from pybossa.model import DomainObject, JSONEncodedDict, make_timestamp
>>>>>>> 93a4d5e1
from pybossa.model.task import Task
from pybossa.model.task_run import TaskRun
from pybossa.model.category import Category
from pybossa.model.blogpost import Blogpost


class Project(db.Model, DomainObject):
    '''A microtasking Project to which Tasks are associated.
    '''

    __tablename__ = 'project'

    #: ID of the project
    id = Column(Integer, primary_key=True)
    #: UTC timestamp when the project is created
    created = Column(Text, default=make_timestamp)
    #: UTC timestamp when the project is updated (or any of its relationships)
    updated = Column(Text, default=make_timestamp, onupdate=make_timestamp)
    #: Project name
    name = Column(Unicode(length=255), unique=True, nullable=False)
    #: Project slug for the URL
    short_name = Column(Unicode(length=255), unique=True, nullable=False)
    #: Project description
    description = Column(Unicode(length=255), nullable=False)
    #: Project long description
    long_description = Column(UnicodeText)
    #: Project webhook
    webhook = Column(Text)
    #: If the project allows anonymous contributions
    allow_anonymous_contributors = Column(Boolean, default=True)
    long_tasks = Column(Integer, default=0)
    #: If the project is hidden
    hidden = Column(Integer, default=0)
    # If the project is featured
    featured = Column(Boolean, nullable=False, default=False)
    # If the project owner has been emailed
    contacted = Column(Boolean, nullable=False, default=False)
    #: Project owner_id
    owner_id = Column(Integer, ForeignKey('user.id'), nullable=False)
    time_estimate = Column(Integer, default=0)
    time_limit = Column(Integer, default=0)
    calibration_frac = Column(Float, default=0)
    bolt_course_id = Column(Integer, default=0)
    #: Project Category
    category_id = Column(Integer, ForeignKey('category.id'), nullable=False)
    #: Project info field formatted as JSON
    info = Column(MutableDict.as_mutable(JSON))

    tasks = relationship(Task, cascade='all, delete, delete-orphan', backref='project')
    task_runs = relationship(TaskRun, backref='project',
                             cascade='all, delete-orphan',
                             order_by='TaskRun.finish_time.desc()')
    category = relationship(Category)
    blogposts = relationship(Blogpost, cascade='all, delete-orphan', backref='project')

    def needs_password(self):
        return self.get_passwd_hash() is not None

    def get_passwd_hash(self):
        return self.info.get('passwd_hash')

    def get_passwd(self):
        if self.needs_password():
            return signer.loads(self.get_passwd_hash())
        return None

    def set_password(self, password):
        if len(password) > 1:
            self.info['passwd_hash'] = signer.dumps(password)
            return True
        self.info['passwd_hash'] = None
        return False

    def check_password(self, password):
        if self.needs_password():
            return self.get_passwd() == password
        return False

    def has_autoimporter(self):
        return self.get_autoimporter() is not None

    def get_autoimporter(self):
        return self.info.get('autoimporter')

    def set_autoimporter(self, new=None):
        self.info['autoimporter'] = new

    def delete_autoimporter(self):
        del self.info['autoimporter']<|MERGE_RESOLUTION|>--- conflicted
+++ resolved
@@ -19,19 +19,11 @@
 from sqlalchemy import Integer, Boolean, Unicode, Float, UnicodeText, Text
 from sqlalchemy.schema import Column, ForeignKey
 from sqlalchemy.orm import relationship, backref
-<<<<<<< HEAD
 from sqlalchemy.dialects.postgresql import JSON
 from sqlalchemy.ext.mutable import MutableDict
-from sqlalchemy import event
-
 
 from pybossa.core import db, signer
-from pybossa.model import DomainObject, make_timestamp, update_redis
-=======
-
-from pybossa.core import db, signer
-from pybossa.model import DomainObject, JSONEncodedDict, make_timestamp
->>>>>>> 93a4d5e1
+from pybossa.model import DomainObject, make_timestamp
 from pybossa.model.task import Task
 from pybossa.model.task_run import TaskRun
 from pybossa.model.category import Category
