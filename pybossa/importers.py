--- conflicted
+++ resolved
@@ -352,14 +352,7 @@
         msg = str(n) + " " + gettext('new tasks were imported successfully')
         if n == 1:
             msg = str(n) + " " + gettext('new task was imported successfully')
-<<<<<<< HEAD
-        cached_projects.delete_n_tasks(project_id)
-        cached_projects.delete_n_task_runs(project_id)
-        cached_projects.delete_overall_progress(project_id)
-        cached_projects.delete_last_activity(project_id)
-=======
-        cached_apps.clean_project(project_id)
->>>>>>> 7fdab719
+        cached_projects.clean_project(project_id)
         return msg
 
     def count_tasks_to_import(self, **form_data):
