--- conflicted
+++ resolved
@@ -15,16 +15,10 @@
 #
 # You should have received a copy of the GNU Affero General Public License
 # along with PYBOSSA.  If not, see <http://www.gnu.org/licenses/>.
-<<<<<<< HEAD
-# along with PyBossa.  If not, see <http://www.gnu.org/licenses/>.
 """Module with PyBossa utils."""
 from collections import OrderedDict
 from datetime import timedelta, datetime, date
-=======
-"""Module with PYBOSSA utils."""
 from yacryptopan import CryptoPAn
-from datetime import timedelta, datetime
->>>>>>> e9d08f27
 from functools import update_wrapper
 from flask_wtf import Form
 import csv
@@ -49,7 +43,6 @@
 import pycountry
 from flask.ext.babel import lazy_gettext
 import re
-<<<<<<< HEAD
 import boto
 import os
 from werkzeug.utils import secure_filename
@@ -57,9 +50,6 @@
 from pybossa.uploader.s3_uploader import s3_upload_file_storage
 from pybossa.uploader import local
 from pybossa.uploader.s3_uploader import get_file_from_s3, delete_file_from_s3
-=======
-import pycountry
->>>>>>> e9d08f27
 
 # dict containing list of valid user preferences
 valid_user_preferences = {}
