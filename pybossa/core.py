--- conflicted
+++ resolved
@@ -436,16 +436,6 @@
     scheduled_jobs = scheduler.get_jobs()
     job = scheduler.schedule(
         scheduled_time=datetime.utcnow(),
-<<<<<<< HEAD
-        func=function,
-        interval=interval,
-        repeat=None,
-        timeout=500)
-    if job.func_name in scheduled_jobs:
-        job.cancel()
-        return 'Job %s is already scheduled' % function.__name__
-    return 'Scheduled %s to run every %s seconds' % (function.__name__, interval)
-=======
         func=function['name'],
         args=function['args'],
         kwargs=function['kwargs'],
@@ -464,5 +454,4 @@
     msg = ('Scheduled %s(%s, %s) to run every %s seconds'
            % (function['name'].__name__, function['args'], function['kwargs'],
               function['interval']))
-    return msg
->>>>>>> a99100bc
+    return msg