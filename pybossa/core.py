--- conflicted
+++ resolved
@@ -407,20 +407,7 @@
     # Users
     timeouts['USER_TIMEOUT'] = app.config['USER_TIMEOUT']
     timeouts['USER_TOP_TIMEOUT'] = app.config['USER_TOP_TIMEOUT']
-<<<<<<< HEAD
     timeouts['USER_TOTAL_TIMEOUT'] = app.config['USER_TOTAL_TIMEOUT']
-
-
-def get_session(db, bind):
-    """Returns a session with for the given bind."""
-    engine = db.get_engine(db.app, bind=bind)
-    Session.configure(bind=engine)
-    session = Session()
-    # HACK: this is to fix Flask-SQLAlchemy error
-    # see: http://stackoverflow.com/a/20203277/1960596
-    # note: it looks like in Flask-SQLAlchemy 2.0 this is going to be fixed
-    session._model_changes = {}
-    return session
 
 
 def setup_scheduled_jobs(app):
@@ -442,7 +429,4 @@
         repeat=None)
     if job.func_name in scheduled_jobs_names:
         print 'This job is already scheduled'
-        scheduler.cancel(job)
-=======
-    timeouts['USER_TOTAL_TIMEOUT'] = app.config['USER_TOTAL_TIMEOUT']
->>>>>>> 2e98aead
+        scheduler.cancel(job)