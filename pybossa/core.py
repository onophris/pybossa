--- conflicted
+++ resolved
@@ -125,11 +125,7 @@
     db.slave_session = create_slave_session(db, bind='slave')
     if db.slave_session is not db.session: #flask-sqlalchemy does it already for default session db.session
         @app.teardown_appcontext
-<<<<<<< HEAD
-        def shutdown_session(response_or_exc):
-=======
         def shutdown_session(response_or_exc): # pragma: no cover
->>>>>>> c57c2e30
             if app.config['SQLALCHEMY_COMMIT_ON_TEARDOWN']:
                 if response_or_exc is None:
                     db.slave_session.commit()
@@ -420,9 +416,6 @@
     # Users
     timeouts['USER_TIMEOUT'] = app.config['USER_TIMEOUT']
     timeouts['USER_TOP_TIMEOUT'] = app.config['USER_TOP_TIMEOUT']
-<<<<<<< HEAD
-    timeouts['USER_TOTAL_TIMEOUT'] = app.config['USER_TOTAL_TIMEOUT']
-=======
     timeouts['USER_TOTAL_TIMEOUT'] = app.config['USER_TOTAL_TIMEOUT']
 
 
@@ -449,5 +442,4 @@
     if job.func_name in scheduled_jobs:
         job.cancel()
         return 'Job %s is already scheduled' % function.__name__
-    return 'Scheduled %s to run every %s seconds' % (function.__name__, interval)
->>>>>>> c57c2e30
+    return 'Scheduled %s to run every %s seconds' % (function.__name__, interval)