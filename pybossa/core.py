# -*- coding: utf8 -*-
# This file is part of PYBOSSA.
#
# Copyright (C) 2015 Scifabric LTD.
#
# PYBOSSA is free software: you can redistribute it and/or modify
# it under the terms of the GNU Affero General Public License as published by
# the Free Software Foundation, either version 3 of the License, or
# (at your option) any later version.
#
# PYBOSSA is distributed in the hope that it will be useful,
# but WITHOUT ANY WARRANTY; without even the implied warranty of
# MERCHANTABILITY or FITNESS FOR A PARTICULAR PURPOSE.  See the
# GNU Affero General Public License for more details.
#
# You should have received a copy of the GNU Affero General Public License
# along with PYBOSSA.  If not, see <http://www.gnu.org/licenses/>.
"""Core module for PYBOSSA."""
import os
import logging
import humanize
from flask import Flask, url_for, request, render_template, \
    flash, _app_ctx_stack, abort
from flask.ext.login import current_user
from flask.ext.babel import gettext
from flask.ext.assets import Bundle
from flask_json_multidict import get_json_multidict
from pybossa import default_settings as settings
from pybossa.extensions import *
from pybossa.ratelimit import get_view_rate_limit
from raven.contrib.flask import Sentry
from pybossa.util import pretty_date, handle_content_type, get_disqus_sso
from pybossa.util import datetime_filter, grant_access_with_api_key
from pybossa.news import FEED_KEY as NEWS_FEED_KEY
from pybossa.news import get_news
from pybossa.messages import *
from datetime import timedelta


def create_app(run_as_server=True):
    """Create web app."""
    app = Flask(__name__.split('.')[0])
    configure_app(app)
    setup_logging(app)
    setup_assets(app)
    setup_cache_timeouts(app)
    setup_ratelimits(app)
    setup_theme(app)
    setup_uploader(app)
    setup_error_email(app)
    setup_login_manager(app)
    setup_babel(app)
    setup_markdown(app)
    setup_db(app)
    setup_repositories(app)
    setup_cache(app)
    setup_exporter(app)
    setup_strong_password(app)
    mail.init_app(app)
    sentinel.init_app(app)
    signer.init_app(app)
    if app.config.get('SENTRY_DSN'):  # pragma: no cover
        Sentry(app)
    if run_as_server:  # pragma: no cover
        setup_scheduled_jobs(app)
    setup_blueprints(app)
    setup_hooks(app)
    setup_error_handlers(app)
    setup_ldap(app)
    setup_external_services(app)
    setup_importers(app)
    setup_jinja(app)
    setup_csrf_protection(app)
    setup_debug_toolbar(app)
    setup_jinja2_filters(app)
    setup_newsletter(app)
    setup_sse(app)
    setup_json_serializer(app)
    setup_cors(app)
    setup_profiler(app)
    plugin_manager.init_app(app)
    plugin_manager.install_plugins()
    import pybossa.model.event_listeners
    setup_upref_mdata(app)
<<<<<<< HEAD
=======
    anonymizer.init_app(app)
>>>>>>> e9d08f27
    return app


def configure_app(app):
    """Configure web app."""
    app.config.from_object(settings)
    app.config.from_envvar('PYBOSSA_SETTINGS', silent=True)
    # parent directory
    if not os.environ.get('PYBOSSA_SETTINGS'):  # pragma: no cover
        here = os.path.dirname(os.path.abspath(__file__))
        config_path = os.path.join(os.path.dirname(here), 'settings_local.py')
        if os.path.exists(config_path):  # pragma: no cover
            app.config.from_pyfile(config_path)
    else:
        config_path = os.path.abspath(os.environ.get('PYBOSSA_SETTINGS'))

    config_upref_mdata = os.path.join(os.path.dirname(config_path), 'settings_upref_mdata.py')
    app.config.upref_mdata = True if os.path.exists(config_upref_mdata) else False

    # Override DB in case of testing
    if app.config.get('SQLALCHEMY_DATABASE_TEST_URI'):
        app.config['SQLALCHEMY_DATABASE_URI'] = \
            app.config['SQLALCHEMY_DATABASE_TEST_URI']
    # Enable Slave bind in case is missing using Master node
    if app.config.get('SQLALCHEMY_BINDS') is None:
        print "Slave binds are misssing, adding Master as slave too."
        app.config['SQLALCHEMY_BINDS'] = \
            dict(slave=app.config.get('SQLALCHEMY_DATABASE_URI'))
    app.url_map.strict_slashes = app.config.get('STRICT_SLASHES')

    if app.config.get('PERMANENT_SESSION_LIFETIME'):
        app.permanent_session_lifetime = timedelta(minutes=int(app.config['PERMANENT_SESSION_LIFETIME']))


def setup_json_serializer(app):
    app.json_encoder = JSONEncoder


def setup_cors(app):
    cors.init_app(app, resources=app.config.get('CORS_RESOURCES'))

def setup_sse(app):
    if app.config['SSE']:
        msg = "WARNING: async mode is required as Server Sent Events are enabled."
        app.logger.warning(msg)
    else:
        msg = "INFO: async mode is disabled."
        app.logger.info(msg)


def setup_theme(app):
    """Configure theme for PYBOSSA app."""
    theme = app.config['THEME']
    app.template_folder = os.path.join('themes', theme, 'templates')
    app.static_folder = os.path.join('themes', theme, 'static')


def setup_uploader(app):
    """Setup uploader."""
    global uploader
    if app.config.get('UPLOAD_METHOD') == 'local':
        from pybossa.uploader.local import LocalUploader
        uploader = LocalUploader()
        uploader.init_app(app)
    if app.config.get('UPLOAD_METHOD') == 'rackspace':  # pragma: no cover
        from pybossa.uploader.rackspace import RackspaceUploader
        uploader = RackspaceUploader()
        app.url_build_error_handlers.append(uploader.external_url_handler)
        uploader.init_app(app)


def setup_exporter(app):
    """Setup exporter."""
    global csv_exporter
    global task_csv_exporter
    global json_exporter
    global task_json_exporter
    global project_csv_exporter
    from pybossa.exporter.csv_export import CsvExporter
    from pybossa.exporter.task_csv_export import TaskCsvExporter
    from pybossa.exporter.json_export import JsonExporter
    from pybossa.exporter.task_json_export import TaskJsonExporter
    from pybossa.exporter.project_csv_export import ProjectCsvExporter
    csv_exporter = CsvExporter()
    task_csv_exporter = TaskCsvExporter()
    json_exporter = JsonExporter()
    task_json_exporter = TaskJsonExporter()
    project_csv_exporter = ProjectCsvExporter()


def setup_markdown(app):
    """Setup markdown."""
    misaka.init_app(app)


def setup_db(app):
    """Setup database."""
    def create_slave_session(db, bind):
        if (app.config.get('SQLALCHEMY_BINDS')['slave'] ==
                app.config.get('SQLALCHEMY_DATABASE_URI')):
            return db.session
        engine = db.get_engine(db.app, bind=bind)
        options = dict(bind=engine, scopefunc=_app_ctx_stack.__ident_func__)
        slave_session = db.create_scoped_session(options=options)
        return slave_session
    db.app = app
    db.init_app(app)
    db.slave_session = create_slave_session(db, bind='slave')
    if db.slave_session is not db.session:
        # flask-sqlalchemy does it already for default session db.session
        @app.teardown_appcontext
        def _shutdown_session(response_or_exc):  # pragma: no cover
            if app.config['SQLALCHEMY_COMMIT_ON_TEARDOWN']:
                if response_or_exc is None:
                    db.slave_session.commit()
            db.slave_session.remove()
            return response_or_exc


def setup_repositories(app):
    """Setup repositories."""
    from pybossa.repositories import UserRepository
    from pybossa.repositories import ProjectRepository
    from pybossa.repositories import ProjectStatsRepository
    from pybossa.repositories import AnnouncementRepository
    from pybossa.repositories import BlogRepository
    from pybossa.repositories import TaskRepository
    from pybossa.repositories import AuditlogRepository
    from pybossa.repositories import WebhookRepository
    from pybossa.repositories import ResultRepository
    from pybossa.repositories import HelpingMaterialRepository
    global user_repo
    global project_repo
    global project_stats_repo
    global announcement_repo
    global blog_repo
    global task_repo
    global auditlog_repo
    global webhook_repo
    global result_repo
    global helping_repo
    language = app.config.get('FULLTEXTSEARCH_LANGUAGE')
    user_repo = UserRepository(db)
    project_repo = ProjectRepository(db)
    project_stats_repo = ProjectStatsRepository(db)
    announcement_repo = AnnouncementRepository(db)
    blog_repo = BlogRepository(db)
    task_repo = TaskRepository(db, language)
    auditlog_repo = AuditlogRepository(db)
    webhook_repo = WebhookRepository(db)
    result_repo = ResultRepository(db)
    helping_repo = HelpingMaterialRepository(db)


def setup_cache(app):
    from pybossa.cache import users
    global cache_users
    cache_users = users


def setup_error_email(app):
    """Setup error email."""
    from logging.handlers import SMTPHandler
    ADMINS = app.config.get('ADMINS', '')
    if not app.debug and ADMINS:  # pragma: no cover
        mail_handler = SMTPHandler('127.0.0.1',
                                   'server-error@no-reply.com',
                                   ADMINS, 'error')
        mail_handler.setLevel(logging.ERROR)
        app.logger.addHandler(mail_handler)


def setup_logging(app):
    """ Setup logging. """
    log_config = app.config.get('LOG_DICT_CONFIG')
    if log_config:
        from logging.config import dictConfig
        app.logger  # see issue https://github.com/pallets/flask/issues/2023
        dictConfig(log_config)


def setup_login_manager(app):
    """Setup login manager."""
    login_manager.login_view = 'account.signin'
    login_manager.login_message = u"This feature requires being logged in. If you were previously logged in, your session may have timed out.."

    @login_manager.user_loader
    def _load_user(username):
        return user_repo.get_by_name(username)
    login_manager.setup_app(app)


def setup_babel(app):
    """Return babel handler."""
    babel.init_app(app)

    @babel.localeselector
    def _get_locale():
        locales = [l[0] for l in app.config.get('LOCALES')]
        if current_user.is_authenticated():
            lang = current_user.locale
        else:
            lang = request.cookies.get('language')
        if (lang is None or lang == '' or
            lang.lower() not in locales):
            lang = request.accept_languages.best_match(locales)
        if (lang is None or lang == '' or
                lang.lower() not in locales):
            lang = app.config.get('DEFAULT_LOCALE') or 'en'
        if request.headers.get('Content-Type') == 'application/json':
            lang = 'en'
        return lang.lower()
    return babel


def setup_blueprints(app):
    """Configure blueprints."""
    from pybossa.api import blueprint as api
    from pybossa.view.account import blueprint as account
    from pybossa.view.projects import blueprint as projects
    from pybossa.view.projects import blueprint_projectid as projectids
    from pybossa.view.admin import blueprint as admin
    from pybossa.view.announcements import blueprint as announcements
    from pybossa.view.leaderboard import blueprint as leaderboard
    from pybossa.view.stats import blueprint as stats
    from pybossa.view.help import blueprint as helper
    from pybossa.view.home import blueprint as home
    from pybossa.view.uploads import blueprint as uploads
    from pybossa.view.amazon import blueprint as amazon
    from pybossa.view.diagnostics import blueprint as diagnostics

    blueprints = [{'handler': home, 'url_prefix': '/'},
                  {'handler': api,  'url_prefix': '/api'},
                  {'handler': account, 'url_prefix': '/account'},
                  {'handler': projects, 'url_prefix': '/project'},
                  {'handler': projectids, 'url_prefix': '/projectid'},
                  {'handler': admin, 'url_prefix': '/admin'},
                  {'handler': announcements, 'url_prefix': '/announcements'},
                  {'handler': leaderboard, 'url_prefix': '/leaderboard'},
                  {'handler': helper, 'url_prefix': '/help'},
                  {'handler': stats, 'url_prefix': '/stats'},
                  {'handler': uploads, 'url_prefix': '/uploads'},
                  {'handler': amazon, 'url_prefix': '/amazon'},
                  {'handler': diagnostics, 'url_prefix': '/diagnostics'},
                  ]

    for bp in blueprints:
        app.register_blueprint(bp['handler'], url_prefix=bp['url_prefix'])

    from rq_dashboard import RQDashboard
    RQDashboard(app, url_prefix='/admin/rq', auth_handler=current_user,
                redis_conn=sentinel.master)


def setup_external_services(app):
    """Setup external services."""
    setup_twitter_login(app)
    setup_facebook_login(app)
    setup_google_login(app)
    setup_flickr_importer(app)
    setup_dropbox_importer(app)
    setup_twitter_importer(app)
    setup_youtube_importer(app)


def setup_twitter_login(app):
    try:  # pragma: no cover
        if (app.config['TWITTER_CONSUMER_KEY'] and
                app.config['TWITTER_CONSUMER_SECRET']):
            twitter.init_app(app)
            from pybossa.view.twitter import blueprint as twitter_bp
            app.register_blueprint(twitter_bp, url_prefix='/twitter')
    except Exception as inst:  # pragma: no cover
        print type(inst)
        print inst.args
        print inst
        print "Twitter signin disabled"
        log_message = 'Twitter signin disabled: %s' % str(inst)
        app.logger.info(log_message)


def setup_facebook_login(app):
    try:  # pragma: no cover
        if (app.config['FACEBOOK_APP_ID']
                and app.config['FACEBOOK_APP_SECRET']
                and app.config.get('LDAP_HOST') is None):
            facebook.init_app(app)
            from pybossa.view.facebook import blueprint as facebook_bp
            app.register_blueprint(facebook_bp, url_prefix='/facebook')
    except Exception as inst:  # pragma: no cover
        print type(inst)
        print inst.args
        print inst
        print "Facebook signin disabled"
        log_message = 'Facebook signin disabled: %s' % str(inst)
        app.logger.info(log_message)


def setup_google_login(app):
    try:  # pragma: no cover
        if (app.config['GOOGLE_CLIENT_ID']
                and app.config['GOOGLE_CLIENT_SECRET']
                and app.config.get('LDAP_HOST') is None):
            google.init_app(app)
            from pybossa.view.google import blueprint as google_bp
            app.register_blueprint(google_bp, url_prefix='/google')
    except Exception as inst:  # pragma: no cover
        print type(inst)
        print inst.args
        print inst
        print "Google signin disabled"
        log_message = 'Google signin disabled: %s' % str(inst)
        app.logger.info(log_message)


def setup_flickr_importer(app):
    try:  # pragma: no cover
        if (app.config['FLICKR_API_KEY']
                and app.config['FLICKR_SHARED_SECRET']):
            flickr.init_app(app)
            from pybossa.view.flickr import blueprint as flickr_bp
            app.register_blueprint(flickr_bp, url_prefix='/flickr')
            importer_params = {'api_key': app.config['FLICKR_API_KEY']}
            importer.register_flickr_importer(importer_params)
    except Exception as inst:  # pragma: no cover
        print type(inst)
        print inst.args
        print inst
        print "Flickr importer not available"
        log_message = 'Flickr importer not available: %s' % str(inst)
        app.logger.info(log_message)


def setup_dropbox_importer(app):
    try:  # pragma: no cover
        if app.config['DROPBOX_APP_KEY']:
            importer.register_dropbox_importer()
    except Exception as inst:  # pragma: no cover
        print type(inst)
        print inst.args
        print inst
        print "Dropbox importer not available"
        log_message = 'Dropbox importer not available: %s' % str(inst)
        app.logger.info(log_message)


def setup_twitter_importer(app):
    try:  # pragma: no cover
        if (app.config['TWITTER_CONSUMER_KEY'] and
                app.config['TWITTER_CONSUMER_SECRET']):
            importer_params = {
                'consumer_key': app.config['TWITTER_CONSUMER_KEY'],
                'consumer_secret': app.config['TWITTER_CONSUMER_SECRET']
            }
            importer.register_twitter_importer(importer_params)
    except Exception as inst:  # pragma: no cover
        print type(inst)
        print inst.args
        print inst
        print "Twitter importer not available"
        log_message = 'Twitter importer not available: %s' % str(inst)
        app.logger.info(log_message)

def setup_youtube_importer(app):
    try:  # pragma: no cover
        if app.config['YOUTUBE_API_SERVER_KEY']:
            importer_params = {
                'youtube_api_server_key': app.config['YOUTUBE_API_SERVER_KEY']
            }
            importer.register_youtube_importer(importer_params)
    except Exception as inst:  # pragma: no cover
        print type(inst)
        print inst.args
        print inst
        print "Youtube importer not available"
        log_message = 'Youtube importer not available: %s' % str(inst)
        app.logger.info(log_message)

<<<<<<< HEAD

def setup_importers(app):
    importers = app.config.get('AVAILABLE_IMPORTERS')
    if importers:
        importer.set_importers(importers)


def setup_geocoding(app):
    """Setup geocoding."""
    # Check if app stats page can generate the map
    geolite = app.root_path + '/../dat/GeoLiteCity.dat'
    if not os.path.exists(geolite):  # pragma: no cover
        app.config['GEO'] = False
        print("GeoLiteCity.dat file not found")
        print("Project page stats web map disabled")
    else:  # pragma: no cover
        app.config['GEO'] = True


=======
>>>>>>> e9d08f27
def url_for_other_page(page):
    """Setup url for other pages."""
    args = dict(request.view_args.items() + request.args.to_dict().items())
    args['page'] = page
    return url_for(request.endpoint, **args)


def setup_jinja(app):
    """Setup jinja."""
    app.jinja_env.globals['url_for_other_page'] = url_for_other_page


def setup_error_handlers(app):
    """Setup error handlers."""
    @app.errorhandler(400)
    def _bad_request(e):
        response = dict(template='400.html', code=400,
                        description=BADREQUEST)
        return handle_content_type(response)

    @app.errorhandler(404)
    def _page_not_found(e):
        response = dict(template='404.html', code=404,
                        description=NOTFOUND)
        return handle_content_type(response)

    @app.errorhandler(500)
    def _server_error(e):  # pragma: no cover
        response = dict(template='500.html', code=500,
                        description=INTERNALSERVERERROR)
        return handle_content_type(response)

    @app.errorhandler(403)
    def _forbidden(e):
        response = dict(template='403.html', code=403,
                        description=FORBIDDEN)
        return handle_content_type(response)

    @app.errorhandler(401)
    def _unauthorized(e):
        response = dict(template='401.html', code=401,
                        description=UNAUTHORIZED)
        return handle_content_type(response)


def setup_hooks(app):
    """Setup hooks."""
    @app.after_request
    def _inject_x_rate_headers(response):
        limit = get_view_rate_limit()
        if limit and limit.send_x_headers:
            h = response.headers
            h.add('X-RateLimit-Remaining', str(limit.remaining))
            h.add('X-RateLimit-Limit', str(limit.limit))
            h.add('X-RateLimit-Reset', str(limit.reset))
        return response

    @app.before_request
    def _api_authentication():
        """ Attempt API authentication on a per-request basis."""

        if not app.config.get('SECURE_APP_ACCESS', False):
            grant_access_with_api_key()

        # Handle forms
        request.body = request.form
        if (request.method == 'POST' and
                request.headers.get('Content-Type') == 'application/json' and
                request.data):
            try:
                request.body = get_json_multidict(request)
            except TypeError:
                abort(400)


    @app.context_processor
    def _global_template_context():
        notify_admin = False
        if (current_user and current_user.is_authenticated()
            and current_user.admin):
            key = NEWS_FEED_KEY + str(current_user.id)
            if sentinel.slave.get(key):
                notify_admin = True
            news = get_news()
        else:
            news = None

        # Cookies warning
        cookie_name = app.config['BRAND'] + "_accept_cookies"
        show_cookies_warning = False
        if request and (not request.cookies.get(cookie_name)):
            show_cookies_warning = True

        # Announcement sections
        announcement_levels = app.config.get('ANNOUNCEMENT_LEVELS')
        if announcement_levels:
            announcements = cache_users.get_announcements_cached(current_user, announcement_levels)
            for announcement in announcements:
                flash(announcement, 'announcement')

        if app.config.get('CONTACT_EMAIL'):  # pragma: no cover
            contact_email = app.config.get('CONTACT_EMAIL')
        else:
            contact_email = 'info@pybossa.com'

        if app.config.get('CONTACT_TWITTER'):  # pragma: no cover
            contact_twitter = app.config.get('CONTACT_TWITTER')
        else:
            contact_twitter = 'PYBOSSA'

        # Available plugins
        plugins = plugin_manager.plugins

        # LDAP enabled
        ldap_enabled = app.config.get('LDAP_HOST', False)

        return dict(
            brand=app.config['BRAND'],
            title=app.config['TITLE'],
            logo=app.config['LOGO'],
            copyright=app.config['COPYRIGHT'],
            description=app.config['DESCRIPTION'],
            terms_of_use=app.config['TERMSOFUSE'],
            data_use=app.config['DATAUSE'],
            enforce_privacy=app.config['ENFORCE_PRIVACY'],
            # version=pybossa.__version__,
            current_user=current_user,
            show_cookies_warning=show_cookies_warning,
            contact_email=contact_email,
            contact_twitter=contact_twitter,
            upload_method=app.config['UPLOAD_METHOD'],
            news=news,
            notify_admin=notify_admin,
            plugins=plugins,
            ldap_enabled=ldap_enabled)

    @csrf.error_handler
    def csrf_error_handler(reason):
        response = dict(template='400.html', code=400,
                        description=reason)
        return handle_content_type(response)


def setup_jinja2_filters(app):
    """Setup jinja2 filters."""
    @app.template_filter('pretty_date')
    def _pretty_date_filter(s):
        return pretty_date(s)

    @app.template_filter('humanize_intword')
    def _humanize_intword(obj):
        return humanize.intword(obj)

    @app.template_filter('disqus_sso')
    def _disqus_sso(obj): # pragma: no cover
        return get_disqus_sso(obj)

    @app.template_filter('datetime')
    def _datetime_filter(s,f='%m-%d-%y %H:%M'):
        return datetime_filter(s,f)


def setup_csrf_protection(app):
    """Setup csrf protection."""
    csrf.init_app(app)


def setup_debug_toolbar(app):  # pragma: no cover
    """Setup debug toolbar."""
    if app.config['ENABLE_DEBUG_TOOLBAR']:
        debug_toolbar.init_app(app)


def setup_ratelimits(app):
    """Setup ratelimits."""
    global ratelimits
    ratelimits['LIMIT'] = app.config['LIMIT']
    ratelimits['PER'] = app.config['PER']


def setup_cache_timeouts(app):
    """Setup cache timeouts."""
    global timeouts
    # Apps
    timeouts['AVATAR_TIMEOUT'] = app.config['AVATAR_TIMEOUT']
    timeouts['APP_TIMEOUT'] = app.config['APP_TIMEOUT']
    timeouts['REGISTERED_USERS_TIMEOUT'] = \
        app.config['REGISTERED_USERS_TIMEOUT']
    timeouts['ANON_USERS_TIMEOUT'] = app.config['ANON_USERS_TIMEOUT']
    timeouts['STATS_FRONTPAGE_TIMEOUT'] = app.config['STATS_FRONTPAGE_TIMEOUT']
    timeouts['STATS_APP_TIMEOUT'] = app.config['STATS_APP_TIMEOUT']
    timeouts['STATS_DRAFT_TIMEOUT'] = app.config['STATS_DRAFT_TIMEOUT']
    timeouts['N_APPS_PER_CATEGORY_TIMEOUT'] = \
        app.config['N_APPS_PER_CATEGORY_TIMEOUT']
    # Categories
    timeouts['CATEGORY_TIMEOUT'] = app.config['CATEGORY_TIMEOUT']
    # Users
    timeouts['USER_TIMEOUT'] = app.config['USER_TIMEOUT']
    timeouts['USER_TOP_TIMEOUT'] = app.config['USER_TOP_TIMEOUT']
    timeouts['USER_TOTAL_TIMEOUT'] = app.config['USER_TOTAL_TIMEOUT']


def setup_scheduled_jobs(app):  # pragma: no cover
    """Setup scheduled jobs."""
    from datetime import datetime
    from pybossa.jobs import enqueue_periodic_jobs, schedule_job, \
        get_quarterly_date
    from rq_scheduler import Scheduler
    redis_conn = sentinel.master
    scheduler = Scheduler(queue_name='scheduled_jobs', connection=redis_conn)
    MINUTE = 60
    HOUR = 60 * 60
    MONTH = 30 * (24 * HOUR)
    first_quaterly_execution = get_quarterly_date(datetime.utcnow())
    JOBS = [dict(name=enqueue_periodic_jobs, args=['email'], kwargs={},
                 interval=(1 * MINUTE), timeout=(10 * MINUTE)),
            dict(name=enqueue_periodic_jobs, args=['maintenance'], kwargs={},
                 interval=(1 * MINUTE), timeout=(10 * MINUTE)),
            dict(name=enqueue_periodic_jobs, args=['super'], kwargs={},
                 interval=(10 * MINUTE), timeout=(10 * MINUTE)),
            dict(name=enqueue_periodic_jobs, args=['high'], kwargs={},
                 interval=(1 * HOUR), timeout=(10 * MINUTE)),
            dict(name=enqueue_periodic_jobs, args=['medium'], kwargs={},
                 interval=(12 * HOUR), timeout=(10 * MINUTE)),
            dict(name=enqueue_periodic_jobs, args=['low'], kwargs={},
                 interval=(24 * HOUR), timeout=(10 * MINUTE)),
            dict(name=enqueue_periodic_jobs, args=['monthly'], kwargs={},
                 interval=(1 * MONTH), timeout=(30 * MINUTE)),
            dict(name=enqueue_periodic_jobs, args=['quaterly'], kwargs={},
                 interval=(3 * MONTH), timeout=(30 * MINUTE),
                 scheduled_time=first_quaterly_execution)]

    for job in JOBS:
        schedule_job(job, scheduler)


def setup_newsletter(app):
    """Setup mailchimp newsletter."""
    if app.config.get('MAILCHIMP_API_KEY'):
        newsletter.init_app(app)


def setup_assets(app):
    """Setup assets."""
    from flask.ext.assets import Environment
    assets = Environment(app)


def setup_strong_password(app):
    global enable_strong_password
    enable_strong_password = app.config.get('ENABLE_STRONG_PASSWORD')


def setup_ldap(app):
    if app.config.get('LDAP_HOST'):
        ldap.init_app(app)

def setup_profiler(app):
    if app.config.get('FLASK_PROFILER'):
        flask_profiler.init_app(app)

def setup_upref_mdata(app):
    """Setup user preference and metadata choices for user accounts"""
    global upref_mdata_choices
    upref_mdata_choices = dict(languages=[], locations=[],
                                timezones=[], user_types=[])
    if app.config.upref_mdata:
        from settings_upref_mdata import (upref_languages, upref_locations,
                mdata_timezones, mdata_user_types)
        upref_mdata_choices['languages'] = upref_languages()
        upref_mdata_choices['locations'] = upref_locations()
        upref_mdata_choices['timezones'] = mdata_timezones()
        upref_mdata_choices['user_types'] = mdata_user_types()<|MERGE_RESOLUTION|>--- conflicted
+++ resolved
@@ -82,10 +82,7 @@
     plugin_manager.install_plugins()
     import pybossa.model.event_listeners
     setup_upref_mdata(app)
-<<<<<<< HEAD
-=======
     anonymizer.init_app(app)
->>>>>>> e9d08f27
     return app
 
 
@@ -464,8 +461,6 @@
         log_message = 'Youtube importer not available: %s' % str(inst)
         app.logger.info(log_message)
 
-<<<<<<< HEAD
-
 def setup_importers(app):
     importers = app.config.get('AVAILABLE_IMPORTERS')
     if importers:
@@ -484,8 +479,6 @@
         app.config['GEO'] = True
 
 
-=======
->>>>>>> e9d08f27
 def url_for_other_page(page):
     """Setup url for other pages."""
     args = dict(request.view_args.items() + request.args.to_dict().items())
