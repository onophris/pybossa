--- conflicted
+++ resolved
@@ -114,17 +114,6 @@
 
 def get_export_task_jobs(queue):
     """Export tasks to zip"""
-<<<<<<< HEAD
-    from pybossa.core import db, user_repo
-    from pybossa.model.project import Project
-    apps = db.slave_session.query(Project).all()
-    for app_x in apps:
-        checkuser = user_repo.get(app_x.owner_id)
-        # Check if Pro User, if yes use a higher priority queue
-        queue = 'low'
-        if checkuser.pro:
-            queue = 'high'
-=======
     from pybossa.core import project_repo
     import pybossa.cache.apps as cached_apps
     if queue == 'high':
@@ -134,7 +123,6 @@
                     if p.owner.pro is False)
     for project in projects:
         project_id = project.get('id')
->>>>>>> 88da51e1
         job = dict(name=project_export,
                    args=[project_id], kwargs={},
                    timeout=(10 * MINUTE),
@@ -258,11 +246,7 @@
 # The following are the actual jobs (i.e. tasks performed in the background)
 
 @with_cache_disabled
-<<<<<<< HEAD
 def get_project_stats(id, short_name): # pragma: no cover
-=======
-def get_app_stats(_id, short_name):  # pragma: no cover
->>>>>>> 88da51e1
     """Get stats for app."""
     import pybossa.cache.projects as cached_apps
     import pybossa.cache.project_stats as stats
