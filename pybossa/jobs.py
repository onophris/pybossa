--- conflicted
+++ resolved
@@ -18,18 +18,10 @@
 """Jobs module for running background tasks in PyBossa server."""
 import os
 
-<<<<<<< HEAD
-
-def get_all_jobs():
-    """Return all background jobs."""
-    return [warm_up_stats, warn_old_project_owners]
-
-=======
 from pybossa.core import mail
 
 def get_scheduled_jobs():
-    return [warm_up_stats]
->>>>>>> 7893942b
+	return [warm_up_stats, warn_old_project_owners]
 
 def warm_up_stats():
     """Background job for warming stats."""
