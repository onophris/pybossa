--- conflicted
+++ resolved
@@ -772,7 +772,29 @@
                                web_buttons=kwargs['web_buttons'],
                                filters=filters)
 
-<<<<<<< HEAD
+
+def delete_account(user_id, **kwargs):
+    """Delete user account from the system."""
+    from pybossa.core import user_repo
+    from pybossa.core import newsletter
+    newsletter.init_app(current_app)
+    user = user_repo.get(user_id)
+    email = user.email_addr
+    mailchimp_deleted = newsletter.delete_user(email)
+    brand = current_app.config.get('BRAND')
+    user_repo.delete(user)
+    subject = '[%s]: Your account has been deleted' % brand
+    body = """Hi,\n Your account and personal data has been deleted from the %s.""" % brand
+    if not mailchimp_deleted:
+        body += '\nWe could not delete your Mailchimp account, please contact us to fix this issue.'
+    if current_app.config.get('DISQUS_SECRET_KEY'):
+        body += '\nDisqus does not provide an API method to delete your account. You will have to do it by hand yourself in the disqus.com site.'
+    recipients = [email]
+    for em in current_app.config.get('ADMINS'):
+        recipients.append(em)
+    mail_dict = dict(recipients=recipients, subject=subject, body=body)
+    send_mail(mail_dict)
+
 def export_userdata(user_id, **kwargs):
     from pybossa.core import user_repo, project_repo, task_repo, result_repo
     from flask import current_app, url_for
@@ -819,27 +841,4 @@
                      subject=subject,
                      body=body,
                      html=html)
-=======
-
-def delete_account(user_id, **kwargs):
-    """Delete user account from the system."""
-    from pybossa.core import user_repo
-    from pybossa.core import newsletter
-    newsletter.init_app(current_app)
-    user = user_repo.get(user_id)
-    email = user.email_addr
-    mailchimp_deleted = newsletter.delete_user(email)
-    brand = current_app.config.get('BRAND')
-    user_repo.delete(user)
-    subject = '[%s]: Your account has been deleted' % brand
-    body = """Hi,\n Your account and personal data has been deleted from the %s.""" % brand
-    if not mailchimp_deleted:
-        body += '\nWe could not delete your Mailchimp account, please contact us to fix this issue.'
-    if current_app.config.get('DISQUS_SECRET_KEY'):
-        body += '\nDisqus does not provide an API method to delete your account. You will have to do it by hand yourself in the disqus.com site.'
-    recipients = [email]
-    for em in current_app.config.get('ADMINS'):
-        recipients.append(em)
-    mail_dict = dict(recipients=recipients, subject=subject, body=body)
->>>>>>> 03fc76fb
     send_mail(mail_dict)