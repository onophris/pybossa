--- conflicted
+++ resolved
@@ -27,7 +27,6 @@
 import pybossa.dashboard.jobs as dashboard
 from pybossa.leaderboard.jobs import leaderboard
 from pbsonesignal import PybossaOneSignal
-<<<<<<< HEAD
 import os
 from datetime import datetime
 from pybossa.core import user_repo
@@ -37,10 +36,8 @@
 IMPORT_TASKS_TIMEOUT = (20 * MINUTE)
 TASK_DELETE_TIMEOUT = (60 * MINUTE)
 EXPORT_TASKS_TIMEOUT = (10 * MINUTE)
-=======
 from pybossa.core import uploader
 from pybossa.exporter.json_export import JsonExporter
->>>>>>> e9d08f27
 
 
 def schedule_job(function, scheduler):
@@ -1064,7 +1061,6 @@
                                filters=filters)
 
 
-<<<<<<< HEAD
 def mail_project_report(info, current_user_email_addr):
     from pybossa.core import project_csv_exporter
     from pybossa.core import uploader
@@ -1100,7 +1096,7 @@
                          body=body)
 
     send_mail(mail_dict)
-=======
+
 def delete_account(user_id, **kwargs):
     """Delete user account from the system."""
     from pybossa.core import user_repo
@@ -1177,5 +1173,4 @@
 def delete_file(fname, container):
     """Delete file."""
     from pybossa.core import uploader
-    return uploader.delete_file(fname, container)
->>>>>>> e9d08f27
+    return uploader.delete_file(fname, container)