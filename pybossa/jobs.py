--- conflicted
+++ resolved
@@ -20,10 +20,6 @@
 
 from pybossa.core import mail
 
-<<<<<<< HEAD
-def get_scheduled_jobs():
-    return [warm_up_stats, warn_old_project_owners]
-=======
 MINUTE = 60
 HOUR = 60 * 60
 
@@ -84,7 +80,6 @@
     cached_apps.n_volunteers(id)
     stats.get_stats(id, current_app.config.get('GEO'))
 
->>>>>>> 88362870
 
 def warm_up_stats(): # pragma: no cover
     """Background job for warming stats."""
@@ -116,14 +111,9 @@
     return True
 
 
-<<<<<<< HEAD
-def send_mail(message_dict):
+def send_mail(message_dict): #p pragma: no cover
     from flask.ext.mail import Message
     message = Message(**message_dict)
-=======
-def send_mail(message): # pragma: no cover
->>>>>>> 88362870
-    mail.send(message)
 
 
 def warm_cache(): # pragma: no cover
