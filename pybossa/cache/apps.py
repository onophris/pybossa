--- conflicted
+++ resolved
@@ -100,28 +100,17 @@
 @memoize(timeout=timeouts.get('APP_TIMEOUT'))
 def project_tasks(project_id):
     try:
-<<<<<<< HEAD
-        sql = text('''SELECT id, n_answers FROM task
-                      WHERE task.app_id=:app_id ORDER BY id;''')
-=======
         sql = text('''
                    SELECT task.id, count(task_run.id) as n_task_runs, task.n_answers
                    FROM task LEFT OUTER JOIN task_run ON (task.id=task_run.task_id)
                    WHERE task.app_id=:app_id GROUP BY task.id ORDER BY task.id''')
->>>>>>> 26d64888
         session = get_session(db, bind='slave')
         results = session.execute(sql, dict(app_id=project_id))
         tasks = []
         for row in results:
-<<<<<<< HEAD
-            task = dict(id=row.id, n_answers=row.n_answers)
-            task['pct_status'] = _pct_status(row.id, row.n_answers)
-            task['task_runs'] = n_task_taskruns(row.id)
-=======
             task = dict(id=row.id, n_task_runs=row.n_task_runs,
                         n_answers=row.n_answers)
             task['pct_status'] = _pct_status(row.n_task_runs, row.n_answers)
->>>>>>> 26d64888
             tasks.append(task)
         return tasks
     except: #pragma: no cover
