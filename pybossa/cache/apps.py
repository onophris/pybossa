--- conflicted
+++ resolved
@@ -17,12 +17,7 @@
 # along with PyBossa.  If not, see <http://www.gnu.org/licenses/>.
 
 from sqlalchemy.sql import func, text
-<<<<<<< HEAD
 from pybossa.core import db, timeouts
-from pybossa.model.featured import Featured
-=======
-from pybossa.core import db, timeouts, get_session
->>>>>>> 69343710
 from pybossa.model.app import App
 from pybossa.model.task import Task
 from pybossa.model.task_run import TaskRun
@@ -46,26 +41,6 @@
 
 
 @cache(timeout=timeouts.get('STATS_FRONTPAGE_TIMEOUT'),
-<<<<<<< HEAD
-       key_prefix="front_page_featured_apps")
-def get_featured_front_page():
-    """Return featured apps"""
-    sql = text('''SELECT app.id, app.name, app.short_name, app.info FROM
-               app, featured where app.id=featured.app_id and app.hidden=0''')
-    results = session.execute(sql)
-    featured = []
-    for row in results:
-        app = dict(id=row.id, name=row.name, short_name=row.short_name,
-                   info=dict(json.loads(row.info)),
-                   n_volunteers=n_volunteers(row.id),
-                   n_completed_tasks=n_completed_tasks(row.id))
-        featured.append(app)
-    return featured
-
-
-@cache(timeout=timeouts.get('STATS_FRONTPAGE_TIMEOUT'),
-=======
->>>>>>> 69343710
        key_prefix="front_page_top_apps")
 def get_top(n=4):
     """Return top n=4 apps"""
@@ -220,38 +195,22 @@
        key_prefix="number_featured_apps")
 def _n_featured():
     """Return number of featured apps"""
-<<<<<<< HEAD
-    sql = text('''SELECT COUNT(*) FROM featured;''')
+    sql = text('''SELECT COUNT(*) FROM app WHERE featured=true;''')
 
     results = session.execute(sql)
     for row in results:
         count = row[0]
     return count
-=======
-    try:
-        sql = text('''SELECT COUNT(*) FROM app WHERE featured=true;''')
-        session = get_session(db, bind='slave')
-        results = session.execute(sql)
-        for row in results:
-            count = row[0]
-        return count
-    except: # pragma: no cover
-        session.rollback()
-        raise
-    finally:
-        session.close()
->>>>>>> 69343710
 
 
 # This function does not change too much, so cache it for a longer time
 @memoize(timeout=timeouts.get('STATS_FRONTPAGE_TIMEOUT'))
 def get_featured(category=None, page=1, per_page=5):
     """Return a list of featured apps with a pagination"""
-<<<<<<< HEAD
     sql = text('''SELECT app.id, app.name, app.short_name, app.info, app.created,
                app.description,
-               "user".fullname AS owner FROM app, featured, "user"
-               WHERE app.id=featured.app_id AND app.hidden=0
+               "user".fullname AS owner FROM app, "user"
+               WHERE app.featured=true AND app.hidden=0
                AND "user".id=app.owner_id GROUP BY app.id, "user".id
                OFFSET(:offset) LIMIT(:limit);
                ''')
@@ -262,46 +221,15 @@
     for row in results:
         app = dict(id=row.id, name=row.name, short_name=row.short_name,
                    created=row.created, description=row.description,
-                   overall_progress=overall_progress(row.id),
                    last_activity=pretty_date(last_activity(row.id)),
                    last_activity_raw=last_activity(row.id),
                    owner=row.owner,
-                   featured=row.id,
+                   overall_progress=overall_progress(row.id),
+                   n_tasks=n_tasks(row.id),
+                   n_volunteers=n_volunteers(row.id),
                    info=dict(json.loads(row.info)))
         apps.append(app)
     return apps
-=======
-    try:
-        sql = text('''SELECT app.id, app.name, app.short_name, app.info, app.created,
-                   app.description,
-                   "user".fullname AS owner FROM app, "user"
-                   WHERE app.featured=true AND app.hidden=0
-                   AND "user".id=app.owner_id GROUP BY app.id, "user".id
-                   OFFSET(:offset) LIMIT(:limit);
-                   ''')
-        offset = (page - 1) * per_page
-
-        session = get_session(db, bind='slave')
-        results = session.execute(sql, dict(limit=per_page, offset=offset))
-        apps = []
-        for row in results:
-            app = dict(id=row.id, name=row.name, short_name=row.short_name,
-                       created=row.created, description=row.description,
-                       last_activity=pretty_date(last_activity(row.id)),
-                       last_activity_raw=last_activity(row.id),
-                       owner=row.owner,
-                       overall_progress=overall_progress(row.id),
-                       n_tasks=n_tasks(row.id),
-                       n_volunteers=n_volunteers(row.id),
-                       info=dict(json.loads(row.info)))
-            apps.append(app)
-        return apps
-    except: # pragma: no cover
-        session.rollback()
-        raise
-    finally:
-        session.close()
->>>>>>> 69343710
 
 
 @cache(key_prefix="number_published_apps",
@@ -341,7 +269,6 @@
 @memoize(timeout=timeouts.get('STATS_FRONTPAGE_TIMEOUT'))
 def get_draft(category=None, page=1, per_page=5):
     """Return list of draft projects"""
-<<<<<<< HEAD
     sql = text('''SELECT app.id, app.name, app.short_name, app.created,
                app.description, app.info, "user".fullname as owner
                FROM "user", app LEFT JOIN task ON app.id=task.app_id
@@ -362,43 +289,11 @@
                    last_activity=pretty_date(last_activity(row.id)),
                    last_activity_raw=last_activity(row.id),
                    overall_progress=overall_progress(row.id),
+                   n_tasks=n_tasks(row.id),
+                   n_volunteers=n_volunteers(row.id),
                    info=dict(json.loads(row.info)))
         apps.append(app)
     return apps
-=======
-    try:
-        sql = text('''SELECT app.id, app.name, app.short_name, app.created,
-                   app.description, app.info, "user".fullname as owner
-                   FROM "user", app LEFT JOIN task ON app.id=task.app_id
-                   WHERE task.app_id IS NULL AND app.info NOT LIKE('%task_presenter%')
-                   AND app.hidden=0
-                   AND app.owner_id="user".id
-                   OFFSET :offset
-                   LIMIT :limit;''')
-
-        offset = (page - 1) * per_page
-        session = get_session(db, bind='slave')
-        results = session.execute(sql, dict(limit=per_page, offset=offset))
-        apps = []
-        for row in results:
-            app = dict(id=row.id, name=row.name, short_name=row.short_name,
-                       created=row.created,
-                       description=row.description,
-                       owner=row.owner,
-                       last_activity=pretty_date(last_activity(row.id)),
-                       last_activity_raw=last_activity(row.id),
-                       overall_progress=overall_progress(row.id),
-                       n_tasks=n_tasks(row.id),
-                       n_volunteers=n_volunteers(row.id),
-                       info=dict(json.loads(row.info)))
-            apps.append(app)
-        return apps
-    except: # pragma: no cover
-        session.rollback()
-        raise
-    finally:
-        session.close()
->>>>>>> 69343710
 
 
 @memoize(timeout=timeouts.get('N_APPS_PER_CATEGORY_TIMEOUT'))
@@ -433,20 +328,17 @@
 def get(category, page=1, per_page=5):
     """Return a list of apps with at least one task and a task_presenter
        with a pagination for a given category"""
-<<<<<<< HEAD
     sql = text('''SELECT app.id, app.name, app.short_name, app.description,
-               app.info, app.created, app.category_id, "user".fullname AS owner,
-               featured.app_id as featured
+               app.info, app.created, app.category_id, app.featured, "user".fullname AS owner
                FROM "user", task, app
                LEFT OUTER JOIN category ON app.category_id=category.id
-               LEFT OUTER JOIN featured ON app.id=featured.app_id
                WHERE
                category.short_name=:category
                AND app.hidden=0
                AND "user".id=app.owner_id
                AND app.info LIKE('%task_presenter%')
                AND task.app_id=app.id
-               GROUP BY app.id, "user".id, featured.app_id ORDER BY app.name
+               GROUP BY app.id, "user".id ORDER BY app.name
                OFFSET :offset
                LIMIT :limit;''')
 
@@ -463,50 +355,11 @@
                    last_activity=pretty_date(last_activity(row.id)),
                    last_activity_raw=last_activity(row.id),
                    overall_progress=overall_progress(row.id),
+                   n_tasks=n_tasks(row.id),
+                   n_volunteers=n_volunteers(row.id),
                    info=dict(json.loads(row.info)))
         apps.append(app)
     return apps
-=======
-    try:
-        sql = text('''SELECT app.id, app.name, app.short_name, app.description,
-                   app.info, app.created, app.category_id, app.featured, "user".fullname AS owner
-                   FROM "user", task, app
-                   LEFT OUTER JOIN category ON app.category_id=category.id
-                   WHERE
-                   category.short_name=:category
-                   AND app.hidden=0
-                   AND "user".id=app.owner_id
-                   AND app.info LIKE('%task_presenter%')
-                   AND task.app_id=app.id
-                   GROUP BY app.id, "user".id ORDER BY app.name
-                   OFFSET :offset
-                   LIMIT :limit;''')
-
-        offset = (page - 1) * per_page
-        session = get_session(db, bind='slave')
-        results = session.execute(sql, dict(category=category, limit=per_page, offset=offset))
-        apps = []
-        for row in results:
-            app = dict(id=row.id,
-                       name=row.name, short_name=row.short_name,
-                       created=row.created,
-                       description=row.description,
-                       owner=row.owner,
-                       featured=row.featured,
-                       last_activity=pretty_date(last_activity(row.id)),
-                       last_activity_raw=last_activity(row.id),
-                       overall_progress=overall_progress(row.id),
-                       n_tasks=n_tasks(row.id),
-                       n_volunteers=n_volunteers(row.id),
-                       info=dict(json.loads(row.info)))
-            apps.append(app)
-        return apps
-    except: # pragma: no cover
-        session.rollback()
-        raise
-    finally:
-        session.close()
->>>>>>> 69343710
 
 
 def reset():
