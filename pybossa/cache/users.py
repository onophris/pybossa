# -*- coding: utf8 -*-
# This file is part of PyBossa.
#
# Copyright (C) 2013 SF Isle of Man Limited
#
# PyBossa is free software: you can redistribute it and/or modify
# it under the terms of the GNU Affero General Public License as published by
# the Free Software Foundation, either version 3 of the License, or
# (at your option) any later version.
#
# PyBossa is distributed in the hope that it will be useful,
# but WITHOUT ANY WARRANTY; without even the implied warranty of
# MERCHANTABILITY or FITNESS FOR A PARTICULAR PURPOSE.  See the
# GNU Affero General Public License for more details.
#
# You should have received a copy of the GNU Affero General Public License
# along with PyBossa.  If not, see <http://www.gnu.org/licenses/>.
from sqlalchemy.sql import text
from pybossa.core import db, timeouts
from pybossa.cache import cache, memoize, delete_memoized
from pybossa.util import pretty_date
from pybossa.model.user import User
from pybossa.cache.apps import overall_progress, n_tasks, n_volunteers
import json


session = db.slave_session

@memoize(timeout=timeouts.get('USER_TIMEOUT'))
def get_leaderboard(n, user_id):
    """Return the top n users with their rank."""
    sql = text('''
               WITH global_rank AS (
                    WITH scores AS (
                        SELECT user_id, COUNT(*) AS score FROM task_run
                        WHERE user_id IS NOT NULL GROUP BY user_id)
                    SELECT user_id, score, rank() OVER (ORDER BY score desc)
                    FROM scores)
               SELECT rank, id, name, fullname, email_addr, info, score FROM global_rank
               JOIN public."user" on (user_id=public."user".id) ORDER BY rank
               LIMIT :limit;
               ''')

    results = session.execute(sql, dict(limit=n))

    top_users = []
    user_in_top = False
    for row in results:
        if (row.id == user_id):
            user_in_top = True
        user=dict(
            rank=row.rank,
            id=row.id,
            name=row.name,
            fullname=row.fullname,
            email_addr=row.email_addr,
            info=dict(json.loads(row.info)),
            score=row.score)
        top_users.append(user)
    if (user_id != 'anonymous'):
        if not user_in_top:
            sql = text('''
                       WITH global_rank AS (
                            WITH scores AS (
                                SELECT user_id, COUNT(*) AS score FROM task_run
                                WHERE user_id IS NOT NULL GROUP BY user_id)
                            SELECT user_id, score, rank() OVER (ORDER BY score desc)
                            FROM scores)
                       SELECT rank, id, name, fullname, email_addr, info, score FROM global_rank
                       JOIN public."user" on (user_id=public."user".id)
                       WHERE user_id=:user_id ORDER BY rank;
                       ''')
            user_rank = session.execute(sql, dict(user_id=user_id))
            u = User.query.get(user_id)
            # Load by default user data with no rank
            user=dict(
                rank=-1,
                id=u.id,
                name=u.name,
                fullname=u.fullname,
                email_addr=u.email_addr,
                info=u.info,
                score=-1)
            for row in user_rank: # pragma: no cover
                user=dict(
                    rank=row.rank,
                    id=row.id,
                    name=row.name,
                    fullname=row.fullname,
                    email_addr=row.email_addr,
                    info=dict(json.loads(row.info)),
                    score=row.score)
            top_users.append(user)

    return top_users


@cache(key_prefix="front_page_top_users",
       timeout=timeouts.get('USER_TOP_TIMEOUT'))
def get_top(n=10):
    """Return the n=10 top users"""
    sql = text('''SELECT "user".id, "user".name, "user".fullname, "user".email_addr,
               "user".created, "user".info, COUNT(task_run.id) AS task_runs FROM task_run, "user"
               WHERE "user".id=task_run.user_id GROUP BY "user".id
               ORDER BY task_runs DESC LIMIT :limit''')
    results = session.execute(sql, dict(limit=n))
    top_users = []
    for row in results:
        user = dict(id=row.id, name=row.name, fullname=row.fullname,
                    email_addr=row.email_addr,
                    created=row.created,
                    task_runs=row.task_runs,
                    info=dict(json.loads(row.info)))
        top_users.append(user)
    return top_users


@memoize(timeout=timeouts.get('USER_TIMEOUT'))
def get_user_summary(name):
    # Get USER
    sql = text('''
               SELECT "user".id, "user".name, "user".fullname, "user".created,
               "user".api_key, "user".twitter_user_id, "user".facebook_user_id,
               "user".google_user_id, "user".info,
               "user".email_addr, COUNT(task_run.user_id) AS n_answers
               FROM "user" LEFT OUTER JOIN task_run ON "user".id=task_run.user_id
               WHERE "user".name=:name
               GROUP BY "user".id;
               ''')
    results = session.execute(sql, dict(name=name))
    user = dict()
    for row in results:
        user = dict(id=row.id, name=row.name, fullname=row.fullname,
                    created=row.created, api_key=row.api_key,
                    twitter_user_id=row.twitter_user_id,
                    google_user_id=row.google_user_id,
                    facebook_user_id=row.facebook_user_id,
                    info=dict(json.loads(row.info)),
                    email_addr=row.email_addr, n_answers=row.n_answers,
                    registered_ago=pretty_date(row.created))
    if user:
        rank_score = rank_and_score(user['id'])
        user['rank'] = rank_score['rank']
        user['score'] = rank_score['score']
        user['total'] = get_total_users()
        return user
    else: # pragma: no cover
        return None


@memoize(timeout=timeouts.get('USER_TIMEOUT'))
def rank_and_score(user_id):
    # See: https://gist.github.com/tokumine/1583695
    sql = text('''
               WITH global_rank AS (
                    WITH scores AS (
                        SELECT user_id, COUNT(*) AS score FROM task_run
                        WHERE user_id IS NOT NULL GROUP BY user_id)
                    SELECT user_id, score, rank() OVER (ORDER BY score desc)
                    FROM scores)
               SELECT * from global_rank WHERE user_id=:user_id;
               ''')
    results = session.execute(sql, dict(user_id=user_id))
    rank_and_score = dict(rank=None, score=None)
    for row in results:
        rank_and_score['rank'] = row.rank
        rank_and_score['score'] = row.score
    return rank_and_score


def apps_contributed(user_id):
<<<<<<< HEAD
    sql = text('''
               WITH apps_contributed as 
                    (SELECT DISTINCT(app_id) FROM task_run 
                     WHERE user_id=:user_id)
               SELECT app.name, app.short_name, app.info FROM app, apps_contributed 
               WHERE app.id=apps_contributed.app_id ORDER BY app.name DESC;
               ''')
    results = session.execute(sql, dict(user_id=user_id))
    apps_contributed = []
    for row in results:
        app = dict(name=row.name, short_name=row.short_name,
                   info=json.loads(row.info), n_task_runs=0)
        apps_contributed.append(app)
    return apps_contributed

=======
    try:
        sql = text('''
                   WITH apps_contributed as 
                        (SELECT DISTINCT(app_id) FROM task_run 
                         WHERE user_id=:user_id)
                   SELECT app.id, app.name, app.short_name, app.owner_id,
                   app.description, app.info FROM app, apps_contributed
                   WHERE app.id=apps_contributed.app_id ORDER BY app.name DESC;
                   ''')
        session = get_session(db, bind='slave')
        results = session.execute(sql, dict(user_id=user_id))
        apps_contributed = []
        for row in results:
            app = dict(id=row.id, name=row.name, short_name=row.short_name,
                       owner_id=row.owner_id,
                       description=row.description,
                       overall_progress=overall_progress(row.id),
                       n_tasks=n_tasks(row.id),
                       n_volunteers=n_volunteers(row.id),
                       info=json.loads(row.info))
            apps_contributed.append(app)
        return apps_contributed
    except: # pragma: no cover
        session.rollback()
    finally:
        session.close()
>>>>>>> 69343710


@memoize(timeout=timeouts.get('USER_TIMEOUT'))
def apps_contributed_cached(user_id):
    return apps_contributed(user_id)


def published_apps(user_id):
<<<<<<< HEAD
    sql = text('''
               SELECT app.id, app.name, app.short_name, app.description,
               app.owner_id,
               app.info
               FROM app, task
               WHERE app.id=task.app_id AND app.owner_id=:user_id AND
               app.hidden=0 AND app.info LIKE('%task_presenter%')
               GROUP BY app.id, app.name, app.short_name,
               app.description,
               app.info;''')
    apps_published = []
    results = session.execute(sql, dict(user_id=user_id))
    for row in results:
        app = dict(id=row.id, name=row.name, short_name=row.short_name,
                   owner_id=row.owner_id,
                   description=row.description,
                   info=json.loads(row.info))
        apps_published.append(app)
    return apps_published
=======
    try:
        sql = text('''
                   SELECT app.id, app.name, app.short_name, app.description,
                   app.owner_id,
                   app.info
                   FROM app, task
                   WHERE app.id=task.app_id AND app.owner_id=:user_id AND
                   app.hidden=0 AND app.info LIKE('%task_presenter%')
                   GROUP BY app.id, app.name, app.short_name,
                   app.description,
                   app.info;''')
        apps_published = []
        session = get_session(db, bind='slave')
        results = session.execute(sql, dict(user_id=user_id))
        for row in results:
            app = dict(id=row.id, name=row.name, short_name=row.short_name,
                       owner_id=row.owner_id,
                       description=row.description,
                       overall_progress=overall_progress(row.id),
                       n_tasks=n_tasks(row.id),
                       n_volunteers=n_volunteers(row.id),
                       info=json.loads(row.info))
            apps_published.append(app)
        return apps_published
    except: # pragma: no cover
        session.rollback()
        raise
    finally:
        session.close()
>>>>>>> 69343710


@memoize(timeout=timeouts.get('USER_TIMEOUT'))
def published_apps_cached(user_id):
    return published_apps(user_id)


def draft_apps(user_id):
<<<<<<< HEAD
    sql = text('''
               SELECT app.id, app.name, app.short_name, app.description,
               owner_id,
               app.info
               FROM app
               WHERE app.owner_id=:user_id
               AND app.info NOT LIKE('%task_presenter%')
               GROUP BY app.id, app.name, app.short_name,
               app.description,
               app.info;''')
    apps_draft = []
    results = session.execute(sql, dict(user_id=user_id))
    for row in results:
        app = dict(id=row.id, name=row.name, short_name=row.short_name,
                   owner_id=row.owner_id,
                   description=row.description,
                   info=json.loads(row.info))
        apps_draft.append(app)
    return apps_draft
=======
    try:
        sql = text('''
                   SELECT app.id, app.name, app.short_name, app.description,
                   owner_id,
                   app.info
                   FROM app
                   WHERE app.owner_id=:user_id
                   AND app.info NOT LIKE('%task_presenter%')
                   GROUP BY app.id, app.name, app.short_name,
                   app.description,
                   app.info;''')
        apps_draft = []
        session = get_session(db, bind='slave')
        results = session.execute(sql, dict(user_id=user_id))
        for row in results:
            app = dict(id=row.id, name=row.name, short_name=row.short_name,
                       owner_id=row.owner_id,
                       description=row.description,
                       overall_progress=overall_progress(row.id),
                       n_tasks=n_tasks(row.id),
                       n_volunteers=n_volunteers(row.id),
                       info=json.loads(row.info))
            apps_draft.append(app)
        return apps_draft
    except: # pragma: no cover
        session.rollback()
        raise
    finally:
        session.close()
>>>>>>> 69343710


@memoize(timeout=timeouts.get('USER_TIMEOUT'))
def draft_apps_cached(user_id):
    return draft_apps(user_id)


def hidden_apps(user_id):
<<<<<<< HEAD
    sql = text('''
               SELECT app.id, app.name, app.short_name, app.description,
               app.owner_id,
               app.info
               FROM app, task
               WHERE app.id=task.app_id AND app.owner_id=:user_id AND
               app.hidden=1 AND app.info LIKE('%task_presenter%')
               GROUP BY app.id, app.name, app.short_name,
               app.description,
               app.info;''')
    apps_published = []
    results = session.execute(sql, dict(user_id=user_id))
    for row in results:
        app = dict(id=row.id, name=row.name, short_name=row.short_name,
                   owner_id=row.owner_id,
                   description=row.description,
                   info=json.loads(row.info))
        apps_published.append(app)
    return apps_published
=======
    try:
        sql = text('''
                   SELECT app.id, app.name, app.short_name, app.description,
                   app.owner_id,
                   app.info
                   FROM app, task
                   WHERE app.id=task.app_id AND app.owner_id=:user_id AND
                   app.hidden=1 AND app.info LIKE('%task_presenter%')
                   GROUP BY app.id, app.name, app.short_name,
                   app.description,
                   app.info;''')
        apps_published = []
        session = get_session(db, bind='slave')
        results = session.execute(sql, dict(user_id=user_id))
        for row in results:
            app = dict(id=row.id, name=row.name, short_name=row.short_name,
                       owner_id=row.owner_id,
                       description=row.description,
                       overall_progress=overall_progress(row.id),
                       n_tasks=n_tasks(row.id),
                       n_volunteers=n_volunteers(row.id),
                       info=json.loads(row.info))
            apps_published.append(app)
        return apps_published
    except: # pragma: no cover
        session.rollback()
        raise
    finally:
        session.close()
>>>>>>> 69343710


@memoize(timeout=timeouts.get('USER_TIMEOUT'))
def hidden_apps_cached(user_id):
    return hidden_apps(user_id)


@cache(timeout=timeouts.get('USER_TOTAL_TIMEOUT'),
       key_prefix="site_total_users")
def get_total_users():
    count = User.query.count()
    return count


@memoize(timeout=timeouts.get('USER_TIMEOUT'))
def get_users_page(page, per_page=24):
    offset = (page - 1) * per_page
    sql = text('''SELECT "user".id, "user".name, "user".fullname, "user".email_addr,
               "user".created, "user".info, COUNT(task_run.id) AS task_runs
               FROM task_run, "user"
               WHERE "user".id=task_run.user_id GROUP BY "user".id
               ORDER BY "user".created DESC LIMIT :limit OFFSET :offset''')
    results = session.execute(sql, dict(limit=per_page, offset=offset))
    accounts = []
    for row in results:
        user = dict(id=row.id, name=row.name, fullname=row.fullname,
                    email_addr=row.email_addr, created=row.created,
                    task_runs=row.task_runs, info=dict(json.loads(row.info)),
                    registered_ago=pretty_date(row.created))
        accounts.append(user)
    return accounts


def delete_user_summary(name):
    """Delete from cache the user summary."""
    delete_memoized(get_user_summary, name)<|MERGE_RESOLUTION|>--- conflicted
+++ resolved
@@ -169,51 +169,27 @@
 
 
 def apps_contributed(user_id):
-<<<<<<< HEAD
     sql = text('''
                WITH apps_contributed as 
                     (SELECT DISTINCT(app_id) FROM task_run 
                      WHERE user_id=:user_id)
-               SELECT app.name, app.short_name, app.info FROM app, apps_contributed 
+               SELECT app.id, app.name, app.short_name, app.owner_id,
+               app.description, app.info FROM app, apps_contributed
                WHERE app.id=apps_contributed.app_id ORDER BY app.name DESC;
                ''')
     results = session.execute(sql, dict(user_id=user_id))
     apps_contributed = []
     for row in results:
-        app = dict(name=row.name, short_name=row.short_name,
-                   info=json.loads(row.info), n_task_runs=0)
+        app = dict(id=row.id, name=row.name, short_name=row.short_name,
+                   owner_id=row.owner_id,
+                   description=row.description,
+                   overall_progress=overall_progress(row.id),
+                   n_tasks=n_tasks(row.id),
+                   n_volunteers=n_volunteers(row.id),
+                   info=json.loads(row.info))
         apps_contributed.append(app)
     return apps_contributed
 
-=======
-    try:
-        sql = text('''
-                   WITH apps_contributed as 
-                        (SELECT DISTINCT(app_id) FROM task_run 
-                         WHERE user_id=:user_id)
-                   SELECT app.id, app.name, app.short_name, app.owner_id,
-                   app.description, app.info FROM app, apps_contributed
-                   WHERE app.id=apps_contributed.app_id ORDER BY app.name DESC;
-                   ''')
-        session = get_session(db, bind='slave')
-        results = session.execute(sql, dict(user_id=user_id))
-        apps_contributed = []
-        for row in results:
-            app = dict(id=row.id, name=row.name, short_name=row.short_name,
-                       owner_id=row.owner_id,
-                       description=row.description,
-                       overall_progress=overall_progress(row.id),
-                       n_tasks=n_tasks(row.id),
-                       n_volunteers=n_volunteers(row.id),
-                       info=json.loads(row.info))
-            apps_contributed.append(app)
-        return apps_contributed
-    except: # pragma: no cover
-        session.rollback()
-    finally:
-        session.close()
->>>>>>> 69343710
-
 
 @memoize(timeout=timeouts.get('USER_TIMEOUT'))
 def apps_contributed_cached(user_id):
@@ -221,7 +197,6 @@
 
 
 def published_apps(user_id):
-<<<<<<< HEAD
     sql = text('''
                SELECT app.id, app.name, app.short_name, app.description,
                app.owner_id,
@@ -238,40 +213,12 @@
         app = dict(id=row.id, name=row.name, short_name=row.short_name,
                    owner_id=row.owner_id,
                    description=row.description,
+                   overall_progress=overall_progress(row.id),
+                   n_tasks=n_tasks(row.id),
+                   n_volunteers=n_volunteers(row.id),
                    info=json.loads(row.info))
         apps_published.append(app)
     return apps_published
-=======
-    try:
-        sql = text('''
-                   SELECT app.id, app.name, app.short_name, app.description,
-                   app.owner_id,
-                   app.info
-                   FROM app, task
-                   WHERE app.id=task.app_id AND app.owner_id=:user_id AND
-                   app.hidden=0 AND app.info LIKE('%task_presenter%')
-                   GROUP BY app.id, app.name, app.short_name,
-                   app.description,
-                   app.info;''')
-        apps_published = []
-        session = get_session(db, bind='slave')
-        results = session.execute(sql, dict(user_id=user_id))
-        for row in results:
-            app = dict(id=row.id, name=row.name, short_name=row.short_name,
-                       owner_id=row.owner_id,
-                       description=row.description,
-                       overall_progress=overall_progress(row.id),
-                       n_tasks=n_tasks(row.id),
-                       n_volunteers=n_volunteers(row.id),
-                       info=json.loads(row.info))
-            apps_published.append(app)
-        return apps_published
-    except: # pragma: no cover
-        session.rollback()
-        raise
-    finally:
-        session.close()
->>>>>>> 69343710
 
 
 @memoize(timeout=timeouts.get('USER_TIMEOUT'))
@@ -280,7 +227,6 @@
 
 
 def draft_apps(user_id):
-<<<<<<< HEAD
     sql = text('''
                SELECT app.id, app.name, app.short_name, app.description,
                owner_id,
@@ -297,40 +243,12 @@
         app = dict(id=row.id, name=row.name, short_name=row.short_name,
                    owner_id=row.owner_id,
                    description=row.description,
+                   overall_progress=overall_progress(row.id),
+                   n_tasks=n_tasks(row.id),
+                   n_volunteers=n_volunteers(row.id),
                    info=json.loads(row.info))
         apps_draft.append(app)
     return apps_draft
-=======
-    try:
-        sql = text('''
-                   SELECT app.id, app.name, app.short_name, app.description,
-                   owner_id,
-                   app.info
-                   FROM app
-                   WHERE app.owner_id=:user_id
-                   AND app.info NOT LIKE('%task_presenter%')
-                   GROUP BY app.id, app.name, app.short_name,
-                   app.description,
-                   app.info;''')
-        apps_draft = []
-        session = get_session(db, bind='slave')
-        results = session.execute(sql, dict(user_id=user_id))
-        for row in results:
-            app = dict(id=row.id, name=row.name, short_name=row.short_name,
-                       owner_id=row.owner_id,
-                       description=row.description,
-                       overall_progress=overall_progress(row.id),
-                       n_tasks=n_tasks(row.id),
-                       n_volunteers=n_volunteers(row.id),
-                       info=json.loads(row.info))
-            apps_draft.append(app)
-        return apps_draft
-    except: # pragma: no cover
-        session.rollback()
-        raise
-    finally:
-        session.close()
->>>>>>> 69343710
 
 
 @memoize(timeout=timeouts.get('USER_TIMEOUT'))
@@ -339,7 +257,6 @@
 
 
 def hidden_apps(user_id):
-<<<<<<< HEAD
     sql = text('''
                SELECT app.id, app.name, app.short_name, app.description,
                app.owner_id,
@@ -356,40 +273,12 @@
         app = dict(id=row.id, name=row.name, short_name=row.short_name,
                    owner_id=row.owner_id,
                    description=row.description,
+                   overall_progress=overall_progress(row.id),
+                   n_tasks=n_tasks(row.id),
+                   n_volunteers=n_volunteers(row.id),
                    info=json.loads(row.info))
         apps_published.append(app)
     return apps_published
-=======
-    try:
-        sql = text('''
-                   SELECT app.id, app.name, app.short_name, app.description,
-                   app.owner_id,
-                   app.info
-                   FROM app, task
-                   WHERE app.id=task.app_id AND app.owner_id=:user_id AND
-                   app.hidden=1 AND app.info LIKE('%task_presenter%')
-                   GROUP BY app.id, app.name, app.short_name,
-                   app.description,
-                   app.info;''')
-        apps_published = []
-        session = get_session(db, bind='slave')
-        results = session.execute(sql, dict(user_id=user_id))
-        for row in results:
-            app = dict(id=row.id, name=row.name, short_name=row.short_name,
-                       owner_id=row.owner_id,
-                       description=row.description,
-                       overall_progress=overall_progress(row.id),
-                       n_tasks=n_tasks(row.id),
-                       n_volunteers=n_volunteers(row.id),
-                       info=json.loads(row.info))
-            apps_published.append(app)
-        return apps_published
-    except: # pragma: no cover
-        session.rollback()
-        raise
-    finally:
-        session.close()
->>>>>>> 69343710
 
 
 @memoize(timeout=timeouts.get('USER_TIMEOUT'))
