# -*- coding: utf8 -*-
# This file is part of PyBossa.
#
# Copyright (C) 2013 SF Isle of Man Limited
#
# PyBossa is free software: you can redistribute it and/or modify
# it under the terms of the GNU Affero General Public License as published by
# the Free Software Foundation, either version 3 of the License, or
# (at your option) any later version.
#
# PyBossa is distributed in the hope that it will be useful,
# but WITHOUT ANY WARRANTY; without even the implied warranty of
# MERCHANTABILITY or FITNESS FOR A PARTICULAR PURPOSE.  See the
# GNU Affero General Public License for more details.
#
# You should have received a copy of the GNU Affero General Public License
# along with PyBossa.  If not, see <http://www.gnu.org/licenses/>.
from sqlalchemy.sql import text
from pybossa.core import db
from pybossa.cache import cache, memoize, delete_memoized, ONE_DAY, ONE_HOUR
from pybossa.util import pretty_date
from pybossa.model.user import User
import json


@cache(key_prefix="front_page_top_users", timeout=ONE_DAY)
def get_top(n=10):
    """Return the n=10 top users"""
    sql = text('''SELECT "user".id, "user".name, "user".fullname, "user".email_addr,
               "user".created, COUNT(task_run.id) AS task_runs from task_run, "user"
               WHERE "user".id=task_run.user_id group by "user".id
               ORDER BY task_runs DESC LIMIT :limit''')
    results = db.engine.execute(sql, limit=n)
    top_users = []
    for row in results:
        top_users.append(row)
    return top_users


@memoize()
def get_user_summary(name):
    # Get USER
    sql = text('''
               SELECT "user".id, "user".name, "user".fullname, "user".created,
               "user".api_key, "user".twitter_user_id, "user".facebook_user_id,
               "user".google_user_id, "user".info,
               "user".email_addr, COUNT(task_run.user_id) AS n_answers
               FROM "user" LEFT OUTER JOIN task_run ON "user".id=task_run.user_id
               WHERE "user".name=:name
               GROUP BY "user".id;
               ''')
    results = db.engine.execute(sql, name=name)
    user = dict()
    for row in results:
        user = dict(id=row.id, name=row.name, fullname=row.fullname,
                    created=row.created, api_key=row.api_key,
                    twitter_user_id=row.twitter_user_id,
                    google_user_id=row.google_user_id,
                    facebook_user_id=row.facebook_user_id,
<<<<<<< HEAD
                    info=dict(json.loads(row.info)),
                    email_addr=row.email_addr, n_answers=row.n_answers)
=======
                    email_addr=row.email_addr, n_answers=row.n_answers,
                    registered_ago=pretty_date(row.created))
>>>>>>> 4b1a0ca2

    # Rank
    # See: https://gist.github.com/tokumine/1583695
    sql = text('''
               WITH global_rank AS (
                    WITH scores AS (
                        SELECT user_id, COUNT(*) AS score FROM task_run
                        WHERE user_id IS NOT NULL GROUP BY user_id)
                    SELECT user_id, score, rank() OVER (ORDER BY score desc)
                    FROM scores)
               SELECT * from global_rank WHERE user_id=:user_id;
               ''')

    if user:
        results = db.engine.execute(sql, user_id=user['id'])
        for row in results:
            user['rank'] = row.rank
            user['score'] = row.score

        # Get the APPs where the USER has participated
        sql = text('''
                   SELECT app.id, app.name, app.short_name, app.info,
                   COUNT(task_run.app_id) AS n_answers FROM app, task_run
                   WHERE app.id=task_run.app_id AND
                   task_run.user_id=:user_id GROUP BY app.id
                   ORDER BY n_answers DESC;
                   ''')
        results = db.engine.execute(sql, user_id=user['id'])
        apps = []
        for row in results:
            app = dict(id=row.id, name=row.name, info=dict(json.loads(row.info)),
                       short_name=row.short_name,
                       n_answers=row.n_answers)
            apps.append(app)

        # Get the CREATED APPS by the USER
        sql = text('''
                   SELECT app.id, app.name, app.short_name, app.info, app.created
                   FROM app
                   WHERE app.owner_id=:user_id
                   ORDER BY app.created DESC;
                   ''')
        results = db.engine.execute(sql, user_id=user['id'])
        apps_created = []
        for row in results:
            app = dict(id=row.id, name=row.name,
                       short_name=row.short_name,
                       info=dict(json.loads(row.info)))
            apps_created.append(app)

        return user, apps, apps_created
    else:
        return None, None, None


@cache(timeout=ONE_HOUR, key_prefix="site_total_users")
def get_total_users():
    count = User.query.count()
    return count


@memoize(timeout=ONE_HOUR)
def get_users_page(page, per_page=24):
    offset = (page - 1) * per_page
    sql = text('''SELECT "user".id, "user".name, "user".fullname, "user".email_addr,
               "user".created, COUNT(task_run.id) AS task_runs from task_run, "user"
               WHERE "user".id=task_run.user_id group by "user".id
               ORDER BY "user".created DESC LIMIT :limit OFFSET :offset''')
    results = db.engine.execute(sql, limit=per_page, offset=offset)
    accounts = []
    for row in results:
        user = dict(id=row.id, name=row.name, fullname=row.fullname,
                    email_addr=row.email_addr, created=row.created,
                    task_runs=row.task_runs,
                    registered_ago=pretty_date(row.created))
        accounts.append(user)
    return accounts


def delete_user_summary(name):
    """Delete from cache the user summary."""
    delete_memoized(get_user_summary, name)<|MERGE_RESOLUTION|>--- conflicted
+++ resolved
@@ -57,13 +57,9 @@
                     twitter_user_id=row.twitter_user_id,
                     google_user_id=row.google_user_id,
                     facebook_user_id=row.facebook_user_id,
-<<<<<<< HEAD
                     info=dict(json.loads(row.info)),
-                    email_addr=row.email_addr, n_answers=row.n_answers)
-=======
                     email_addr=row.email_addr, n_answers=row.n_answers,
-                    registered_ago=pretty_date(row.created))
->>>>>>> 4b1a0ca2
+					registered_ago=pretty_date(row.created))
 
     # Rank
     # See: https://gist.github.com/tokumine/1583695
