--- conflicted
+++ resolved
@@ -133,19 +133,14 @@
                WITH projects_contributed as
                     (SELECT project_id, MAX(finish_time) as last_contribution  FROM task_run
                      WHERE user_id=:user_id GROUP BY project_id)
-<<<<<<< HEAD
                SELECT project.id, project.name as name, project.short_name, project.owner_id,
                project.description, project.info, project.owners_ids
                FROM project, projects_contributed
-=======
-               SELECT * FROM project, projects_contributed
->>>>>>> e9d08f27
                WHERE project.id=projects_contributed.project_id ORDER BY {} DESC;
                '''.format(order_by))
     results = session.execute(sql, dict(user_id=user_id))
     projects_contributed = []
     for row in results:
-<<<<<<< HEAD
         project = dict(id=row.id, name=row.name, short_name=row.short_name,
                        owner_id=row.owner_id,
                        owners_ids=row.owners_ids,
@@ -154,12 +149,6 @@
                        n_tasks=n_tasks(row.id),
                        n_volunteers=n_volunteers(row.id),
                        info=row.info)
-=======
-        project = dict(row)
-        project['n_tasks'] = n_tasks(row.id)
-        project['n_volunteers'] = n_volunteers(row.id)
-        project['overall_progress'] = overall_progress(row.id)
->>>>>>> e9d08f27
         projects_contributed.append(project)
     return projects_contributed
 
@@ -167,11 +156,7 @@
 @memoize(timeout=timeouts.get('USER_TIMEOUT'))
 def projects_contributed_cached(user_id, order_by='name'):
     """Return projects contributed too (cached version)."""
-<<<<<<< HEAD
     return projects_contributed(user_id, order_by=order_by)
-=======
-    return projects_contributed(user_id, order_by='name')
->>>>>>> e9d08f27
 
 
 def public_projects_contributed(user_id):
@@ -208,14 +193,10 @@
     sort_args["column"] = allowed_project_columns.get(sort_args["column"], "created")
 
     sql = text('''
-<<<<<<< HEAD
                SELECT project.id, project.name, project.short_name, project.description,
                project.owner_id,
                project.owners_ids,
                project.info
-=======
-               SELECT *
->>>>>>> e9d08f27
                FROM project
                WHERE project.published=true
                AND :user_id = ANY (project.owners_ids::int[])
@@ -224,7 +205,6 @@
     projects_published = []
     results = session.execute(sql, dict(user_id=user_id))
     for row in results:
-<<<<<<< HEAD
         project = dict(id=row.id, name=row.name, short_name=row.short_name,
                        owner_id=row.owner_id,
                        owners_ids=row.owners_ids,
@@ -233,12 +213,6 @@
                        n_tasks=n_tasks(row.id),
                        n_volunteers=n_volunteers(row.id),
                        info=row.info)
-=======
-        project = dict(row)
-        project['n_tasks'] = n_tasks(row.id)
-        project['n_volunteers'] = n_volunteers(row.id)
-        project['overall_progress'] = overall_progress(row.id)
->>>>>>> e9d08f27
         projects_published.append(project)
     return projects_published
 
@@ -276,14 +250,10 @@
 def draft_projects(user_id):
     """Return draft projects for user_id."""
     sql = text('''
-<<<<<<< HEAD
                SELECT project.id, project.name, project.short_name, project.description,
                project.owner_id,
                project.owners_ids,
                project.info
-=======
-               SELECT *
->>>>>>> e9d08f27
                FROM project
                WHERE project.published=false
                AND :user_id = ANY (project.owners_ids::int[]);
@@ -291,7 +261,6 @@
     projects_draft = []
     results = session.execute(sql, dict(user_id=user_id))
     for row in results:
-<<<<<<< HEAD
         project = dict(id=row.id, name=row.name, short_name=row.short_name,
                        owner_id=row.owner_id,
                        owners_ids=row.owners_ids,
@@ -300,12 +269,6 @@
                        n_tasks=n_tasks(row.id),
                        n_volunteers=n_volunteers(row.id),
                        info=row.info)
-=======
-        project = dict(row)
-        project['n_tasks'] = n_tasks(row.id)
-        project['n_volunteers'] = n_volunteers(row.id)
-        project['overall_progress'] = overall_progress(row.id)
->>>>>>> e9d08f27
         projects_draft.append(project)
     return projects_draft
 
@@ -361,7 +324,6 @@
 
 
 @memoize(timeout=timeouts.get('APP_TIMEOUT'))
-<<<<<<< HEAD
 def get_user_pref_metadata(name):
     sql = text("""
     SELECT info->'metadata', user_pref FROM "user" WHERE name=:name;
@@ -399,8 +361,10 @@
                 (SELECT COUNT(id) FROM task_run WHERE user_id = u.id)AS completed_tasks,
                 (SELECT coalesce(AVG(to_timestamp(finish_time, 'YYYY-MM-DD"T"HH24-MI-SS.US') -
                 to_timestamp(created, 'YYYY-MM-DD"T"HH24-MI-SS.US')), interval '0s')
-                FROM task_run WHERE user_id = u.id) AS avg_time_per_task, u.consent
-                FROM task_run t RIGHT JOIN "user" u ON t.user_id = u.id group by user_id, u.id;
+                FROM task_run WHERE user_id = u.id) AS avg_time_per_task, u.consent, u.restrict
+                FROM task_run t RIGHT JOIN "user" u ON t.user_id = u.id
+                AND u.restrict=False
+                GROUP BY user_id, u.id;
                """)
     results = session.execute(sql)
     users_report = [ dict(id=row.u_id, name=row.name, fullname=row.fullname,
@@ -414,14 +378,12 @@
                     completed_tasks=row.completed_tasks, avg_time_per_task=str(round(row.avg_time_per_task.total_seconds() / 60, 2)),
                     total_projects_contributed=n_projects_contributed(row.u_id),
                     percentage_tasks_completed=round(float(row.completed_tasks) * 100 / n_total_tasks(), 2) if n_total_tasks() else 0,
-                    consent=row.consent)
+                    consent=row.consent, restrict=row.restrict)
                     for row in results]
     return users_report
 
 
 @memoize(timeout=timeouts.get('APP_TIMEOUT'))
-=======
->>>>>>> e9d08f27
 def get_project_report_userdata(project_id):
     """Return users details who contributed to a particular project."""
     if project_id is None:
@@ -430,15 +392,11 @@
     total_tasks = n_tasks(project_id)
     sql = text(
             '''
-<<<<<<< HEAD
             SELECT id as u_id, name, fullname, email_addr, admin, subadmin, enabled,
             user_pref->'languages' AS languages, user_pref->'locations' AS locations,
             info->'metadata'->'work_hours_from' AS work_hours_from, info->'metadata'->'work_hours_to' AS work_hours_to,
             info->'metadata'->'timezone' AS timezone, info->'metadata'->'user_type' AS type_of_user,
             info->'metadata'->'review' AS additional_comments,
-=======
-            SELECT id as u_id, name, fullname,
->>>>>>> e9d08f27
             (SELECT count(id) FROM task_run WHERE user_id = u.id AND project_id=:project_id) AS completed_tasks,
             ((SELECT count(id) FROM task_run WHERE user_id = u.id AND project_id =:project_id) * 100 / :total_tasks) AS percent_completed_tasks,
             (SELECT min(finish_time) FROM task_run WHERE user_id = u.id AND project_id=:project_id) AS first_submission_date,
@@ -446,23 +404,15 @@
             (SELECT coalesce(AVG(to_timestamp(finish_time, 'YYYY-MM-DD"T"HH24-MI-SS.US') -
             to_timestamp(created, 'YYYY-MM-DD"T"HH24-MI-SS.US')), interval '0s')
             FROM task_run WHERE user_id = u.id AND project_id=:project_id) AS avg_time_per_task
-<<<<<<< HEAD
             FROM "user" u WHERE id IN
-=======
-            FROM public.user u WHERE id IN
->>>>>>> e9d08f27
             (SELECT DISTINCT user_id FROM task_run tr GROUP BY project_id, user_id HAVING project_id=:project_id);
             ''')
     results = session.execute(sql, dict(project_id=project_id, total_tasks=total_tasks))
     users_report = [
-<<<<<<< HEAD
         [row.u_id, row.name, row.fullname, row.email_addr,
          row.admin, row.subadmin, row.enabled, row.languages,
          row.locations, row.work_hours_from, row.work_hours_to,
          row.timezone, row.type_of_user, row.additional_comments,
-=======
-        [row.u_id, row.name, row.fullname,
->>>>>>> e9d08f27
          row.completed_tasks, row.percent_completed_tasks,
          row.first_submission_date, row.last_submission_date,
          round(row.avg_time_per_task.total_seconds() / 60, 2)]
@@ -470,7 +420,6 @@
     return users_report
 
 
-<<<<<<< HEAD
 @memoize(timeout=ONE_WEEK)
 def get_user_info(user_id):
     sql = text('''select name, email_addr from "user" where
@@ -499,21 +448,4 @@
         level = announcement_levels['owner']['level']
     elif user.subadmin:
         level = announcement_levels['subadmin']['level']
-    return get_announcements_by_level_cached(level)
-=======
-@memoize(timeout=timeouts.get('APP_TIMEOUT'))
-def get_user_pref_metadata(name):
-    sql = text("""
-    SELECT info->'metadata', user_pref FROM public.user WHERE name=:name;
-    """)
-
-    cursor = session.execute(sql, dict(name=name))
-    row = cursor.fetchone()
-    upref_mdata = row[0] or {}
-    upref_mdata.update(row[1] or {})
-    return upref_mdata
-
-
-def delete_user_pref_metadata(name):
-    delete_memoized(get_user_pref_metadata, name)
->>>>>>> e9d08f27
+    return get_announcements_by_level_cached(level)