# -*- coding: utf8 -*-
# This file is part of PyBossa.
#
# Copyright (C) 2013 SF Isle of Man Limited
#
# PyBossa is free software: you can redistribute it and/or modify
# it under the terms of the GNU Affero General Public License as published by
# the Free Software Foundation, either version 3 of the License, or
# (at your option) any later version.
#
# PyBossa is distributed in the hope that it will be useful,
# but WITHOUT ANY WARRANTY; without even the implied warranty of
# MERCHANTABILITY or FITNESS FOR A PARTICULAR PURPOSE.  See the
# GNU Affero General Public License for more details.
#
# You should have received a copy of the GNU Affero General Public License
# along with PyBossa.  If not, see <http://www.gnu.org/licenses/>.

from sqlalchemy.sql import text
<<<<<<< HEAD
from pybossa.core import db, timeouts
from pybossa.cache import memoize
=======
from pybossa.core import db, timeouts, get_session
from pybossa.cache import memoize, ONE_HOUR
>>>>>>> daadeaf8
from pybossa.cache.apps import overall_progress



<<<<<<< HEAD
session = db.slave_session

@memoize(timeout=60)
=======
@memoize(timeout=ONE_HOUR * 3)
>>>>>>> daadeaf8
def n_available_tasks(app_id, user_id=None, user_ip=None):
    """Returns the number of tasks for a given app a user can contribute to,
    based on the completion of the app tasks, and previous task_runs submitted
    by the user"""
    if user_id and not user_ip:
        query = text('''SELECT COUNT(id) AS n_tasks FROM task WHERE NOT EXISTS
                       (SELECT task_id FROM task_run WHERE
                       app_id=:app_id AND user_id=:user_id AND task_id=task.id)
                       AND app_id=:app_id AND state !='completed';''')
        result = session.execute(query, dict(app_id=app_id, user_id=user_id))
    else:
        if not user_ip:
            user_ip = '127.0.0.1'
        query = text('''SELECT COUNT(id) AS n_tasks FROM task WHERE NOT EXISTS
                       (SELECT task_id FROM task_run WHERE
                       app_id=:app_id AND user_ip=:user_ip AND task_id=task.id)
                       AND app_id=:app_id AND state !='completed';''')

        result = session.execute(query, dict(app_id=app_id, user_ip=user_ip))
    n_tasks = 0
    for row in result:
        n_tasks = row.n_tasks
    return n_tasks


def check_contributing_state(app, user_id=None, user_ip=None):
    """Returns the state of a given app for a given user, depending on whether
    the app is completed or not and the user can contribute more to it or not"""

    app_id = app['id'] if type(app) == dict else app.id
    states = ('completed', 'draft', 'can_contribute', 'cannot_contribute')
    if overall_progress(app_id) >= 100:
        return states[0]
    if _has_no_presenter(app) or _has_no_tasks(app_id):
        return states[1]
    if n_available_tasks(app_id, user_id=user_id, user_ip=user_ip) > 0:
        return states[2]
    return states[3]


def add_custom_contrib_button_to(app, user_id_or_ip):
    if type(app) == dict:
        app_id = app['id']
    else:
        app_id = app.id
        app = app.dictize()
    app['contrib_button'] = check_contributing_state(app, **user_id_or_ip)
    return app


def _has_no_presenter(app):
    try:
        return 'task_presenter' not in app.info
    except AttributeError:
        try:
            return 'task_presenter' not in app.get('info')
        except AttributeError:
            return True

def _has_no_tasks(app_id):
    query = text('''SELECT COUNT(id) AS n_tasks FROM task
               WHERE app_id=:app_id;''')
    result = session.execute(query, dict(app_id=app_id))
    for row in result:
        n_tasks = row.n_tasks
    return n_tasks == 0<|MERGE_RESOLUTION|>--- conflicted
+++ resolved
@@ -17,24 +17,18 @@
 # along with PyBossa.  If not, see <http://www.gnu.org/licenses/>.
 
 from sqlalchemy.sql import text
-<<<<<<< HEAD
 from pybossa.core import db, timeouts
-from pybossa.cache import memoize
-=======
-from pybossa.core import db, timeouts, get_session
+
+from pybossa.core import db, timeouts
 from pybossa.cache import memoize, ONE_HOUR
->>>>>>> daadeaf8
 from pybossa.cache.apps import overall_progress
 
 
 
-<<<<<<< HEAD
 session = db.slave_session
 
-@memoize(timeout=60)
-=======
+
 @memoize(timeout=ONE_HOUR * 3)
->>>>>>> daadeaf8
 def n_available_tasks(app_id, user_id=None, user_ip=None):
     """Returns the number of tasks for a given app a user can contribute to,
     based on the completion of the app tasks, and previous task_runs submitted
