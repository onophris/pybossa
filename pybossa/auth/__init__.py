# -*- coding: utf8 -*-
# This file is part of PYBOSSA.
#
# Copyright (C) 2015 Scifabric LTD.
#
# PYBOSSA is free software: you can redistribute it and/or modify
# it under the terms of the GNU Affero General Public License as published by
# the Free Software Foundation, either version 3 of the License, or
# (at your option) any later version.
#
# PYBOSSA is distributed in the hope that it will be useful,
# but WITHOUT ANY WARRANTY; without even the implied warranty of
# MERCHANTABILITY or FITNESS FOR A PARTICULAR PURPOSE.  See the
# GNU Affero General Public License for more details.
#
# You should have received a copy of the GNU Affero General Public License
# along with PYBOSSA.  If not, see <http://www.gnu.org/licenses/>.

import inspect
from flask import abort
from flask.ext.login import current_user
from pybossa.core import task_repo, project_repo, result_repo
from pybossa.auth.errcodes import *

import jwt
from flask import jsonify
from jwt import exceptions

import project
import task
import taskrun
import category
import user
import token
import announcement
import blogpost
import auditlog
import webhook
import result
import helpingmaterial

assert project
assert task
assert taskrun
assert category
assert user
assert token
assert announcement
assert blogpost
assert auditlog
assert webhook
assert result


_actions = ['create', 'read', 'update', 'delete']
_auth_classes = {'project': project.ProjectAuth,
                 'auditlog': auditlog.AuditlogAuth,
                 'announcement': announcement.AnnouncementAuth,
                 'blogpost': blogpost.BlogpostAuth,
                 'category': category.CategoryAuth,
                 'task': task.TaskAuth,
                 'taskrun': taskrun.TaskRunAuth,
                 'token': token.TokenAuth,
                 'user': user.UserAuth,
                 'webhook': webhook.WebhookAuth,
                 'result': result.ResultAuth,
                 'helpingmaterial': helpingmaterial.HelpingMaterialAuth}


def is_authorized(user, action, resource, **kwargs):
    is_class = inspect.isclass(resource)
    name = resource.__name__ if is_class else resource.__class__.__name__
    if resource == 'token':
        name = resource
    resource = None if is_class else resource
    auth = _authorizer_for(name.lower())
    actions = _actions + auth.specific_actions
    assert action in actions, "%s is not a valid action" % action
    return auth.can(user, action, resource, **kwargs)


def ensure_authorized_to(action, resource, **kwargs):
    authorized = is_authorized(current_user, action, resource, **kwargs)
    if authorized is False:
        if current_user.is_anonymous():
            raise abort(401)
        else:
            raise abort(403)
    return authorized


def _authorizer_for(resource_name):
    kwargs = {}
    if resource_name in ('project', 'taskrun'):
        kwargs.update({'task_repo': task_repo})
<<<<<<< HEAD
    if resource_name in ('auditlog', 'announcement', 'blogpost', 'task',
                         'taskrun', 'webhook', 'result'):
=======
    if resource_name in ('auditlog', 'blogpost', 'task',
                         'taskrun', 'webhook', 'result',
                         'helpingmaterial'):
>>>>>>> 11b8bed3
        kwargs.update({'project_repo': project_repo})
    if resource_name in ('project', 'task', 'taskrun'):
        kwargs.update({'result_repo': result_repo})
    return _auth_classes[resource_name](**kwargs)


def handle_error(error):
    """Return authentication error in JSON."""
    resp = jsonify(error)
    resp.status_code = 401
    return resp


def jwt_authorize_project(project, payload):
    """Authorize the project for the payload."""
    try:
        if payload is None:
            return handle_error(INVALID_HEADER_MISSING)
        parts = payload.split()

        if parts[0].lower() != 'bearer':
            return handle_error(INVALID_HEADER_BEARER)
        elif len(parts) == 1:
            return handle_error(INVALID_HEADER_TOKEN)
        elif len(parts) > 2:
            return handle_error(INVALID_HEADER_BEARER_TOKEN)

        data = jwt.decode(parts[1],
                          project.secret_key,
                          'H256')
        if (data['project_id'] == project.id
            and data['short_name'] == project.short_name):
            return True
        else:
            return handle_error(WRONG_PROJECT_SIGNATURE)
    except exceptions.DecodeError:
        return handle_error(DECODE_ERROR_SIGNATURE)<|MERGE_RESOLUTION|>--- conflicted
+++ resolved
@@ -93,14 +93,9 @@
     kwargs = {}
     if resource_name in ('project', 'taskrun'):
         kwargs.update({'task_repo': task_repo})
-<<<<<<< HEAD
     if resource_name in ('auditlog', 'announcement', 'blogpost', 'task',
-                         'taskrun', 'webhook', 'result'):
-=======
-    if resource_name in ('auditlog', 'blogpost', 'task',
                          'taskrun', 'webhook', 'result',
                          'helpingmaterial'):
->>>>>>> 11b8bed3
         kwargs.update({'project_repo': project_repo})
     if resource_name in ('project', 'task', 'taskrun'):
         kwargs.update({'result_repo': result_repo})
