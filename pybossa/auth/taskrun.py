# -*- coding: utf8 -*-
# This file is part of PyBossa.
#
# Copyright (C) 2013 SF Isle of Man Limited
#
# PyBossa is free software: you can redistribute it and/or modify
# it under the terms of the GNU Affero General Public License as published by
# the Free Software Foundation, either version 3 of the License, or
# (at your option) any later version.
#
# PyBossa is distributed in the hope that it will be useful,
# but WITHOUT ANY WARRANTY; without even the implied warranty of
# MERCHANTABILITY or FITNESS FOR A PARTICULAR PURPOSE.  See the
# GNU Affero General Public License for more details.
#
# You should have received a copy of the GNU Affero General Public License
# along with PyBossa.  If not, see <http://www.gnu.org/licenses/>.

from flask.ext.login import current_user
<<<<<<< HEAD
from flask import abort
from pybossa.core import db

from pybossa.repositories import TaskRepository
task_repo = TaskRepository(db)
=======
from pybossa.model.task_run import TaskRun
from flask import abort
>>>>>>> e9aaf9b1


def create(taskrun=None):
    authorized = task_repo.get_task_run_by(app_id=taskrun.app_id,
                                           task_id=taskrun.task_id,
                                           user=taskrun.user,
                                           user_ip=taskrun.user_ip) is None
    if not authorized:
        raise abort(403)
    return authorized


def read(taskrun=None):
    return True


def update(taskrun):
    return False


def delete(taskrun):
    if current_user.is_anonymous():
        return False
    if taskrun.user_id is None:
        return current_user.admin
    return current_user.admin or taskrun.user_id == current_user.id
<|MERGE_RESOLUTION|>--- conflicted
+++ resolved
@@ -17,16 +17,12 @@
 # along with PyBossa.  If not, see <http://www.gnu.org/licenses/>.
 
 from flask.ext.login import current_user
-<<<<<<< HEAD
 from flask import abort
 from pybossa.core import db
 
 from pybossa.repositories import TaskRepository
 task_repo = TaskRepository(db)
-=======
-from pybossa.model.task_run import TaskRun
-from flask import abort
->>>>>>> e9aaf9b1
+
 
 
 def create(taskrun=None):
