--- conflicted
+++ resolved
@@ -50,14 +50,9 @@
 ## Default number of users shown in the leaderboard
 LEADERBOARD = 20
 
-<<<<<<< HEAD
+## Default configuration for debug toolbar
+ENABLE_DEBUG_TOOLBAR = False
+
 ## Default cache timeouts
 APP_TIMEOUT = 15 * 60
-REGISTERED_USERS_TIMEOUT = 15 * 60
-ANON_USERS_TIMEOUT = 5 * 60 * 60
-STATS_FRONTPAGE_TIMEOUT = 12 * 60 * 60
-N_APPS_PER_CATEGORY = 60 * 60
-=======
-## Default configuration for debug toolbar
-ENABLE_DEBUG_TOOLBAR = False
->>>>>>> 4df3afaa
+REGISTERED_USERS_TIMEOUT = 15 * 60