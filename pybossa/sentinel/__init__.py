# -*- coding: utf8 -*-
# This file is part of PYBOSSA.
#
# Copyright (C) 2015 Scifabric LTD.
#
# PYBOSSA is free software: you can redistribute it and/or modify
# it under the terms of the GNU Affero General Public License as published by
# the Free Software Foundation, either version 3 of the License, or
# (at your option) any later version.
#
# PYBOSSA is distributed in the hope that it will be useful,
# but WITHOUT ANY WARRANTY; without even the implied warranty of
# MERCHANTABILITY or FITNESS FOR A PARTICULAR PURPOSE.  See the
# GNU Affero General Public License for more details.
#
# You should have received a copy of the GNU Affero General Public License
# along with PYBOSSA.  If not, see <http://www.gnu.org/licenses/>.

from redis import sentinel, StrictRedis

class Sentinel(object):

    def __init__(self, app=None):
        self.app = app
        self.master = StrictRedis()
        self.slave = self.master
        if app is not None:  # pragma: no cover
            self.init_app(app)

    def init_app(self, app):
<<<<<<< HEAD
        redis_db = app.config.get('REDIS_DB') or 0
        if app.config.get('REDIS_MASTER_DNS') and \
            app.config.get('REDIS_SLAVE_DNS') and \
            app.config.get('REDIS_PORT'):
            self.master = StrictRedis(host=app.config['REDIS_MASTER_DNS'],
                port=app.config['REDIS_PORT'], db=redis_db)
            self.slave = StrictRedis(host=app.config['REDIS_SLAVE_DNS'],
                port=app.config['REDIS_PORT'], db=redis_db)
        else:
            self.connection = sentinel.Sentinel(app.config['REDIS_SENTINEL'],
                                                      socket_timeout=0.1)
            redis_master = app.config.get('REDIS_MASTER') or 'mymaster'
            self.master = self.connection.master_for(redis_master, db=redis_db)
            self.slave = self.connection.slave_for(redis_master, db=redis_db)

def scan_iter(conn, match, count=None):
    cursor = 0
    while cursor != '0':
        cursor, results = conn.scan(cursor, match=match, count=count)
        for result in results:
            yield result


def keys(conn, pattern='*'):
    return list(scan_iter(conn, match=pattern))
=======
        self.connection = sentinel.Sentinel(app.config['REDIS_SENTINEL'],
                                            socket_timeout=0.1)
        redis_db = app.config.get('REDIS_DB') or 0
        redis_master = app.config.get('REDIS_MASTER') or 'mymaster'
        self.master = self.connection.master_for(redis_master, db=redis_db)
        self.slave = self.connection.slave_for(redis_master, db=redis_db)
>>>>>>> e9d08f27
<|MERGE_RESOLUTION|>--- conflicted
+++ resolved
@@ -28,7 +28,6 @@
             self.init_app(app)
 
     def init_app(self, app):
-<<<<<<< HEAD
         redis_db = app.config.get('REDIS_DB') or 0
         if app.config.get('REDIS_MASTER_DNS') and \
             app.config.get('REDIS_SLAVE_DNS') and \
@@ -53,12 +52,4 @@
 
 
 def keys(conn, pattern='*'):
-    return list(scan_iter(conn, match=pattern))
-=======
-        self.connection = sentinel.Sentinel(app.config['REDIS_SENTINEL'],
-                                            socket_timeout=0.1)
-        redis_db = app.config.get('REDIS_DB') or 0
-        redis_master = app.config.get('REDIS_MASTER') or 'mymaster'
-        self.master = self.connection.master_for(redis_master, db=redis_db)
-        self.slave = self.connection.slave_for(redis_master, db=redis_db)
->>>>>>> e9d08f27
+    return list(scan_iter(conn, match=pattern))