--- conflicted
+++ resolved
@@ -15,29 +15,19 @@
 #
 # You should have received a copy of the GNU Affero General Public License
 # along with PyBossa.  If not, see <http://www.gnu.org/licenses/>.
-<<<<<<< HEAD
+
 """Facebook view for PyBossa."""
-from flask import Blueprint, request, url_for, flash, redirect, session
-from flask.ext.login import login_user, current_user
-=======
-
 from flask import Blueprint, request, url_for, flash, redirect, session, current_app
 from flask.ext.login import login_user, current_user
 from flask_oauthlib.client import OAuthException
 
->>>>>>> 7fdab719
 from pybossa.core import facebook, user_repo, newsletter
 from pybossa.model.user import User
 from pybossa.util import get_user_signup_method, username_from_full_name
 # Required to access the config parameters outside a context as we are using
 # Flask 0.8
 # See http://goo.gl/tbhgF for more info
-<<<<<<< HEAD
 
-=======
-# This blueprint will be activated in core.py if the FACEBOOK APP ID and SECRET
-# are available
->>>>>>> 7fdab719
 blueprint = Blueprint('facebook', __name__)
 
 
