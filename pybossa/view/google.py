# -*- coding: utf8 -*-
# This file is part of PyBossa.
#
# Copyright (C) 2015 SF Isle of Man Limited
#
# PyBossa is free software: you can redistribute it and/or modify
# it under the terms of the GNU Affero General Public License as published by
# the Free Software Foundation, either version 3 of the License, or
# (at your option) any later version.
#
# PyBossa is distributed in the hope that it will be useful,
# but WITHOUT ANY WARRANTY; without even the implied warranty of
# MERCHANTABILITY or FITNESS FOR A PARTICULAR PURPOSE.  See the
# GNU Affero General Public License for more details.
#
# You should have received a copy of the GNU Affero General Public License
# along with PyBossa.  If not, see <http://www.gnu.org/licenses/>.
<<<<<<< HEAD
"""Google view for PyBossa."""
from flask import Blueprint, request, url_for, flash, redirect, session
from flask.ext.login import login_user, current_user
=======

from flask import Blueprint, request, url_for, flash, redirect, session, current_app
from flask.ext.login import login_user, current_user
from flask_oauthlib.client import OAuthException

>>>>>>> 7fdab719
from pybossa.core import google, user_repo, newsletter
from pybossa.model.user import User
from pybossa.util import get_user_signup_method, username_from_full_name
# Required to access the config parameters outside a context as we are using
# Flask 0.8
# See http://goo.gl/tbhgF for more info
import requests
<<<<<<< HEAD

=======
# This blueprint will be activated in core.py if the GOOGLE APP ID and SECRET
# are available
>>>>>>> 7fdab719
blueprint = Blueprint('google', __name__)


@blueprint.route('/', methods=['GET', 'POST'])
def login():  # pragma: no cover
    """Login with Google."""
    if request.args.get("next"):
        request_token_params = {
            'scope': 'https://www.googleapis.com/auth/userinfo.profile https://www.googleapis.com/auth/userinfo.email',
            'response_type': 'code'}
        google.oauth.request_token_params = request_token_params
    return google.oauth.authorize(callback=url_for('.oauth_authorized',
                                  _external=True))


@google.oauth.tokengetter
def get_google_token():  # pragma: no cover
    """Get Google Token from session."""
    if current_user.is_anonymous():
        return session.get('oauth_token')
    else:
        return (current_user.info['google_token']['oauth_token'], '')


@blueprint.route('/oauth_authorized')
@google.oauth.authorized_handler
def oauth_authorized(resp):  # pragma: no cover
    """Authorize Oauth."""
    next_url = url_for('home.home')

    if resp is None or request.args.get('error'):
        flash(u'You denied the request to sign in.', 'error')
        flash(u'Reason: ' + request.args['error'], 'error')
        if request.args.get('error'):
            current_app.logger.error(resp)
            return redirect(url_for('account.signin'))
        return redirect(next_url)
    if isinstance(resp, OAuthException):
        flash('Access denied: %s' % resp.message)
        current_app.logger.error(resp)
        return redirect(next_url)
    headers = {'Authorization': ' '.join(['OAuth', resp['access_token']])}
    url = 'https://www.googleapis.com/oauth2/v1/userinfo'
    try:
        r = requests.get(url, headers=headers)
    except requests.exceptions.http_error:
        # Unauthorized - bad token
        if r.status_code == 401:
            return redirect(url_for('account.signin'))
        return r.content

    access_token = resp['access_token']
    session['oauth_token'] = access_token
    import json
    user_data = json.loads(r.content)
    user = manage_user(access_token, user_data)
    return manage_user_login(user, user_data, next_url)


def manage_user(access_token, user_data):
    """Manage the user after signin"""
    # We have to store the oauth_token in the session to get the USER fields

    user = user_repo.get_by(google_user_id=user_data['id'])

    # user never signed on
    if user is None:
        google_token = dict(oauth_token=access_token)
        info = dict(google_token=google_token)
        name = username_from_full_name(user_data['name'])
        user = user_repo.get_by_name(name)

        email = user_repo.get_by(email_addr=user_data['email'])

        if ((user is None) and (email is None)):
            user = User(fullname=user_data['name'],
                        name=name,
                        email_addr=user_data['email'],
                        google_user_id=user_data['id'],
                        info=info)
            user_repo.save(user)
            if newsletter.is_initialized():
                newsletter.subscribe_user(user)
            return user
        else:
            return None
    else:
        # Update the name to fit with new paradigm to avoid UTF8 problems
        if type(user.name) == unicode or ' ' in user.name:
            user.name = username_from_full_name(user.name)
            user_repo.update(user)
        return user


def manage_user_login(user, user_data, next_url):
    """Manage user login."""
    if user is None:
        # Give a hint for the user
        user = user_repo.get_by(email_addr=user_data['email'])
        if user is None:
            name = username_from_full_name(user_data['name'])
            user = user_repo.get_by_name(name)

        msg, method = get_user_signup_method(user)
        flash(msg, 'info')
        if method == 'local':
            return redirect(url_for('account.forgot_password'))
        else:
            return redirect(url_for('account.signin'))
    else:
        login_user(user, remember=True)
        flash("Welcome back %s" % user.fullname, 'success')
        if user.newsletter_prompted is False and newsletter.is_initialized():
            return redirect(url_for('account.newsletter_subscribe',
                                    next=next_url))
        return redirect(next_url)<|MERGE_RESOLUTION|>--- conflicted
+++ resolved
@@ -15,17 +15,12 @@
 #
 # You should have received a copy of the GNU Affero General Public License
 # along with PyBossa.  If not, see <http://www.gnu.org/licenses/>.
-<<<<<<< HEAD
+
 """Google view for PyBossa."""
-from flask import Blueprint, request, url_for, flash, redirect, session
-from flask.ext.login import login_user, current_user
-=======
-
 from flask import Blueprint, request, url_for, flash, redirect, session, current_app
 from flask.ext.login import login_user, current_user
 from flask_oauthlib.client import OAuthException
 
->>>>>>> 7fdab719
 from pybossa.core import google, user_repo, newsletter
 from pybossa.model.user import User
 from pybossa.util import get_user_signup_method, username_from_full_name
@@ -33,12 +28,7 @@
 # Flask 0.8
 # See http://goo.gl/tbhgF for more info
 import requests
-<<<<<<< HEAD
 
-=======
-# This blueprint will be activated in core.py if the GOOGLE APP ID and SECRET
-# are available
->>>>>>> 7fdab719
 blueprint = Blueprint('google', __name__)
 
 
