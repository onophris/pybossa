--- conflicted
+++ resolved
@@ -34,7 +34,7 @@
 import pybossa.validator as pb_validator
 import pybossa.sched as sched
 
-from pybossa.core import db, uploader, signer, get_session
+from pybossa.core import db, uploader, signer
 from pybossa.cache import ONE_DAY, ONE_HOUR
 from pybossa.model.app import App
 from pybossa.model.task import Task
@@ -861,13 +861,15 @@
 @blueprint.route('/<short_name>/<int:task_id>/results.json')
 def export(short_name, task_id):
     """Return a file with all the TaskRuns for a give Task"""
-    try:
-        session = get_session(db, bind='slave')
-        # Check if the app exists
-        (app, owner, n_tasks, n_task_runs,
-         overall_progress, last_activity) = app_by_shortname(short_name)
-
-<<<<<<< HEAD
+    # Check if the app exists
+    (app, owner, n_tasks, n_task_runs,
+     overall_progress, last_activity) = app_by_shortname(short_name)
+
+    require.app.read(app)
+    redirect_to_password = _check_if_redirect_to_password(app)
+    if redirect_to_password:
+        return redirect_to_password
+
     # Check if the task belongs to the app and exists
     task = task_repo.get_task_by(app_id=app.id, id=task_id)
     if task:
@@ -876,28 +878,6 @@
         return Response(json.dumps(results), mimetype='application/json')
     else:
         return abort(404)
-=======
-        require.app.read(app)
-        redirect_to_password = _check_if_redirect_to_password(app)
-        if redirect_to_password:
-            return redirect_to_password
-
-        # Check if the task belongs to the app and exists
-        task = session.query(model.task.Task).filter_by(app_id=app.id)\
-                                             .filter_by(id=task_id).first()
-        if task:
-            taskruns = session.query(model.task_run.TaskRun).filter_by(task_id=task_id)\
-                              .filter_by(app_id=app.id).all()
-            results = [tr.dictize() for tr in taskruns]
-            return Response(json.dumps(results), mimetype='application/json')
-        else:
-            return abort(404)
-    except: # pragma: no cover
-        session.rollback()
-        raise
-    finally:
-        session.close()
->>>>>>> 3c311c5d
 
 
 @blueprint.route('/<short_name>/tasks/')
@@ -926,7 +906,6 @@
 @blueprint.route('/<short_name>/tasks/browse', defaults={'page': 1})
 @blueprint.route('/<short_name>/tasks/browse/<int:page>')
 def tasks_browse(short_name, page):
-<<<<<<< HEAD
     (app, owner, n_tasks, n_task_runs,
      overall_progress, last_activity) = app_by_shortname(short_name)
     title = app_title(app, "Tasks")
@@ -954,54 +933,13 @@
                                overall_progress=overall_progress,
                                n_volunteers=n_volunteers,
                                n_completed_tasks=n_completed_tasks)
-=======
-    try:
-        session = get_session(db, bind='slave')
-        (app, owner, n_tasks, n_task_runs,
-         overall_progress, last_activity) = app_by_shortname(short_name)
-        title = app_title(app, "Tasks")
-        n_volunteers = cached_apps.n_volunteers(app.id)
-        n_completed_tasks = cached_apps.n_completed_tasks(app.id)
->>>>>>> 3c311c5d
-
-        def respond():
-            per_page = 10
-            count = session.query(model.task.Task)\
-                .filter_by(app_id=app.get('id'))\
-                .count()
-            app_tasks = session.query(model.task.Task)\
-                .filter_by(app_id=app.get('id'))\
-                .order_by(model.task.Task.id)\
-                .limit(per_page)\
-                .offset((page - 1) * per_page)\
-                .all()
-
-            if not app_tasks and page != 1:
-                abort(404)
-
-            pagination = Pagination(page, per_page, count)
-            return render_template('/applications/tasks_browse.html',
-                                   app=app,
-                                   owner=owner,
-                                   tasks=app_tasks,
-                                   title=title,
-                                   pagination=pagination,
-                                   n_tasks=n_tasks,
-                                   overall_progress=overall_progress,
-                                   n_volunteers=n_volunteers,
-                                   n_completed_tasks=n_completed_tasks)
-
-        require.app.read(app)
-        redirect_to_password = _check_if_redirect_to_password(app)
-        if redirect_to_password:
-            return redirect_to_password
-        app = add_custom_contrib_button_to(app, get_user_id_or_ip())
-        return respond()
-    except: # pragma: no cover
-        session.rollback()
-        raise
-    finally:
-        session.close()
+
+    require.app.read(app)
+    redirect_to_password = _check_if_redirect_to_password(app)
+    if redirect_to_password:
+        return redirect_to_password
+    app = add_custom_contrib_button_to(app, get_user_id_or_ip())
+    return respond()
 
 
 @blueprint.route('/<short_name>/tasks/delete', methods=['GET', 'POST'])
@@ -1069,7 +1007,6 @@
 
 
     def gen_json(table):
-<<<<<<< HEAD
         n = getattr(task_repo, 'count_%ss_with' % table)(app_id=app.id)
         sep = ", "
         yield "["
@@ -1079,26 +1016,6 @@
                 sep = ""
             yield item + sep
         yield "]"
-=======
-        try:
-            session = get_session(db, bind='slave')
-            n = session.query(table)\
-                .filter_by(app_id=app.id).count()
-            sep = ", "
-            yield "["
-            for i, tr in enumerate(session.query(table)
-                                     .filter_by(app_id=app.id).yield_per(1), 1):
-                item = json.dumps(tr.dictize())
-                if (i == n):
-                    sep = ""
-                yield item + sep
-            yield "]"
-        except: # pragma: no cover
-            session.rollback()
-            raise
-        finally:
-            session.close()
->>>>>>> 3c311c5d
 
     def format_csv_properly(row, ty=None):
         tmp = row.keys()
@@ -1140,25 +1057,10 @@
         writer.writerow(format_csv_properly(t.dictize(), ty='taskrun'))
 
     def get_csv(out, writer, table, handle_row):
-<<<<<<< HEAD
         for tr in getattr(task_repo, 'filter_%ss_by' % table)(app_id=app.id,
                                                               yielded=True):
             handle_row(writer, tr)
         yield out.getvalue()
-=======
-        try:
-            session = get_session(db, bind='slave')
-            for tr in session.query(table)\
-                    .filter_by(app_id=app.id)\
-                    .yield_per(1):
-                handle_row(writer, tr)
-            yield out.getvalue()
-        except: # pragma: no cover
-            session.rollback()
-            raise
-        finally:
-            session.close()
->>>>>>> 3c311c5d
 
     def respond_json(ty):
         if ty not in ['task', 'task_run']:
@@ -1212,7 +1114,6 @@
                 owner = user_repo.get(app.owner_id)
                 package = ckan.package_create(app=app, user=owner, url=app_url)
                 create_ckan_datastore(ckan, ty, package['id'])
-<<<<<<< HEAD
                 #new_resource = ckan.resource_create(name=ty,
                 #                                    package_id=package['id'])
                 #ckan.datastore_create(name=ty,
@@ -1220,8 +1121,6 @@
                 #ckan.datastore_upsert(name=ty,
                 #                     records=gen_json(ty),
                 #                     resource_id=new_resource['result']['id'])
-=======
->>>>>>> 3c311c5d
             flash(msg, 'success')
             return respond()
         except requests.exceptions.ConnectionError:
@@ -1240,8 +1139,21 @@
             return respond()
 
     def respond_csv(ty):
+        # Export Task(/Runs) to CSV
+        types = {
+            "task": (
+                model.task.Task, handle_task,
+                (lambda x: True),
+                gettext(
+                    "Oops, the project does not have tasks to \
+                    export, if you are the owner add some tasks")),
+            "task_run": (
+                model.task_run.TaskRun, handle_task_run,
+                (lambda x: True),
+                gettext(
+                    "Oops, there are no Task Runs yet to export, invite \
+                     some users to participate"))}
         try:
-<<<<<<< HEAD
             table, handle_row, test, msg = types[ty]
         except KeyError:
             return abort(404)
@@ -1275,64 +1187,6 @@
         else:
             flash(msg, 'info')
             return respond()
-=======
-            session = get_session(db, bind='slave')
-            # Export Task(/Runs) to CSV
-            types = {
-                "task": (
-                    model.task.Task, handle_task,
-                    (lambda x: True),
-                    gettext(
-                        "Oops, the project does not have tasks to \
-                        export, if you are the owner add some tasks")),
-                "task_run": (
-                    model.task_run.TaskRun, handle_task_run,
-                    (lambda x: True),
-                    gettext(
-                        "Oops, there are no Task Runs yet to export, invite \
-                         some users to participate"))}
-            try:
-                table, handle_row, test, msg = types[ty]
-            except KeyError:
-                return abort(404)
-
-            out = StringIO()
-            writer = UnicodeWriter(out)
-            t = session.query(table)\
-                .filter_by(app_id=app.id)\
-                .first()
-            if t is not None:
-                if test(t):
-                    tmp = t.dictize().keys()
-                    task_keys = []
-                    for k in tmp:
-                        k = "%s__%s" % (ty, k)
-                        task_keys.append(k)
-                    if (type(t.info) == dict):
-                        task_info_keys = []
-                        tmp = t.info.keys()
-                        for k in tmp:
-                            k = "%sinfo__%s" % (ty, k)
-                            task_info_keys.append(k)
-                    else:
-                        task_info_keys = []
-                    keys = task_keys + task_info_keys
-                    writer.writerow(sorted(keys))
-
-                res = Response(get_csv(out, writer, table, handle_row),
-                               mimetype='text/csv')
-                tmp = 'attachment; filename=%s_%s.csv' % (app.short_name, ty)
-                res.headers['Content-Disposition'] = tmp
-                return res
-            else:
-                flash(msg, 'info')
-                return respond()
-        except: # pragma: no cover
-            session.rollback()
-            raise
-        finally:
-            session.close()
->>>>>>> 3c311c5d
 
     export_formats = ["json", "csv"]
     if current_user.is_authenticated():
@@ -1570,12 +1424,9 @@
 
 @blueprint.route('/<short_name>/blog')
 def show_blogposts(short_name):
-    try:
-        session = get_session(db, bind='slave')
-        (app, owner, n_tasks, n_task_runs,
-         overall_progress, last_activity) = app_by_shortname(short_name)
-
-<<<<<<< HEAD
+    (app, owner, n_tasks, n_task_runs,
+     overall_progress, last_activity) = app_by_shortname(short_name)
+
     blogposts = blog_repo.filter_by(app_id=app.id)
     require.blogpost.read(app_id=app.id)
     redirect_to_password = _check_if_redirect_to_password(app)
@@ -1589,31 +1440,10 @@
                            n_task_runs=n_task_runs,
                            n_completed_tasks=cached_apps.n_completed_tasks(app.get('id')),
                            n_volunteers=cached_apps.n_volunteers(app.get('id')))
-=======
-        blogposts = session.query(model.blogpost.Blogpost).filter_by(app_id=app.id).all()
-        require.blogpost.read(app_id=app.id)
-        redirect_to_password = _check_if_redirect_to_password(app)
-        if redirect_to_password:
-            return redirect_to_password
-        app = add_custom_contrib_button_to(app, get_user_id_or_ip())
-        return render_template('applications/blog.html', app=app,
-                               owner=owner, blogposts=blogposts,
-                               overall_progress=overall_progress,
-                               n_tasks=n_tasks,
-                               n_task_runs=n_task_runs,
-                               n_completed_tasks=cached_apps.n_completed_tasks(app.get('id')),
-                               n_volunteers=cached_apps.n_volunteers(app.get('id')))
-    except: # pragma: no cover
-        session.rollback()
-        raise
-    finally:
-        session.close()
->>>>>>> 3c311c5d
 
 
 @blueprint.route('/<short_name>/<int:id>')
 def show_blogpost(short_name, id):
-<<<<<<< HEAD
     (app, owner, n_tasks, n_task_runs,
      overall_progress, last_activity) = app_by_shortname(short_name)
     blogpost = blog_repo.get_by(id=id, app_id=app.id)
@@ -1633,35 +1463,6 @@
                             n_task_runs=n_task_runs,
                             n_completed_tasks=cached_apps.n_completed_tasks(app.get('id')),
                             n_volunteers=cached_apps.n_volunteers(app.get('id')))
-=======
-    try:
-        session = get_session(db, bind='slave')
-        (app, owner, n_tasks, n_task_runs,
-         overall_progress, last_activity) = app_by_shortname(short_name)
-        blogpost = session.query(model.blogpost.Blogpost).filter_by(id=id,
-                                                            app_id=app.id).first()
-        if blogpost is None:
-            raise abort(404)
-        require.blogpost.read(blogpost)
-        redirect_to_password = _check_if_redirect_to_password(app)
-        if redirect_to_password:
-            return redirect_to_password
-        app = add_custom_contrib_button_to(app, get_user_id_or_ip())
-        return render_template('applications/blog_post.html',
-                                app=app,
-                                owner=owner,
-                                blogpost=blogpost,
-                                overall_progress=overall_progress,
-                                n_tasks=n_tasks,
-                                n_task_runs=n_task_runs,
-                                n_completed_tasks=cached_apps.n_completed_tasks(app.get('id')),
-                                n_volunteers=cached_apps.n_volunteers(app.get('id')))
-    except: # pragma: no cover
-        session.rollback()
-        raise
-    finally:
-        session.close()
->>>>>>> 3c311c5d
 
 
 @blueprint.route('/<short_name>/new-blogpost', methods=['GET', 'POST'])
