# -*- coding: utf8 -*-
# This file is part of PyBossa.
#
# Copyright (C) 2013 SF Isle of Man Limited
#
# PyBossa is free software: you can redistribute it and/or modify
# it under the terms of the GNU Affero General Public License as published by
# the Free Software Foundation, either version 3 of the License, or
# (at your option) any later version.
#
# PyBossa is distributed in the hope that it will be useful,
# but WITHOUT ANY WARRANTY; without even the implied warranty of
# MERCHANTABILITY or FITNESS FOR A PARTICULAR PURPOSE.  See the
# GNU Affero General Public License for more details.
#
# You should have received a copy of the GNU Affero General Public License
# along with PyBossa.  If not, see <http://www.gnu.org/licenses/>.

import time
import re
import json
from pybossa.importers import BulkTaskImportManager, BulkImportException
import operator
import math
import requests
from StringIO import StringIO

from flask import Blueprint, request, url_for, flash, redirect, abort, Response, current_app
from flask import render_template, make_response
from flask.ext.login import login_required, current_user
from flask.ext.babel import gettext
<<<<<<< HEAD
from sqlalchemy.sql import text
from rq import Queue
=======
>>>>>>> c8dd5ef7

import pybossa.model as model
import pybossa.sched as sched

<<<<<<< HEAD
from pybossa.core import db, uploader, signer, sentinel
=======
from pybossa.core import uploader, signer
>>>>>>> c8dd5ef7
from pybossa.cache import ONE_DAY, ONE_HOUR
from pybossa.model.app import App
from pybossa.model.task import Task
from pybossa.util import Pagination, UnicodeWriter, admin_required, get_user_id_or_ip
from pybossa.auth import require
from pybossa.cache import apps as cached_apps
from pybossa.cache import categories as cached_cat
from pybossa.cache import project_stats as stats
from pybossa.cache.helpers import add_custom_contrib_button_to
from pybossa.ckan import Ckan
from pybossa.extensions import misaka
from pybossa.cookies import CookieHandler
from pybossa.password_manager import ProjectPasswdManager
<<<<<<< HEAD
from pybossa.jobs import import_tasks as background_import

=======
>>>>>>> c8dd5ef7
from pybossa.forms.applications_view_forms import *

from pybossa.core import project_repo, user_repo, task_repo, blog_repo


blueprint = Blueprint('app', __name__)

importer_queue = Queue('importer', connection=sentinel.master)
MAX_NUM__SYNCHR_TASKS_IMPORT = 200

def app_title(app, page_name):
    if not app:  # pragma: no cover
        return "Project not found"
    if page_name is None:
        return "Project: %s" % (app.name)
    return "Project: %s &middot; %s" % (app.name, page_name)


def app_by_shortname(short_name):
    app = cached_apps.get_app(short_name)
    if app:
        # Get owner
        owner = user_repo.get(app.owner_id)
        # Populate CACHE with the data of the app
        return (app,
                owner,
                cached_apps.n_tasks(app.id),
                cached_apps.n_task_runs(app.id),
                cached_apps.overall_progress(app.id),
                cached_apps.last_activity(app.id))

    else:
        cached_apps.delete_app(short_name)
        return abort(404)


@blueprint.route('/', defaults={'page': 1})
@blueprint.route('/page/<int:page>/', defaults={'page': 1})
def redirect_old_featured(page):
    """DEPRECATED only to redirect old links"""
    return redirect(url_for('.index', page=page), 301)


@blueprint.route('/published/', defaults={'page': 1})
@blueprint.route('/published/<int:page>/', defaults={'page': 1})
def redirect_old_published(page):  # pragma: no cover
    """DEPRECATED only to redirect old links"""
    category = project_repo.get_category()
    return redirect(url_for('.app_cat_index', category=category.short_name, page=page), 301)


@blueprint.route('/draft/', defaults={'page': 1})
@blueprint.route('/draft/<int:page>/', defaults={'page': 1})
def redirect_old_draft(page):
    """DEPRECATED only to redirect old links"""
    return redirect(url_for('.draft', page=page), 301)


@blueprint.route('/category/featured/', defaults={'page': 1})
@blueprint.route('/category/featured/page/<int:page>/')
def index(page):
    """List apps in the system"""
    if cached_apps.n_count('featured') > 0:
        return app_index(page, cached_apps.get_featured, 'featured',
                         True, False)
    else:
        categories = cached_cat.get_all()
        cat_short_name = categories[0].short_name
        return redirect(url_for('.app_cat_index', category=cat_short_name))


def app_index(page, lookup, category, fallback, use_count):
    """Show apps of app_type"""

    per_page = current_app.config['APPS_PER_PAGE']

    apps = lookup(category, page, per_page)
    count = cached_apps.n_count(category)

    data = []

    if fallback and not apps:  # pragma: no cover
        return redirect(url_for('.index'))

    pagination = Pagination(page, per_page, count)
    categories = cached_cat.get_all()
    # Check for pre-defined categories featured and draft
    featured_cat = model.category.Category(name='Featured',
                                  short_name='featured',
                                  description='Featured projects')
    if category == 'featured':
        active_cat = featured_cat
    elif category == 'draft':
        active_cat = model.category.Category(name='Draft',
                                    short_name='draft',
                                    description='Draft projects')
    else:
        active_cat = project_repo.get_category_by(short_name=category)

    # Check if we have to add the section Featured to local nav
    if cached_apps.n_count('featured') > 0:
        categories.insert(0, featured_cat)
    template_args = {
        "apps": apps,
        "title": gettext("Projects"),
        "pagination": pagination,
        "active_cat": active_cat,
        "categories": categories}

    if use_count:
        template_args.update({"count": count})
    return render_template('/applications/index.html', **template_args)


@blueprint.route('/category/draft/', defaults={'page': 1})
@blueprint.route('/category/draft/page/<int:page>/')
@login_required
@admin_required
def draft(page):
    """Show the Draft apps"""
    return app_index(page, cached_apps.get_draft, 'draft',
                     False, True)


@blueprint.route('/category/<string:category>/', defaults={'page': 1})
@blueprint.route('/category/<string:category>/page/<int:page>/')
def app_cat_index(category, page):
    """Show Apps that belong to a given category"""
    return app_index(page, cached_apps.get, category, False, True)


@blueprint.route('/new', methods=['GET', 'POST'])
@login_required
def new():
    require.app.create()
    form = AppForm(request.form)

    def respond(errors):
        return render_template('applications/new.html',
                               title=gettext("Create a Project"),
                               form=form, errors=errors)

    def _description_from_long_description():
        long_desc = form.long_description.data
        html_long_desc = misaka.render(long_desc)[:-1]
        remove_html_tags_regex = re.compile('<[^>]*>')
        blank_space_regex = re.compile('\n')
        text_desc = remove_html_tags_regex.sub("", html_long_desc)[:255]
        if len(text_desc) >= 252:
            text_desc = text_desc[:-3]
            text_desc += "..."
        return blank_space_regex.sub(" ", text_desc)

    if request.method != 'POST':
        return respond(False)

    if not form.validate():
        flash(gettext('Please correct the errors'), 'error')
        return respond(True)

    info = {}
    category_by_default = cached_cat.get_all()[0]

    app = model.app.App(name=form.name.data,
                    short_name=form.short_name.data,
                    description=_description_from_long_description(),
                    long_description=form.long_description.data,
                    owner_id=current_user.id,
                    info=info,
                    category_id=category_by_default.id)

    project_repo.save(app)

    msg_1 = gettext('Project created!')
    flash('<i class="icon-ok"></i> ' + msg_1, 'success')
    flash('<i class="icon-bullhorn"></i> ' +
          gettext('You can check the ') +
          '<strong><a href="https://docs.pybossa.com">' +
          gettext('Guide and Documentation') +
          '</a></strong> ' +
          gettext('for adding tasks, a thumbnail, using PyBossa.JS, etc.'),
          'info')
    return redirect(url_for('.update', short_name=app.short_name))


@blueprint.route('/<short_name>/tasks/taskpresentereditor', methods=['GET', 'POST'])
@login_required
def task_presenter_editor(short_name):
    errors = False
    (app, owner, n_tasks, n_task_runs,
     overall_progress, last_activity) = app_by_shortname(short_name)

    title = app_title(app, "Task Presenter Editor")
    require.app.read(app)
    require.app.update(app)

    form = TaskPresenterForm(request.form)
    form.id.data = app.id
    if request.method == 'POST' and form.validate():
        db_app = project_repo.get(app.id)
        db_app.info['task_presenter'] = form.editor.data
        project_repo.save(db_app)
        cached_apps.delete_app(app.short_name)
        msg_1 = gettext('Task presenter added!')
        flash('<i class="icon-ok"></i> ' + msg_1, 'success')
        return redirect(url_for('.tasks', short_name=app.short_name))

    # It does not have a validation
    if request.method == 'POST' and not form.validate():  # pragma: no cover
        flash(gettext('Please correct the errors'), 'error')
        errors = True

    if app.info.get('task_presenter'):
        form.editor.data = app.info['task_presenter']
    else:
        if not request.args.get('template'):
            msg_1 = gettext('<strong>Note</strong> You will need to upload the'
                            ' tasks using the')
            msg_2 = gettext('CSV importer')
            msg_3 = gettext(' or download the project bundle and run the'
                            ' <strong>createTasks.py</strong> script in your'
                            ' computer')
            url = '<a href="%s"> %s</a>' % (url_for('app.import_task',
                                                    short_name=app.short_name), msg_2)
            msg = msg_1 + url + msg_3
            flash(msg, 'info')

            wrap = lambda i: "applications/presenters/%s.html" % i
            pres_tmpls = map(wrap, current_app.config.get('PRESENTERS'))

            app = add_custom_contrib_button_to(app, get_user_id_or_ip())
            return render_template(
                'applications/task_presenter_options.html',
                title=title,
                app=app,
                owner=owner,
                overall_progress=overall_progress,
                n_tasks=n_tasks,
                n_task_runs=n_task_runs,
                last_activity=last_activity,
                n_completed_tasks=cached_apps.n_completed_tasks(app.get('id')),
                n_volunteers=cached_apps.n_volunteers(app.get('id')),
                presenters=pres_tmpls)

        tmpl_uri = "applications/snippets/%s.html" \
            % request.args.get('template')
        tmpl = render_template(tmpl_uri, app=app)
        form.editor.data = tmpl
        msg = 'Your code will be <em>automagically</em> rendered in \
                      the <strong>preview section</strong>. Click in the \
                      preview button!'
        flash(gettext(msg), 'info')
    app = add_custom_contrib_button_to(app, get_user_id_or_ip())
    return render_template('applications/task_presenter_editor.html',
                           title=title,
                           form=form,
                           app=app,
                           owner=owner,
                           overall_progress=overall_progress,
                           n_tasks=n_tasks,
                           n_task_runs=n_task_runs,
                           last_activity=last_activity,
                           n_completed_tasks=cached_apps.n_completed_tasks(app.get('id')),
                           n_volunteers=cached_apps.n_volunteers(app.get('id')),
                           errors=errors)


@blueprint.route('/<short_name>/delete', methods=['GET', 'POST'])
@login_required
def delete(short_name):
    (app, owner, n_tasks,
    n_task_runs, overall_progress, last_activity) = app_by_shortname(short_name)
    title = app_title(app, "Delete")
    require.app.read(app)
    require.app.delete(app)
    if request.method == 'GET':
        return render_template('/applications/delete.html',
                               title=title,
                               app=app,
                               owner=owner,
                               n_tasks=n_tasks,
                               overall_progress=overall_progress,
                               last_activity=last_activity)
    # Clean cache
    cached_apps.delete_app(app.short_name)
    cached_apps.clean(app.id)
    project_repo.delete(app)
    flash(gettext('Project deleted!'), 'success')
    return redirect(url_for('account.profile', name=current_user.name))


@blueprint.route('/<short_name>/update', methods=['GET', 'POST'])
@login_required
def update(short_name):
    (app, owner, n_tasks,
     n_task_runs, overall_progress, last_activity) = app_by_shortname(short_name)

    def handle_valid_form(form):
        hidden = int(form.hidden.data)

        (app, owner, n_tasks, n_task_runs,
         overall_progress, last_activity) = app_by_shortname(short_name)

        new_application = model.app.App(
            id=form.id.data,
            name=form.name.data,
            short_name=form.short_name.data,
            description=form.description.data,
            long_description=form.long_description.data,
            hidden=hidden,
            webhook=form.webhook.data,
            info=app.info,
            owner_id=app.owner_id,
            allow_anonymous_contributors=form.allow_anonymous_contributors.data,
            category_id=form.category_id.data)

        new_application.set_password(form.password.data)
        project_repo.update(new_application)
        cached_apps.delete_app(short_name)
        cached_apps.reset()
        cached_cat.reset()
        cached_apps.get_app(new_application.short_name)
        flash(gettext('Project updated!'), 'success')
        return redirect(url_for('.details',
                                short_name=new_application.short_name))

    require.app.read(app)
    require.app.update(app)

    title = app_title(app, "Update")
    if request.method == 'GET':
        form = AppUpdateForm(obj=app)
        upload_form = AvatarUploadForm()
        categories = project_repo.get_all_categories()
        form.category_id.choices = [(c.id, c.name) for c in categories]
        if app.category_id is None:
            app.category_id = categories[0].id
        form.populate_obj(app)

    if request.method == 'POST':
        upload_form = AvatarUploadForm()
        form = AppUpdateForm(request.form)
        categories = cached_cat.get_all()
        form.category_id.choices = [(c.id, c.name) for c in categories]

        if request.form.get('btn') != 'Upload':
            if form.validate():
                return handle_valid_form(form)
            flash(gettext('Please correct the errors'), 'error')
        else:
            if upload_form.validate_on_submit():
                app = project_repo.get(app.id)
                file = request.files['avatar']
                coordinates = (upload_form.x1.data, upload_form.y1.data,
                               upload_form.x2.data, upload_form.y2.data)
                prefix = time.time()
                file.filename = "app_%s_thumbnail_%i.png" % (app.id, prefix)
                container = "user_%s" % current_user.id
                uploader.upload_file(file,
                                     container=container,
                                     coordinates=coordinates)
                # Delete previous avatar from storage
                if app.info.get('thumbnail'):
                    uploader.delete_file(app.info['thumbnail'], container)
                app.info['thumbnail'] = file.filename
                app.info['container'] = container
                project_repo.save(app)
                cached_apps.delete_app(app.short_name)
                flash(gettext('Your project thumbnail has been updated! It may \
                                  take some minutes to refresh...'), 'success')
            else:
                flash(gettext('You must provide a file to change the avatar'),
                      'error')
            return redirect(url_for('.update', short_name=short_name))

    app = add_custom_contrib_button_to(app, get_user_id_or_ip())
    return render_template('/applications/update.html',
                           form=form,
                           upload_form=upload_form,
                           app=app,
                           owner=owner,
                           n_tasks=n_tasks,
                           overall_progress=overall_progress,
                           n_task_runs=n_task_runs,
                           last_activity=last_activity,
                           n_completed_tasks=cached_apps.n_completed_tasks(app.get('id')),
                           n_volunteers=cached_apps.n_volunteers(app.get('id')),
                           title=title)


@blueprint.route('/<short_name>/')
def details(short_name):
    (app, owner, n_tasks, n_task_runs,
     overall_progress, last_activity) = app_by_shortname(short_name)

    require.app.read(app)
    template = '/applications/app.html'

    redirect_to_password = _check_if_redirect_to_password(app)
    if redirect_to_password:
        return redirect_to_password

    title = app_title(app, None)
    app = add_custom_contrib_button_to(app, get_user_id_or_ip())
    template_args = {"app": app, "title": title,
                     "owner": owner,
                     "n_tasks": n_tasks,
                     "overall_progress": overall_progress,
                     "last_activity": last_activity,
                     "n_completed_tasks": cached_apps.n_completed_tasks(app.get('id')),
                     "n_volunteers": cached_apps.n_volunteers(app.get('id'))}
    if current_app.config.get('CKAN_URL'):
        template_args['ckan_name'] = current_app.config.get('CKAN_NAME')
        template_args['ckan_url'] = current_app.config.get('CKAN_URL')
        template_args['ckan_pkg_name'] = short_name
    return render_template(template, **template_args)


@blueprint.route('/<short_name>/settings')
@login_required
def settings(short_name):
    (app, owner, n_tasks, n_task_runs,
     overall_progress, last_activity) = app_by_shortname(short_name)

    title = app_title(app, "Settings")
    require.app.read(app)
    require.app.update(app)
    app = add_custom_contrib_button_to(app, get_user_id_or_ip())
    return render_template('/applications/settings.html',
                           app=app,
                           owner=owner,
                           n_tasks=n_tasks,
                           overall_progress=overall_progress,
                           n_task_runs=n_task_runs,
                           last_activity=last_activity,
                           n_completed_tasks=cached_apps.n_completed_tasks(app.get('id')),
                           n_volunteers=cached_apps.n_volunteers(app.get('id')),
                           title=title)


def compute_importer_variant_pairs(variants):
    """Return a list of pairs of importer variants. The pair-wise enumeration
    is due to UI design.
    """
    if len(variants) % 2: # pragma: no cover
        variants.append("empty")
    prefix = "applications/tasks/"

    importer_variants = map(lambda i: "%s%s.html" % (prefix, i), variants)
    return [
        (importer_variants[i * 2], importer_variants[i * 2 + 1])
        for i in xrange(0, int(math.ceil(len(variants) / 2.0)))]



@blueprint.route('/<short_name>/tasks/import', methods=['GET', 'POST'])
@login_required
def import_task(short_name):
    (app, owner, n_tasks, n_task_runs,
     overall_progress, last_activity) = app_by_shortname(short_name)
    n_volunteers = cached_apps.n_volunteers(app.id)
    n_completed_tasks = cached_apps.n_completed_tasks(app.id)
    title = app_title(app, "Import Tasks")
    loading_text = gettext("Importing tasks, this may take a while, wait...")
    dict_app = add_custom_contrib_button_to(app, get_user_id_or_ip())
    template_args = dict(title=title, loading_text=loading_text,
                         app=dict_app,
                         owner=owner,
                         n_tasks=n_tasks,
                         overall_progress=overall_progress,
                         n_volunteers=n_volunteers,
                         n_completed_tasks=n_completed_tasks)
    require.app.read(app)
    require.app.update(app)

    def render_forms():
        tmpl = '/applications/importers/%s.html' % template
        return render_template(tmpl, **template_args)

    importer_mngr = BulkTaskImportManager()
    template_args["importer_variants"] = compute_importer_variant_pairs(importer_mngr.variants())
    template = request.args.get('template')

    if template is None and request.method == 'GET':
        return render_template('/applications/import_options.html',
                               **template_args)

    template = template if request.method == 'GET' else request.form['form_name']
    importer = importer_mngr.create_importer(template)
    form = GenericBulkTaskImportForm()(template, request.form)
    template_args['form'] = form
    if template == 'gdocs' and request.args.get('mode'):  # pragma: no cover
        mode = request.args.get('mode')
        template_args["form"].googledocs_url.data = importer.googledocs_urls[mode]

    if not (form and form.validate_on_submit()):  # pragma: no cover
        return render_forms()

    try:
        return _import_task(app, importer, form)
    except BulkImportException, err_msg:
        flash(err_msg, 'error')
    except Exception as inst:  # pragma: no cover
        current_app.logger.error(inst)
        msg = 'Oops! Looks like there was an error with processing that file!'
        flash(gettext(msg), 'error')
    return render_forms()


def _import_task(app, importer, form):
    empty = True
    n = 0
    n_data = 0
    # REFACTOR with worker bypass?
    tasks_data = [data for data in importer.tasks(form)]
    if len(tasks_data) <= MAX_NUM__SYNCHR_TASKS_IMPORT:
        for task_data in importer.tasks(form):
            n_data += 1
            task = model.task.Task(app_id=app.id)
            [setattr(task, k, v) for k, v in task_data.iteritems()]
            found = task_repo.get_task_by(app_id=app.id, info=task.info)
            if found is None:
                task_repo.save(task)
                n += 1
                empty = False
        if empty and n_data == 0:
            raise BulkImportException(
                gettext('Oops! It looks like the file is empty.'))
        if empty and n_data > 0:
            flash(gettext('Oops! It looks like there are no new records to import.'), 'warning')

        msg = str(n) + " " + gettext('Tasks imported successfully!')
        if n == 1:
            msg = str(n) + " " + gettext('Task imported successfully!')
        flash(msg, 'success')
        cached_apps.delete_n_tasks(app.id)
        cached_apps.delete_n_task_runs(app.id)
        cached_apps.delete_overall_progress(app.id)
        cached_apps.delete_last_activity(app.id)
    else:
        importer_queue.enqueue(background_import, tasks_data, app.id)
        flash(gettext("You're trying to import a large amount of tasks, so please be patient.\
            You will receibe an email with when the process completes."))
    return redirect(url_for('.tasks', short_name=app.short_name))


@blueprint.route('/<short_name>/password', methods=['GET', 'POST'])
def password_required(short_name):
    (app, owner, n_tasks, n_task_runs,
     overall_progress, last_activity) = app_by_shortname(short_name)
    form = PasswordForm(request.form)
    if request.method == 'POST' and form.validate():
        password = request.form.get('password')
        cookie_exp = current_app.config.get('PASSWD_COOKIE_TIMEOUT')
        passwd_mngr = ProjectPasswdManager(CookieHandler(request, signer, cookie_exp))
        if passwd_mngr.validates(password, app):
            response = make_response(redirect(request.args.get('next')))
            return passwd_mngr.update_response(response, app, get_user_id_or_ip())
        flash('Sorry, incorrect password')
    return render_template('applications/password.html',
                            app=app,
                            form=form,
                            short_name=short_name,
                            next=request.args.get('next'))


@blueprint.route('/<short_name>/task/<int:task_id>')
def task_presenter(short_name, task_id):
    (app, owner,
     n_tasks, n_task_runs, overall_progress, last_activity) = app_by_shortname(short_name)
    task = task_repo.get_task(id=task_id)
    if task is None:
        raise abort(404)
    require.app.read(app)
    redirect_to_password = _check_if_redirect_to_password(app)
    if redirect_to_password:
        return redirect_to_password

    if current_user.is_anonymous():
        if not app.allow_anonymous_contributors:
            msg = ("Oops! You have to sign in to participate in "
                   "<strong>%s</strong>"
                   "project" % app.name)
            flash(gettext(msg), 'warning')
            return redirect(url_for('account.signin',
                                    next=url_for('.presenter',
                                    short_name=app.short_name)))
        else:
            msg_1 = gettext(
                "Ooops! You are an anonymous user and will not "
                "get any credit"
                " for your contributions.")
            next_url = url_for('app.task_presenter',
                                short_name=short_name, task_id=task_id)
            url = url_for('account.signin', next=next_url)
            flash(msg_1 + "<a href=\"" + url + "\">Sign in now!</a>", "warning")

    title = app_title(app, "Contribute")
    template_args = {"app": app, "title": title, "owner": owner}

    def respond(tmpl):
        return render_template(tmpl, **template_args)

    if not (task.app_id == app.id):
        return respond('/applications/task/wrong.html')
    return respond('/applications/presenter.html')


@blueprint.route('/<short_name>/presenter')
@blueprint.route('/<short_name>/newtask')
def presenter(short_name):

    def invite_new_volunteers():
        user_id = None if current_user.is_anonymous() else current_user.id
        user_ip = request.remote_addr if current_user.is_anonymous() else None
        task = sched.new_task(app.id, user_id, user_ip, 0)
        return task is None and overall_progress < 100.0

    def respond(tmpl):
        if (current_user.is_anonymous()):
            msg_1 = gettext(msg)
            flash(msg_1, "warning")
        resp = make_response(render_template(tmpl, **template_args))
        return resp

    (app, owner, n_tasks, n_task_runs,
     overall_progress, last_activity) = app_by_shortname(short_name)
    title = app_title(app, "Contribute")
    template_args = {"app": app, "title": title, "owner": owner,
                     "invite_new_volunteers": invite_new_volunteers()}
    require.app.read(app)
    redirect_to_password = _check_if_redirect_to_password(app)
    if redirect_to_password:
        return redirect_to_password

    if not app.allow_anonymous_contributors and current_user.is_anonymous():
        msg = "Oops! You have to sign in to participate in <strong>%s</strong> \
               project" % app.name
        flash(gettext(msg), 'warning')
        return redirect(url_for('account.signin',
                        next=url_for('.presenter', short_name=app.short_name)))

    msg = "Ooops! You are an anonymous user and will not \
           get any credit for your contributions. Sign in \
           now!"

    if app.info.get("tutorial") and \
            request.cookies.get(app.short_name + "tutorial") is None:
        resp = respond('/applications/tutorial.html')
        resp.set_cookie(app.short_name + 'tutorial', 'seen')
        return resp
    else:
        return respond('/applications/presenter.html')


@blueprint.route('/<short_name>/tutorial')
def tutorial(short_name):
    (app, owner, n_tasks, n_task_runs,
     overall_progress, last_activity) = app_by_shortname(short_name)
    title = app_title(app, "Tutorial")

    require.app.read(app)
    redirect_to_password = _check_if_redirect_to_password(app)
    if redirect_to_password:
        return redirect_to_password
    return render_template('/applications/tutorial.html', title=title,
                           app=app, owner=owner)


@blueprint.route('/<short_name>/<int:task_id>/results.json')
def export(short_name, task_id):
    """Return a file with all the TaskRuns for a give Task"""
    # Check if the app exists
    (app, owner, n_tasks, n_task_runs,
     overall_progress, last_activity) = app_by_shortname(short_name)

    require.app.read(app)
    redirect_to_password = _check_if_redirect_to_password(app)
    if redirect_to_password:
        return redirect_to_password

    # Check if the task belongs to the app and exists
    task = task_repo.get_task_by(app_id=app.id, id=task_id)
    if task:
        taskruns = task_repo.filter_task_runs_by(task_id=task_id, app_id=app.id)
        results = [tr.dictize() for tr in taskruns]
        return Response(json.dumps(results), mimetype='application/json')
    else:
        return abort(404)


@blueprint.route('/<short_name>/tasks/')
def tasks(short_name):
    (app, owner, n_tasks, n_task_runs,
     overall_progress, last_activity) = app_by_shortname(short_name)
    title = app_title(app, "Tasks")

    require.app.read(app)
    redirect_to_password = _check_if_redirect_to_password(app)
    if redirect_to_password:
        return redirect_to_password
    app = add_custom_contrib_button_to(app, get_user_id_or_ip())

    return render_template('/applications/tasks.html',
                           title=title,
                           app=app,
                           owner=owner,
                           n_tasks=n_tasks,
                           overall_progress=overall_progress,
                           last_activity=last_activity,
                           n_completed_tasks=cached_apps.n_completed_tasks(app.get('id')),
                           n_volunteers=cached_apps.n_volunteers(app.get('id')))


@blueprint.route('/<short_name>/tasks/browse', defaults={'page': 1})
@blueprint.route('/<short_name>/tasks/browse/<int:page>')
def tasks_browse(short_name, page):
    (app, owner, n_tasks, n_task_runs,
     overall_progress, last_activity) = app_by_shortname(short_name)
    title = app_title(app, "Tasks")
    n_volunteers = cached_apps.n_volunteers(app.id)
    n_completed_tasks = cached_apps.n_completed_tasks(app.id)

    def respond():
        per_page = 10
        offset = (page - 1) * per_page
        count = n_tasks
        app_tasks = cached_apps.browse_tasks(app.get('id'))
        page_tasks = app_tasks[offset:offset+per_page]
        if not page_tasks and page != 1:
            abort(404)

        pagination = Pagination(page, per_page, count)
        return render_template('/applications/tasks_browse.html',
                               app=app,
                               owner=owner,
                               tasks=page_tasks,
                               title=title,
                               pagination=pagination,
                               n_tasks=n_tasks,
                               overall_progress=overall_progress,
                               n_volunteers=n_volunteers,
                               n_completed_tasks=n_completed_tasks)
    require.app.read(app)
    redirect_to_password = _check_if_redirect_to_password(app)
    if redirect_to_password:
        return redirect_to_password
    app = add_custom_contrib_button_to(app, get_user_id_or_ip())
    return respond()


@blueprint.route('/<short_name>/tasks/delete', methods=['GET', 'POST'])
@login_required
def delete_tasks(short_name):
    """Delete ALL the tasks for a given project"""
    (app, owner, n_tasks, n_task_runs,
     overall_progress, last_activity) = app_by_shortname(short_name)
    require.app.read(app)
    require.app.update(app)
    if request.method == 'GET':
        title = app_title(app, "Delete")
        n_volunteers = cached_apps.n_volunteers(app.id)
        n_completed_tasks = cached_apps.n_completed_tasks(app.id)
        app = add_custom_contrib_button_to(app, get_user_id_or_ip())
        return render_template('applications/tasks/delete.html',
                               app=app,
                               owner=owner,
                               n_tasks=n_tasks,
                               n_task_runs=n_task_runs,
                               n_volunteers=n_volunteers,
                               n_completed_tasks=n_completed_tasks,
                               overall_progress=overall_progress,
                               last_activity=last_activity,
                               title=title)
    else:
        tasks = task_repo.filter_tasks_by(app_id=app.id)
        task_repo.delete_all(tasks)
        msg = gettext("All the tasks and associated task runs have been deleted")
        flash(msg, 'success')
        cached_apps.delete_last_activity(app.id)
        cached_apps.delete_n_tasks(app.id)
        cached_apps.delete_n_task_runs(app.id)
        cached_apps.delete_overall_progress(app.id)
        return redirect(url_for('.tasks', short_name=app.short_name))


@blueprint.route('/<short_name>/tasks/export')
def export_to(short_name):
    """Export Tasks and TaskRuns in the given format"""
    (app, owner, n_tasks, n_task_runs,
     overall_progress, last_activity) = app_by_shortname(short_name)
    n_volunteers = cached_apps.n_volunteers(app.id)
    n_completed_tasks = cached_apps.n_completed_tasks(app.id)
    title = app_title(app, gettext("Export"))
    loading_text = gettext("Exporting data..., this may take a while")

    require.app.read(app)
    redirect_to_password = _check_if_redirect_to_password(app)
    if redirect_to_password:
        return redirect_to_password

    def respond():
        return render_template('/applications/export.html',
                               title=title,
                               loading_text=loading_text,
                               ckan_name=current_app.config.get('CKAN_NAME'),
                               app=app,
                               owner=owner,
                               n_tasks=n_tasks,
                               n_task_runs=n_task_runs,
                               n_volunteers=n_volunteers,
                               n_completed_tasks=n_completed_tasks,
                               overall_progress=overall_progress)


    def gen_json(table):
        n = getattr(task_repo, 'count_%ss_with' % table)(app_id=app.id)
        sep = ", "
        yield "["
        for i, tr in enumerate(getattr(task_repo, 'filter_%ss_by' % table)(app_id=app.id, yielded=True), 1):
            item = json.dumps(tr.dictize())
            if (i == n):
                sep = ""
            yield item + sep
        yield "]"

    def format_csv_properly(row, ty=None):
        tmp = row.keys()
        task_keys = []
        for k in tmp:
            k = "%s__%s" % (ty, k)
            task_keys.append(k)
        if (type(row['info']) == dict):
            task_info_keys = []
            tmp = row['info'].keys()
            for k in tmp:
                k = "%sinfo__%s" % (ty, k)
                task_info_keys.append(k)
        else:
            task_info_keys = []

        keys = sorted(task_keys + task_info_keys)
        values = []
        _prefix = "%sinfo" % ty
        for k in keys:
            prefix, k = k.split("__")
            if prefix == _prefix:
                if row['info'].get(k) is not None:
                    values.append(row['info'][k])
                else:
                    values.append(None)
            else:
                if row.get(k) is not None:
                    values.append(row[k])
                else:
                    values.append(None)

        return values

    def handle_task(writer, t):
        writer.writerow(format_csv_properly(t.dictize(), ty='task'))

    def handle_task_run(writer, t):
        writer.writerow(format_csv_properly(t.dictize(), ty='taskrun'))

    def get_csv(out, writer, table, handle_row):
        for tr in getattr(task_repo, 'filter_%ss_by' % table)(app_id=app.id,
                                                              yielded=True):
            handle_row(writer, tr)
        yield out.getvalue()

    def respond_json(ty):
        if ty not in ['task', 'task_run']:
            return abort(404)
        name = app.short_name.encode('utf-8', 'ignore').decode('latin-1')
        tmp = 'attachment; filename=%s_%s.json' % (name, ty)
        res = Response(gen_json(ty), mimetype='application/json')
        res.headers['Content-Disposition'] = tmp
        return res

    def create_ckan_datastore(ckan, table, package_id):
        new_resource = ckan.resource_create(name=table,
                                            package_id=package_id)
        ckan.datastore_create(name=table,
                              resource_id=new_resource['result']['id'])
        ckan.datastore_upsert(name=table,
                              records=gen_json(table),
                              resource_id=new_resource['result']['id'])

    def respond_ckan(ty):
        # First check if there is a package (dataset) in CKAN
        msg_1 = gettext("Data exported to ")
        msg = msg_1 + "%s ..." % current_app.config['CKAN_URL']
        ckan = Ckan(url=current_app.config['CKAN_URL'],
                    api_key=current_user.ckan_api)
        app_url = url_for('.details', short_name=app.short_name, _external=True)

        try:
            package, e = ckan.package_exists(name=app.short_name)
            if e:
                raise e
            if package:
                # Update the package
                owner = user_repo.get(app.owner_id)
                package = ckan.package_update(app=app, user=owner, url=app_url,
                                              resources=package['resources'])

                ckan.package = package
                resource_found = False
                for r in package['resources']:
                    if r['name'] == ty:
                        ckan.datastore_delete(name=ty, resource_id=r['id'])
                        ckan.datastore_create(name=ty, resource_id=r['id'])
                        ckan.datastore_upsert(name=ty,
                                              records=gen_json(ty),
                                              resource_id=r['id'])
                        resource_found = True
                        break
                if not resource_found:
                    create_ckan_datastore(ckan, ty, package['id'])
            else:
                owner = user_repo.get(app.owner_id)
                package = ckan.package_create(app=app, user=owner, url=app_url)
                create_ckan_datastore(ckan, ty, package['id'])
                #new_resource = ckan.resource_create(name=ty,
                #                                    package_id=package['id'])
                #ckan.datastore_create(name=ty,
                #                      resource_id=new_resource['result']['id'])
                #ckan.datastore_upsert(name=ty,
                #                     records=gen_json(ty),
                #                     resource_id=new_resource['result']['id'])
            flash(msg, 'success')
            return respond()
        except requests.exceptions.ConnectionError:
                msg = "CKAN server seems to be down, try again layer or contact the CKAN admins"
                current_app.logger.error(msg)
                flash(msg, 'danger')
        except Exception as inst:
            if len(inst.args) == 3:
                t, msg, status_code = inst.args
                msg = ("Error: %s with status code: %s" % (t, status_code))
            else: # pragma: no cover
                msg = ("Error: %s" % inst.args[0])
            current_app.logger.error(msg)
            flash(msg, 'danger')
        finally:
            return respond()

    def respond_csv(ty):
        # Export Task(/Runs) to CSV
        types = {
            "task": (
                model.task.Task, handle_task,
                (lambda x: True),
                gettext(
                    "Oops, the project does not have tasks to \
                    export, if you are the owner add some tasks")),
            "task_run": (
                model.task_run.TaskRun, handle_task_run,
                (lambda x: True),
                gettext(
                    "Oops, there are no Task Runs yet to export, invite \
                     some users to participate"))}
        try:
            table, handle_row, test, msg = types[ty]
        except KeyError:
            return abort(404)

        out = StringIO()
        writer = UnicodeWriter(out)
        t = getattr(task_repo, 'get_%s_by' % ty)(app_id=app.id)
        if t is not None:
            if test(t):
                tmp = t.dictize().keys()
                task_keys = []
                for k in tmp:
                    k = "%s__%s" % (ty, k)
                    task_keys.append(k)
                if (type(t.info) == dict):
                    task_info_keys = []
                    tmp = t.info.keys()
                    for k in tmp:
                        k = "%sinfo__%s" % (ty, k)
                        task_info_keys.append(k)
                else:
                    task_info_keys = []
                keys = task_keys + task_info_keys
                writer.writerow(sorted(keys))

            res = Response(get_csv(out, writer, ty, handle_row),
                           mimetype='text/csv')
            name = app.short_name.encode('utf-8', 'ignore').decode('latin-1')
            tmp = 'attachment; filename=%s_%s.csv' % (name, ty)
            res.headers['Content-Disposition'] = tmp
            return res
        else:
            flash(msg, 'info')
            return respond()

    export_formats = ["json", "csv"]
    if current_user.is_authenticated():
        if current_user.ckan_api:
            export_formats.append('ckan')

    ty = request.args.get('type')
    fmt = request.args.get('format')
    if not (fmt and ty):
        if len(request.args) >= 1:
            abort(404)
        app = add_custom_contrib_button_to(app, get_user_id_or_ip())
        return render_template('/applications/export.html',
                               title=title,
                               loading_text=loading_text,
                               ckan_name=current_app.config.get('CKAN_NAME'),
                               app=app,
                               owner=owner,
                               n_tasks=n_tasks,
                               n_task_runs=n_task_runs,
                               n_volunteers=n_volunteers,
                               n_completed_tasks=n_completed_tasks,
                               overall_progress=overall_progress)
    if fmt not in export_formats:
        abort(415)
    return {"json": respond_json, "csv": respond_csv, 'ckan': respond_ckan}[fmt](ty)


@blueprint.route('/<short_name>/stats')
def show_stats(short_name):
    """Returns App Stats"""
    (app, owner, n_tasks, n_task_runs,
     overall_progress, last_activity) = app_by_shortname(short_name)
    n_volunteers = cached_apps.n_volunteers(app.id)
    n_completed_tasks = cached_apps.n_completed_tasks(app.id)
    title = app_title(app, "Statistics")

    require.app.read(app)
    redirect_to_password = _check_if_redirect_to_password(app)
    if redirect_to_password:
        return redirect_to_password

    if not ((n_tasks > 0) and (n_task_runs > 0)):
        app = add_custom_contrib_button_to(app, get_user_id_or_ip())
        return render_template('/applications/non_stats.html',
                               title=title,
                               app=app,
                               owner=owner,
                               n_tasks=n_tasks,
                               overall_progress=overall_progress,
                               n_volunteers=n_volunteers,
                               n_completed_tasks=n_completed_tasks)

    dates_stats, hours_stats, users_stats = stats.get_stats(
        app.id,
        current_app.config['GEO'])
    anon_pct_taskruns = int((users_stats['n_anon'] * 100) /
                            (users_stats['n_anon'] + users_stats['n_auth']))
    userStats = dict(
        geo=current_app.config['GEO'],
        anonymous=dict(
            users=users_stats['n_anon'],
            taskruns=users_stats['n_anon'],
            pct_taskruns=anon_pct_taskruns,
            top5=users_stats['anon']['top5']),
        authenticated=dict(
            users=users_stats['n_auth'],
            taskruns=users_stats['n_auth'],
            pct_taskruns=100 - anon_pct_taskruns,
            top5=users_stats['auth']['top5']))

    tmp = dict(userStats=users_stats['users'],
               userAnonStats=users_stats['anon'],
               userAuthStats=users_stats['auth'],
               dayStats=dates_stats,
               hourStats=hours_stats)

    app = add_custom_contrib_button_to(app, get_user_id_or_ip())
    return render_template('/applications/stats.html',
                           title=title,
                           appStats=json.dumps(tmp),
                           userStats=userStats,
                           app=app,
                           owner=owner,
                           n_tasks=n_tasks,
                           overall_progress=overall_progress,
                           n_volunteers=n_volunteers,
                           n_completed_tasks=n_completed_tasks)


@blueprint.route('/<short_name>/tasks/settings')
@login_required
def task_settings(short_name):
    """Settings page for tasks of the project"""
    (app, owner, n_tasks, n_task_runs,
     overall_progress, last_activity) = app_by_shortname(short_name)
    n_volunteers = cached_apps.n_volunteers(app.id)
    n_completed_tasks = cached_apps.n_completed_tasks(app.id)
    require.app.read(app)
    require.app.update(app)
    app = add_custom_contrib_button_to(app, get_user_id_or_ip())
    return render_template('applications/task_settings.html',
                           app=app,
                           owner=owner,
                           n_tasks=n_tasks,
                           overall_progress=overall_progress,
                           n_volunteers=n_volunteers,
                           n_completed_tasks=n_completed_tasks)


@blueprint.route('/<short_name>/tasks/redundancy', methods=['GET', 'POST'])
@login_required
def task_n_answers(short_name):
    (app, owner, n_tasks, n_task_runs,
     overall_progress, last_activity) = app_by_shortname(short_name)
    title = app_title(app, gettext('Redundancy'))
    form = TaskRedundancyForm()
    require.app.read(app)
    require.app.update(app)
    if request.method == 'GET':
        return render_template('/applications/task_n_answers.html',
                               title=title,
                               form=form,
                               app=app,
                               owner=owner)
    elif request.method == 'POST' and form.validate():
        task_repo.update_tasks_redundancy(app, form.n_answers.data)
        msg = gettext('Redundancy of Tasks updated!')
        flash(msg, 'success')
        return redirect(url_for('.tasks', short_name=app.short_name))
    else:
        flash(gettext('Please correct the errors'), 'error')
        return render_template('/applications/task_n_answers.html',
                               title=title,
                               form=form,
                               app=app,
                               owner=owner)


@blueprint.route('/<short_name>/tasks/scheduler', methods=['GET', 'POST'])
@login_required
def task_scheduler(short_name):
    (app, owner, n_tasks, n_task_runs,
     overall_progress, last_activity) = app_by_shortname(short_name)
    title = app_title(app, gettext('Task Scheduler'))
    form = TaskSchedulerForm()

    def respond():
        return render_template('/applications/task_scheduler.html',
                               title=title,
                               form=form,
                               app=app,
                               owner=owner)
    require.app.read(app)
    require.app.update(app)

    if request.method == 'GET':
        if app.info.get('sched'):
            for s in form.sched.choices:
                if app.info['sched'] == s[0]:
                    form.sched.data = s[0]
                    break
        return respond()

    if request.method == 'POST' and form.validate():
        app = project_repo.get_by_shortname(short_name=app.short_name)
        if form.sched.data:
            app.info['sched'] = form.sched.data
        project_repo.save(app)
        cached_apps.delete_app(app.short_name)
        msg = gettext("Project Task Scheduler updated!")
        flash(msg, 'success')
        return redirect(url_for('.tasks', short_name=app.short_name))
    else: # pragma: no cover
        flash(gettext('Please correct the errors'), 'error')
        return respond()


@blueprint.route('/<short_name>/tasks/priority', methods=['GET', 'POST'])
@login_required
def task_priority(short_name):
    (app, owner, n_tasks, n_task_runs,
     overall_progress, last_activity) = app_by_shortname(short_name)
    title = app_title(app, gettext('Task Priority'))
    form = TaskPriorityForm()

    def respond():
        return render_template('/applications/task_priority.html',
                               title=title,
                               form=form,
                               app=app,
                               owner=owner)
    require.app.read(app)
    require.app.update(app)

    if request.method == 'GET':
        return respond()
    if request.method == 'POST' and form.validate():
        for task_id in form.task_ids.data.split(","):
            if task_id != '':
                t = task_repo.get_task_by(app_id=app.id, id=int(task_id))
                if t:
                    t.priority_0 = form.priority_0.data
                    task_repo.update(t)
                else:  # pragma: no cover
                    flash(gettext(("Ooops, Task.id=%s does not belong to the app" % task_id)), 'danger')
        cached_apps.delete_app(app.short_name)
        flash(gettext("Task priority has been changed"), 'success')
        return respond()
    else:
        flash(gettext('Please correct the errors'), 'error')
        return respond()


@blueprint.route('/<short_name>/blog')
def show_blogposts(short_name):
    (app, owner, n_tasks, n_task_runs,
     overall_progress, last_activity) = app_by_shortname(short_name)

    blogposts = blog_repo.filter_by(app_id=app.id)
    require.blogpost.read(app_id=app.id)
    redirect_to_password = _check_if_redirect_to_password(app)
    if redirect_to_password:
        return redirect_to_password
    app = add_custom_contrib_button_to(app, get_user_id_or_ip())
    return render_template('applications/blog.html', app=app,
                           owner=owner, blogposts=blogposts,
                           overall_progress=overall_progress,
                           n_tasks=n_tasks,
                           n_task_runs=n_task_runs,
                           n_completed_tasks=cached_apps.n_completed_tasks(app.get('id')),
                           n_volunteers=cached_apps.n_volunteers(app.get('id')))


@blueprint.route('/<short_name>/<int:id>')
def show_blogpost(short_name, id):
    (app, owner, n_tasks, n_task_runs,
     overall_progress, last_activity) = app_by_shortname(short_name)
    blogpost = blog_repo.get_by(id=id, app_id=app.id)
    if blogpost is None:
        raise abort(404)
    require.blogpost.read(blogpost)
    redirect_to_password = _check_if_redirect_to_password(app)
    if redirect_to_password:
        return redirect_to_password
    app = add_custom_contrib_button_to(app, get_user_id_or_ip())
    return render_template('applications/blog_post.html',
                            app=app,
                            owner=owner,
                            blogpost=blogpost,
                            overall_progress=overall_progress,
                            n_tasks=n_tasks,
                            n_task_runs=n_task_runs,
                            n_completed_tasks=cached_apps.n_completed_tasks(app.get('id')),
                            n_volunteers=cached_apps.n_volunteers(app.get('id')))


@blueprint.route('/<short_name>/new-blogpost', methods=['GET', 'POST'])
@login_required
def new_blogpost(short_name):

    def respond():
        dict_app = add_custom_contrib_button_to(app, get_user_id_or_ip())
        return render_template('applications/new_blogpost.html',
                               title=gettext("Write a new post"),
                               form=form,
                               app=dict_app,
                               owner=owner,
                               overall_progress=overall_progress,
                               n_tasks=n_tasks,
                               n_task_runs=n_task_runs,
                               n_completed_tasks=cached_apps.n_completed_tasks(dict_app.get('id')),
                               n_volunteers=cached_apps.n_volunteers(dict_app.get('id')))


    (app, owner, n_tasks, n_task_runs,
     overall_progress, last_activity) = app_by_shortname(short_name)

    form = BlogpostForm(request.form)
    del form.id

    if request.method != 'POST':
        require.blogpost.create(app_id=app.id)
        return respond()

    if not form.validate():
        flash(gettext('Please correct the errors'), 'error')
        return respond()

    blogpost = model.blogpost.Blogpost(title=form.title.data,
                                body=form.body.data,
                                user_id=current_user.id,
                                app_id=app.id)
    require.blogpost.create(blogpost)
    blog_repo.save(blogpost)
    cached_apps.delete_app(short_name)

    msg_1 = gettext('Blog post created!')
    flash('<i class="icon-ok"></i> ' + msg_1, 'success')

    return redirect(url_for('.show_blogposts', short_name=short_name))


@blueprint.route('/<short_name>/<int:id>/update', methods=['GET', 'POST'])
@login_required
def update_blogpost(short_name, id):
    (app, owner, n_tasks, n_task_runs,
     overall_progress, last_activity) = app_by_shortname(short_name)

    blogpost = blog_repo.get_by(id=id, app_id=app.id)
    if blogpost is None:
        raise abort(404)

    def respond():
        return render_template('applications/update_blogpost.html',
                               title=gettext("Edit a post"),
                               form=form, app=app, owner=owner,
                               blogpost=blogpost,
                               overall_progress=overall_progress,
                               n_task_runs=n_task_runs,
                               n_completed_tasks=cached_apps.n_completed_tasks(app.id),
                               n_volunteers=cached_apps.n_volunteers(app.id))

    form = BlogpostForm()

    if request.method != 'POST':
        require.blogpost.update(blogpost)
        form = BlogpostForm(obj=blogpost)
        return respond()

    if not form.validate():
        flash(gettext('Please correct the errors'), 'error')
        return respond()

    require.blogpost.update(blogpost)
    blogpost = model.blogpost.Blogpost(id=form.id.data,
                                title=form.title.data,
                                body=form.body.data,
                                user_id=current_user.id,
                                app_id=app.id)
    blog_repo.update(blogpost)
    cached_apps.delete_app(short_name)

    msg_1 = gettext('Blog post updated!')
    flash('<i class="icon-ok"></i> ' + msg_1, 'success')

    return redirect(url_for('.show_blogposts', short_name=short_name))


@blueprint.route('/<short_name>/<int:id>/delete', methods=['POST'])
@login_required
def delete_blogpost(short_name, id):
    app = app_by_shortname(short_name)[0]
    blogpost = blog_repo.get_by(id=id, app_id=app.id)
    if blogpost is None:
        raise abort(404)

    require.blogpost.delete(blogpost)
    blog_repo.delete(blogpost)
    cached_apps.delete_app(short_name)
    flash('<i class="icon-ok"></i> ' + 'Blog post deleted!', 'success')
    return redirect(url_for('.show_blogposts', short_name=short_name))


def _check_if_redirect_to_password(app):
    cookie_exp = current_app.config.get('PASSWD_COOKIE_TIMEOUT')
    passwd_mngr = ProjectPasswdManager(CookieHandler(request, signer, cookie_exp))
    if passwd_mngr.password_needed(app, get_user_id_or_ip()):
        return redirect(url_for('.password_required',
                                 short_name=app.short_name, next=request.path))
<|MERGE_RESOLUTION|>--- conflicted
+++ resolved
@@ -29,20 +29,12 @@
 from flask import render_template, make_response
 from flask.ext.login import login_required, current_user
 from flask.ext.babel import gettext
-<<<<<<< HEAD
-from sqlalchemy.sql import text
 from rq import Queue
-=======
->>>>>>> c8dd5ef7
 
 import pybossa.model as model
 import pybossa.sched as sched
 
-<<<<<<< HEAD
-from pybossa.core import db, uploader, signer, sentinel
-=======
-from pybossa.core import uploader, signer
->>>>>>> c8dd5ef7
+from pybossa.core import uploader, signer, sentinel
 from pybossa.cache import ONE_DAY, ONE_HOUR
 from pybossa.model.app import App
 from pybossa.model.task import Task
@@ -56,11 +48,7 @@
 from pybossa.extensions import misaka
 from pybossa.cookies import CookieHandler
 from pybossa.password_manager import ProjectPasswdManager
-<<<<<<< HEAD
 from pybossa.jobs import import_tasks as background_import
-
-=======
->>>>>>> c8dd5ef7
 from pybossa.forms.applications_view_forms import *
 
 from pybossa.core import project_repo, user_repo, task_repo, blog_repo
