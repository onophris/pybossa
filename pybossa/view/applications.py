# -*- coding: utf8 -*-
# This file is part of PyBossa.
#
# Copyright (C) 2013 SF Isle of Man Limited
#
# PyBossa is free software: you can redistribute it and/or modify
# it under the terms of the GNU Affero General Public License as published by
# the Free Software Foundation, either version 3 of the License, or
# (at your option) any later version.
#
# PyBossa is distributed in the hope that it will be useful,
# but WITHOUT ANY WARRANTY; without even the implied warranty of
# MERCHANTABILITY or FITNESS FOR A PARTICULAR PURPOSE.  See the
# GNU Affero General Public License for more details.
#
# You should have received a copy of the GNU Affero General Public License
# along with PyBossa.  If not, see <http://www.gnu.org/licenses/>.

from StringIO import StringIO
from flask import Blueprint, request, url_for, flash, redirect, abort, Response, current_app
from flask import render_template, make_response
from flaskext.wtf import Form, IntegerField, DecimalField, TextField, BooleanField, \
    SelectField, validators, HiddenInput, TextAreaField
from flask.ext.login import login_required, current_user
from flask.ext.babel import lazy_gettext, gettext
from werkzeug.exceptions import HTTPException
from sqlalchemy.sql import text

import pybossa.model as model
import pybossa.stats as stats
import pybossa.validator as pb_validator

from pybossa.core import db
from pybossa.cache import ONE_DAY, ONE_HOUR
from pybossa.model.app import App
from pybossa.model.task import Task
from pybossa.model.user import User
from pybossa.util import Pagination, UnicodeWriter, admin_required
from pybossa.auth import require
from pybossa.cache import apps as cached_apps
from pybossa.cache import categories as cached_cat
from pybossa.ckan import Ckan

import json
import importer
import presenter as presenter_module
import operator
import math
import requests

blueprint = Blueprint('app', __name__)


class AppForm(Form):
    id = IntegerField(label=None, widget=HiddenInput())
    name = TextField(lazy_gettext('Name'),
                     [validators.Required(),
                      pb_validator.Unique(db.session, model.app.App, model.app.App.name,
                                          message="Name is already taken.")])
    short_name = TextField(lazy_gettext('Short Name'),
                           [validators.Required(),
                            pb_validator.NotAllowedChars(),
                            pb_validator.Unique(
                                db.session, model.app.App, model.app.App.short_name,
                                message=lazy_gettext(
                                    "Short Name is already taken."))])
    description = TextField(lazy_gettext('Description'),
                            [validators.Required(
                                message=lazy_gettext(
                                    "You must provide a description."))])
    thumbnail = TextField(lazy_gettext('Icon Link'))
    allow_anonymous_contributors = SelectField(
        lazy_gettext('Allow Anonymous Contributors'),
        choices=[('True', lazy_gettext('Yes')),
                 ('False', lazy_gettext('No'))])
    category_id = SelectField(lazy_gettext('Category'), coerce=int)
    long_description = TextAreaField(lazy_gettext('Long Description'))
    hidden = BooleanField(lazy_gettext('Hide?'))


class TaskPresenterForm(Form):
    id = IntegerField(label=None, widget=HiddenInput())
    editor = TextAreaField('')


class TaskRedundancyForm(Form):
    n_answers = IntegerField(lazy_gettext('Redundancy'),
                             [validators.Required(),
                              validators.NumberRange(
                                  min=1, max=1000,
                                  message=lazy_gettext('Number of answers should be a \
                                                       value between 1 and 1,000'))])


class TaskPriorityForm(Form):
    task_ids = TextField(lazy_gettext('Task IDs'),
                         [validators.Required(),
                          pb_validator.CommaSeparatedIntegers()])

    priority_0 = DecimalField(lazy_gettext('Priority'),
                              [validators.NumberRange(
                                  min=0, max=1,
                                  message=lazy_gettext('Priority should be a \
                                                       value between 0.0 and 1.0'))])


class TaskSchedulerForm(Form):
    sched = SelectField(lazy_gettext('Task Scheduler'),
                        choices=[('default', lazy_gettext('Default')),
                                 ('breadth_first', lazy_gettext('Breadth First')),
                                 ('depth_first', lazy_gettext('Depth First')),
                                 ('random', lazy_gettext('Random'))])

class BlogpostForm(Form):
    id = IntegerField(label=None, widget=HiddenInput())
    title = TextField(lazy_gettext('Title'),
                     [validators.Required(message=lazy_gettext(
                                    "You must enter a title for the post."))])
    body = TextAreaField(lazy_gettext('Body'),
                           [validators.Required(message=lazy_gettext(
                                    "You must enter some text for the post."))])


def app_title(app, page_name):
    if not app:  # pragma: no cover
        return "Application not found"
    if page_name is None:
        return "Application: %s" % (app.name)
    return "Application: %s &middot; %s" % (app.name, page_name)


def app_by_shortname(short_name):
    app = cached_apps.get_app(short_name)
    if app.id:
        # Populate CACHE with the data of the app
        return (app,
                cached_apps.n_tasks(app.id),
                cached_apps.n_task_runs(app.id),
                cached_apps.overall_progress(app.id),
                cached_apps.last_activity(app.id))

    else:
        cached_apps.delete_app(short_name)
        return abort(404)


@blueprint.route('/', defaults={'page': 1})
@blueprint.route('/page/<int:page>/', defaults={'page': 1})
def redirect_old_featured(page):
    """DEPRECATED only to redirect old links"""
    return redirect(url_for('.index', page=page), 301)


@blueprint.route('/published/', defaults={'page': 1})
@blueprint.route('/published/<int:page>/', defaults={'page': 1})
def redirect_old_published(page):  # pragma: no cover
    """DEPRECATED only to redirect old links"""
    category = db.session.query(model.category.Category).first()
    return redirect(url_for('.app_cat_index', category=category.short_name, page=page), 301)


@blueprint.route('/draft/', defaults={'page': 1})
@blueprint.route('/draft/<int:page>/', defaults={'page': 1})
def redirect_old_draft(page):
    """DEPRECATED only to redirect old links"""
    return redirect(url_for('.draft', page=page), 301)


@blueprint.route('/category/featured/', defaults={'page': 1})
@blueprint.route('/category/featured/page/<int:page>/')
def index(page):
    """List apps in the system"""
    if cached_apps.n_featured() > 0:
        return app_index(page, cached_apps.get_featured, 'featured',
                         True, False)
    else:
        categories = cached_cat.get_all()
        cat_short_name = categories[0].short_name
        return redirect(url_for('.app_cat_index', category=cat_short_name))


def app_index(page, lookup, category, fallback, use_count):
    """Show apps of app_type"""

    per_page = current_app.config['APPS_PER_PAGE']

    apps, count = lookup(category, page, per_page)

    data = []
    for app in apps:
        data.append(dict(app=app, n_tasks=cached_apps.n_tasks(app['id']),
                         overall_progress=cached_apps.overall_progress(app['id']),
                         last_activity=app['last_activity'],
                         last_activity_raw=app['last_activity_raw']))


    if fallback and not apps:  # pragma: no cover
        return redirect(url_for('.index'))

    pagination = Pagination(page, per_page, count)
    categories = cached_cat.get_all()
    # Check for pre-defined categories featured and draft
    featured_cat = model.category.Category(name='Featured',
                                  short_name='featured',
                                  description='Featured applications')
    if category == 'featured':
        active_cat = featured_cat
    elif category == 'draft':
        active_cat = model.category.Category(name='Draft',
                                    short_name='draft',
                                    description='Draft applications')
    else:
        active_cat = db.session.query(model.category.Category)\
                       .filter_by(short_name=category).first()

    # Check if we have to add the section Featured to local nav
    if cached_apps.n_featured() > 0:
        categories.insert(0, featured_cat)
    template_args = {
        "apps": data,
        "title": gettext("Applications"),
        "pagination": pagination,
        "active_cat": active_cat,
        "categories": categories}

    if use_count:
        template_args.update({"count": count})
    return render_template('/applications/index.html', **template_args)


@blueprint.route('/category/draft/', defaults={'page': 1})
@blueprint.route('/category/draft/page/<int:page>/')
@login_required
@admin_required
def draft(page):
    """Show the Draft apps"""
    return app_index(page, cached_apps.get_draft, 'draft',
                     False, True)


@blueprint.route('/category/<string:category>/', defaults={'page': 1})
@blueprint.route('/category/<string:category>/page/<int:page>/')
def app_cat_index(category, page):
    """Show Apps that belong to a given category"""
    return app_index(page, cached_apps.get, category, False, True)


@blueprint.route('/new', methods=['GET', 'POST'])
@login_required
def new():
    require.app.create()
    form = AppForm(request.form)
    categories = db.session.query(model.category.Category).all()
    form.category_id.choices = [(c.id, c.name) for c in categories]

    def respond(errors):
        return render_template('applications/new.html',
                               title=gettext("Create an Application"),
                               form=form, errors=errors)

    if request.method != 'POST':
        return respond(False)

    if not form.validate():
        flash(gettext('Please correct the errors'), 'error')
        return respond(True)

    info = {}
    # Add the info items
    if form.thumbnail.data:
        info['thumbnail'] = form.thumbnail.data

    app = model.app.App(name=form.name.data,
                    short_name=form.short_name.data,
                    description=form.description.data,
                    long_description=form.long_description.data,
                    category_id=form.category_id.data,
                    allow_anonymous_contributors=form.allow_anonymous_contributors.data,
                    hidden=int(form.hidden.data),
                    owner_id=current_user.id,
                    info=info)

    #cached_apps.reset()
    db.session.add(app)
    db.session.commit()
    # Clean cache
    msg_1 = gettext('Application created!')
    flash('<i class="icon-ok"></i> ' + msg_1, 'success')
    flash('<i class="icon-bullhorn"></i> ' +
          gettext('You can check the ') +
          '<strong><a href="https://docs.pybossa.com">' +
          gettext('Guide and Documentation') +
          '</a></strong> ' +
          gettext('for adding tasks, a thumbnail, using PyBossa.JS, etc.'),
          'info')
    return redirect(url_for('.settings', short_name=app.short_name))


@blueprint.route('/<short_name>/tasks/taskpresentereditor', methods=['GET', 'POST'])
@login_required
def task_presenter_editor(short_name):
    try:
        errors = False
        app, n_tasks, n_task_runs, overall_progress, last_activty = app_by_shortname(short_name)

        title = app_title(app, "Task Presenter Editor")
        require.app.read(app)
        require.app.update(app)

        form = TaskPresenterForm(request.form)
        if request.method == 'POST' and form.validate():
            db_app = db.session.query(model.app.App).filter_by(id=app.id).first()
            db_app.info['task_presenter'] = form.editor.data
            db.session.add(db_app)
            db.session.commit()
            cached_apps.delete_app(app.short_name)
            msg_1 = gettext('Task presenter added!')
            flash('<i class="icon-ok"></i> ' + msg_1, 'success')
            return redirect(url_for('.tasks', short_name=app.short_name))

        # It does not have a validation
        if request.method == 'POST' and not form.validate():  # pragma: no cover
            flash(gettext('Please correct the errors'), 'error')
            errors = True

        if app.info.get('task_presenter'):
            form.editor.data = app.info['task_presenter']
        else:
            if not request.args.get('template'):
                msg_1 = gettext('<strong>Note</strong> You will need to upload the'
                                ' tasks using the')
                msg_2 = gettext('CSV importer')
                msg_3 = gettext(' or download the app bundle and run the'
                                ' <strong>createTasks.py</strong> script in your'
                                ' computer')
                url = '<a href="%s"> %s</a>' % (url_for('app.import_task',
                                                        short_name=app.short_name), msg_2)
                msg = msg_1 + url + msg_3
                flash(msg, 'info')

                wrap = lambda i: "applications/presenters/%s.html" % i
                pres_tmpls = map(wrap, presenter_module.presenters)

                return render_template(
                    'applications/task_presenter_options.html',
                    title=title,
                    app=app,
                    presenters=pres_tmpls)

            tmpl_uri = "applications/snippets/%s.html" \
                % request.args.get('template')
            tmpl = render_template(tmpl_uri, app=app)
            form.editor.data = tmpl
            msg = 'Your code will be <em>automagically</em> rendered in \
                          the <strong>preview section</strong>. Click in the \
                          preview button!'
            flash(gettext(msg), 'info')
        return render_template('applications/task_presenter_editor.html',
                               title=title,
                               form=form,
                               app=app,
                               errors=errors)
    except HTTPException as e:
        if app.hidden:
            raise abort(403)
        else:  # pragma: no cover
            raise e


@blueprint.route('/<short_name>/delete', methods=['GET', 'POST'])
@login_required
def delete(short_name):
    app, n_tasks, n_task_runs, overall_progress, last_activity = app_by_shortname(short_name)
    try:
        title = app_title(app, "Delete")
        require.app.read(app)
        require.app.delete(app)
        if request.method == 'GET':
            return render_template('/applications/delete.html',
                                   title=title,
                                   app=app,
                                   n_tasks=n_tasks,
                                   overall_progress=overall_progress,
                                   last_activity=last_activity)
        # Clean cache
        cached_apps.delete_app(app.short_name)
        cached_apps.clean(app.id)
        app = App.query.get(app.id)
        db.session.delete(app)
        db.session.commit()
        flash(gettext('Application deleted!'), 'success')
        return redirect(url_for('account.profile'))
    except HTTPException:  # pragma: no cover
        if app.hidden:
            raise abort(403)
        else:
            raise


@blueprint.route('/<short_name>/update', methods=['GET', 'POST'])
@login_required
def update(short_name):
    app, n_tasks, n_task_runs, overall_progress, last_activity = app_by_shortname(short_name)

    def handle_valid_form(form):
        hidden = int(form.hidden.data)

        new_info = {}
        # Add the info items
        app, n_tasks, n_task_runs, overall_progress, last_activity = app_by_shortname(short_name)
        if form.thumbnail.data:
            new_info['thumbnail'] = form.thumbnail.data
        #if form.sched.data:
        #    new_info['sched'] = form.sched.data

        # Merge info object
        info = dict(app.info.items() + new_info.items())

        new_application = model.app.App(
            id=form.id.data,
            name=form.name.data,
            short_name=form.short_name.data,
            description=form.description.data,
            long_description=form.long_description.data,
            hidden=hidden,
            info=info,
            owner_id=app.owner_id,
            allow_anonymous_contributors=form.allow_anonymous_contributors.data,
            category_id=form.category_id.data)

        app, n_tasks, n_task_runs, overall_progress, last_activity = app_by_shortname(short_name)
        db.session.merge(new_application)
        db.session.commit()
        cached_apps.delete_app(short_name)
        cached_apps.reset()
        cached_cat.reset()
        cached_apps.get_app(new_application.short_name)
        flash(gettext('Application updated!'), 'success')
        return redirect(url_for('.details',
                                short_name=new_application.short_name))

    try:
        require.app.read(app)
        require.app.update(app)

        title = app_title(app, "Update")
        if request.method == 'GET':
            form = AppForm(obj=app)
            categories = db.session.query(model.category.Category).all()
            form.category_id.choices = [(c.id, c.name) for c in categories]
            if app.category_id is None:
                app.category_id = categories[0].id
            form.populate_obj(app)
            if app.info.get('thumbnail'):
                form.thumbnail.data = app.info['thumbnail']
            #if app.info.get('sched'):
            #    for s in form.sched.choices:
            #        if app.info['sched'] == s[0]:
            #            form.sched.data = s[0]
            #            break

        if request.method == 'POST':
            form = AppForm(request.form)
            categories = cached_cat.get_all()
            form.category_id.choices = [(c.id, c.name) for c in categories]
            if form.validate():
                return handle_valid_form(form)
            flash(gettext('Please correct the errors'), 'error')

        return render_template('/applications/update.html',
                               form=form,
                               title=title,
                               app=app)
    except HTTPException:
        if app.hidden:  # pragma: no cover
            raise abort(403)
        else:  # pragma: no cover
            raise


@blueprint.route('/<short_name>/')
def details(short_name):
    app, n_tasks, n_task_runs, overall_progress, last_activity = app_by_shortname(short_name)

    try:
        require.app.read(app)
        template = '/applications/app.html'
    except HTTPException:  # pragma: no cover
        if app.hidden:
            raise abort(403)
        else:
            raise

    title = app_title(app, None)

    template_args = {"app": app, "title": title,
                     "n_tasks": n_tasks,
                     "overall_progress": overall_progress,
                     "last_activity": last_activity}
    if current_app.config.get('CKAN_URL'):
        template_args['ckan_name'] = current_app.config.get('CKAN_NAME')
        template_args['ckan_url'] = current_app.config.get('CKAN_URL')
        template_args['ckan_pkg_name'] = short_name
    return render_template(template, **template_args)


@blueprint.route('/<short_name>/settings')
@login_required
def settings(short_name):
    app, n_tasks, n_task_runs, overall_progress, last_activity = app_by_shortname(short_name)

    title = app_title(app, "Settings")
    try:
        require.app.read(app)
        require.app.update(app)

        return render_template('/applications/settings.html',
                               app=app,
                               n_tasks=n_tasks,
                               overall_progress=overall_progress,
                               last_activity=last_activity,
                               title=title)
    except HTTPException:
        if app.hidden:  # pragma: no cover
            raise abort(403)
        else:
            raise


def compute_importer_variant_pairs(forms):
    """Return a list of pairs of importer variants. The pair-wise enumeration
    is due to UI design.
    """
    variants = reduce(operator.__add__,
                      [i.variants for i in forms.itervalues()],
                      [])
    if len(variants) % 2: # pragma: no cover
        variants.append("empty")

    prefix = "applications/tasks/"

    importer_variants = map(lambda i: "%s%s.html" % (prefix, i), variants)
    return [
        (importer_variants[i * 2], importer_variants[i * 2 + 1])
        for i in xrange(0, int(math.ceil(len(variants) / 2.0)))]


@blueprint.route('/<short_name>/tasks/import', methods=['GET', 'POST'])
@login_required
def import_task(short_name):
    app, n_tasks, n_task_runs, overall_progress, last_activity = app_by_shortname(short_name)
    title = app_title(app, "Import Tasks")
    loading_text = gettext("Importing tasks, this may take a while, wait...")
    template_args = {"title": title, "app": app, "loading_text": loading_text}
    try:
        require.app.read(app)
        require.app.update(app)
    except HTTPException:
        if app.hidden:  # pragma: no cover
            raise abort(403)
        else:
            raise

    data_handlers = dict([
        (i.template_id, (i.form_detector, i(request.form), i.form_id))
        for i in importer.importers])
    forms = [
        (i.form_id, i(request.form))
        for i in importer.importers]
    forms = dict(forms)
    template_args.update(forms)

    template_args["importer_variants"] = compute_importer_variant_pairs(forms)

    template = request.args.get('template')

    if not (template or request.method == 'POST'):
        return render_template('/applications/import_options.html',
                               **template_args)

    if template == 'gdocs':  # pragma: no cover
        mode = request.args.get('mode')
        if mode is not None:
            template_args["gdform"].googledocs_url.data = importer.googledocs_urls[mode]

    # in future, we shall pass an identifier of the form/template used,
    # which we can receive here, and use for a dictionary lookup, rather than
    # this search mechanism
    form = None
    handler = None
    for k, v in data_handlers.iteritems():
        field_id, handler, form_name = v
        if field_id in request.form:
            form = template_args[form_name]
            template = k
            break

    def render_forms():
        tmpl = '/applications/importers/%s.html' % template
        return render_template(tmpl, **template_args)

    if not (form and form.validate_on_submit()):  # pragma: no cover
        return render_forms()

    return _import_task(app, handler, form, render_forms)


def _import_task(app, handler, form, render_forms):
    try:
        empty = True
        n = 0
        n_data = 0
        for task_data in handler.tasks(form):
            n_data += 1
            task = model.task.Task(app_id=app.id)
            [setattr(task, k, v) for k, v in task_data.iteritems()]
            data = db.session.query(model.task.Task).filter_by(app_id=app.id).filter_by(info=task.info).first()
            if data is None:
                db.session.add(task)
                db.session.commit()
                n += 1
                empty = False
        if empty and n_data == 0:
            raise importer.BulkImportException(
                gettext('Oops! It looks like the file is empty.'))
        if empty and n_data > 0:
            flash(gettext('Oops! It looks like there are no new records to import.'), 'warning')

        msg = str(n) + " " + gettext('Tasks imported successfully!')
        if n == 1:
            msg = str(n) + " " + gettext('Task imported successfully!')
        flash(msg, 'success')
        cached_apps.delete_n_tasks(app.id)
        cached_apps.delete_n_task_runs(app.id)
        cached_apps.delete_overall_progress(app.id)
        cached_apps.delete_last_activity(app.id)
        return redirect(url_for('.tasks', short_name=app.short_name))
    except importer.BulkImportException, err_msg:
        flash(err_msg, 'error')
    except Exception as inst:  # pragma: no cover
        current_app.logger.error(inst)
        msg = 'Oops! Looks like there was an error with processing that file!'
        flash(gettext(msg), 'error')
    return render_forms()


@blueprint.route('/<short_name>/task/<int:task_id>')
def task_presenter(short_name, task_id):
    app, n_tasks, n_task_runs, overall_progress, last_activity = app_by_shortname(short_name)
    task = Task.query.filter_by(id=task_id).first_or_404()
    try:
        require.app.read(app)
    except HTTPException:
        if app.hidden:
            raise abort(403)
        else:  # pragma: no cover
            raise

    if current_user.is_anonymous():
        if not app.allow_anonymous_contributors:
            msg = ("Oops! You have to sign in to participate in "
                   "<strong>%s</strong>"
                   "application" % app.name)
            flash(gettext(msg), 'warning')
            return redirect(url_for('account.signin',
                                    next=url_for('.presenter',
                                                 short_name=app.short_name)))
        else:
            msg_1 = gettext(
                "Ooops! You are an anonymous user and will not "
                "get any credit"
                " for your contributions.")
            next_url = url_for(
                'app.task_presenter',
                short_name=short_name,
                task_id=task_id)
            url = url_for(
                'account.signin',
                next=next_url)
            flash(msg_1 + "<a href=\"" + url + "\">Sign in now!</a>", "warning")

    title = app_title(app, "Contribute")
    template_args = {"app": app, "title": title}

    def respond(tmpl):
        return render_template(tmpl, **template_args)

    if not (task.app_id == app.id):
        return respond('/applications/task/wrong.html')

    #return render_template('/applications/presenter.html', app = app)
    # Check if the user has submitted a task before

    tr_search = db.session.query(model.task_run.TaskRun)\
                  .filter(model.task_run.TaskRun.task_id == task_id)\
                  .filter(model.task_run.TaskRun.app_id == app.id)

    if current_user.is_anonymous():
        remote_addr = request.remote_addr or "127.0.0.1"
        tr = tr_search.filter(model.task_run.TaskRun.user_ip == remote_addr)
    else:
        tr = tr_search.filter(model.task_run.TaskRun.user_id == current_user.id)

    tr_first = tr.first()
    if tr_first is None:
        return respond('/applications/presenter.html')
    else:
        return respond('/applications/task/done.html')


@blueprint.route('/<short_name>/presenter')
@blueprint.route('/<short_name>/newtask')
def presenter(short_name):
    app, n_tasks, n_task_runs, overall_progress, last_activity = app_by_shortname(short_name)
    title = app_title(app, "Contribute")
    template_args = {"app": app, "title": title}
    try:
        require.app.read(app)
    except HTTPException:
        if app.hidden:
            raise abort(403)
        else:  # pragma: no cover
            raise

    if not app.allow_anonymous_contributors and current_user.is_anonymous():
        msg = "Oops! You have to sign in to participate in <strong>%s</strong> \
               application" % app.name
        flash(gettext(msg), 'warning')
        return redirect(url_for('account.signin',
                        next=url_for('.presenter', short_name=app.short_name)))

    msg = "Ooops! You are an anonymous user and will not \
           get any credit for your contributions. Sign in \
           now!"

    def respond(tmpl):
        if (current_user.is_anonymous()):
            msg_1 = gettext(msg)
            flash(msg_1, "warning")
        resp = make_response(render_template(tmpl, **template_args))
        return resp

    if app.info.get("tutorial") and \
            request.cookies.get(app.short_name + "tutorial") is None:
        resp = respond('/applications/tutorial.html')
        resp.set_cookie(app.short_name + 'tutorial', 'seen')
        return resp
    else:
        return respond('/applications/presenter.html')


@blueprint.route('/<short_name>/tutorial')
def tutorial(short_name):
    app, n_tasks, n_task_runs, overall_progress, last_activity = app_by_shortname(short_name)
    title = app_title(app, "Tutorial")
    try:
        require.app.read(app)
    except HTTPException:
        if app.hidden:
            return abort(403)
        else: # pragma: no cover
            raise
    return render_template('/applications/tutorial.html', title=title, app=app)


@blueprint.route('/<short_name>/<int:task_id>/results.json')
def export(short_name, task_id):
    """Return a file with all the TaskRuns for a give Task"""
    # Check if the app exists
    app, n_tasks, n_task_runs, overall_progress, last_activity = app_by_shortname(short_name)
    try:
        require.app.read(app)
    except HTTPException:
        if app.hidden:
            raise abort(403)
        else: # pragma: no cover
            raise

    # Check if the task belongs to the app and exists
    task = db.session.query(model.task.Task).filter_by(app_id=app.id)\
                                       .filter_by(id=task_id).first()
    if task:
        taskruns = db.session.query(model.task_run.TaskRun).filter_by(task_id=task_id)\
                             .filter_by(app_id=app.id).all()
        results = [tr.dictize() for tr in taskruns]
        return Response(json.dumps(results), mimetype='application/json')
    else:
        return abort(404)


@blueprint.route('/<short_name>/tasks/')
def tasks(short_name):
    app, n_tasks, n_task_runs, overall_progress, last_activity = app_by_shortname(short_name)
    title = app_title(app, "Tasks")
    try:
        require.app.read(app)
        return render_template('/applications/tasks.html',
                               title=title,
                               app=app,
                               n_tasks=n_tasks,
                               overall_progress=overall_progress,
                               last_activity=last_activity)
    except HTTPException:
        if app.hidden:
            raise abort(403)
        else: # pragma: no cover
            raise


@blueprint.route('/<short_name>/tasks/browse', defaults={'page': 1})
@blueprint.route('/<short_name>/tasks/browse/<int:page>')
def tasks_browse(short_name, page):
    app, n_tasks, n_task_runs, overall_progress, last_activity = app_by_shortname(short_name)
    title = app_title(app, "Tasks")

    def respond():
        per_page = 10
        count = db.session.query(model.task.Task)\
            .filter_by(app_id=app.id)\
            .count()
        app_tasks = db.session.query(model.task.Task)\
            .filter_by(app_id=app.id)\
            .order_by(model.task.Task.id)\
            .limit(per_page)\
            .offset((page - 1) * per_page)\
            .all()

        if not app_tasks and page != 1:
            abort(404)

        pagination = Pagination(page, per_page, count)
        return render_template('/applications/tasks_browse.html',
                               app=app,
                               tasks=app_tasks,
                               title=title,
                               pagination=pagination)

    try:
        require.app.read(app)
        return respond()
    except HTTPException:
        if app.hidden:
            raise abort(403)
        else: # pragma: no cover
            raise


@blueprint.route('/<short_name>/tasks/delete', methods=['GET', 'POST'])
@login_required
def delete_tasks(short_name):
    """Delete ALL the tasks for a given application"""
    app, n_tasks, n_task_runs, overall_progress, last_activity = app_by_shortname(short_name)
    try:
        require.app.read(app)
        require.app.update(app)
        if request.method == 'GET':
            title = app_title(app, "Delete")
            return render_template('applications/tasks/delete.html',
                                   app=app,
                                   n_tasks=n_tasks,
                                   overall_progress=overall_progress,
                                   last_activity=last_activity,
                                   title=title)
        else:
            tasks = db.session.query(model.task.Task).filter_by(app_id=app.id).all()
            for t in tasks:
                db.session.delete(t)
            db.session.commit()
            msg = gettext("All the tasks and associated task runs have been deleted")
            flash(msg, 'success')
            cached_apps.delete_last_activity(app.id)
            cached_apps.delete_n_tasks(app.id)
            cached_apps.delete_n_task_runs(app.id)
            cached_apps.delete_overall_progress(app.id)
            return redirect(url_for('.tasks', short_name=app.short_name))
    except HTTPException:
        return abort(403)


@blueprint.route('/<short_name>/tasks/export')
def export_to(short_name):
    """Export Tasks and TaskRuns in the given format"""
    app, n_tasks, n_task_runs, overall_progress, last_activity = app_by_shortname(short_name)
    title = app_title(app, gettext("Export"))
    loading_text = gettext("Exporting data..., this may take a while")

    try:
        require.app.read(app)
    except HTTPException:
        if app.hidden:
            raise abort(403)
        else: # pragma: no cover
            raise

    def respond():
        return render_template('/applications/export.html',
                               title=title,
                               loading_text=loading_text,
                               app=app)

    def gen_json(table):
        n = db.session.query(table)\
            .filter_by(app_id=app.id).count()
        sep = ", "
        yield "["
        for i, tr in enumerate(db.session.query(table)
                                 .filter_by(app_id=app.id).yield_per(1), 1):
            item = json.dumps(tr.dictize())
            if (i == n):
                sep = ""
            yield item + sep
        yield "]"

    def format_csv_properly(row):
        keys = sorted(row.keys())
        values = []
        for k in keys:
            values.append(row[k])
        return values


    def handle_task(writer, t):
        if (type(t.info) == dict):
            values = format_csv_properly(t.info)
            writer.writerow(values)
        else: # pragma: no cover
            writer.writerow([t.info])

    def handle_task_run(writer, t):
        if (type(t.info) == dict):
            values = format_csv_properly(t.info)
            writer.writerow(values)
        else: # pragma: no cover
            writer.writerow([t.info])

    def get_csv(out, writer, table, handle_row):
        for tr in db.session.query(table)\
                .filter_by(app_id=app.id)\
                .yield_per(1):
            handle_row(writer, tr)
        yield out.getvalue()

    def respond_json(ty):
        tables = {"task": model.task.Task, "task_run": model.task_run.TaskRun}
        try:
            table = tables[ty]
        except KeyError:
            return abort(404)
        return Response(gen_json(table), mimetype='application/json')

    def create_ckan_datastore(ckan, table, package_id):
        tables = {"task": model.task.Task, "task_run": model.task_run.TaskRun}
        new_resource = ckan.resource_create(name=table,
                                            package_id=package_id)
        ckan.datastore_create(name=table,
                              resource_id=new_resource['result']['id'])
        ckan.datastore_upsert(name=table,
                              records=gen_json(tables[table]),
                              resource_id=new_resource['result']['id'])

    def respond_ckan(ty):
        # First check if there is a package (dataset) in CKAN
        tables = {"task": model.task.Task, "task_run": model.task_run.TaskRun}
        msg_1 = gettext("Data exported to ")
        msg = msg_1 + "%s ..." % current_app.config['CKAN_URL']
        ckan = Ckan(url=current_app.config['CKAN_URL'],
                    api_key=current_user.ckan_api)
        app_url = url_for('.details', short_name=app.short_name, _external=True)

        try:
            package, e = ckan.package_exists(name=app.short_name)
            if e:
                raise e
            if package:
                # Update the package
                owner = User.query.get(app.owner_id)
                package = ckan.package_update(app=app, user=owner, url=app_url,
                                              resources=package['resources'])

                ckan.package = package
                resource_found = False
                # print len(package['resources'])
                for r in package['resources']:
                    if r['name'] == ty:
                        ckan.datastore_delete(name=ty, resource_id=r['id'])
                        ckan.datastore_create(name=ty, resource_id=r['id'])
                        ckan.datastore_upsert(name=ty,
                                              records=gen_json(tables[ty]),
                                              resource_id=r['id'])
                        resource_found = True
                        break
                if not resource_found:
                    create_ckan_datastore(ckan, ty, package['id'])
            else:
                owner = User.query.get(app.owner_id)
                package = ckan.package_create(app=app, user=owner, url=app_url)
                create_ckan_datastore(ckan, ty, package['id'])
                #new_resource = ckan.resource_create(name=ty,
                #                                    package_id=package['id'])
                #ckan.datastore_create(name=ty,
                #                      resource_id=new_resource['result']['id'])
                #ckan.datastore_upsert(name=ty,
                #                     records=gen_json(tables[ty]),
                #                     resource_id=new_resource['result']['id'])
            flash(msg, 'success')
            return respond()
        except requests.exceptions.ConnectionError:
                msg = "CKAN server seems to be down, try again layer or contact the CKAN admins"
                current_app.logger.error(msg)
                flash(msg, 'danger')
        except Exception as inst:
            if len(inst.args) == 3:
                t, msg, status_code = inst.args
                msg = ("Error: %s with status code: %s" % (t, status_code))
            else: # pragma: no cover
                msg = ("Error: %s" % inst.args[0])
            current_app.logger.error(msg)
            flash(msg, 'danger')
        finally:
            return respond()

    def respond_csv(ty):
        # Export Task(/Runs) to CSV
        types = {
            "task": (
                model.task.Task, handle_task,
                (lambda x: True),
                gettext(
                    "Oops, the application does not have tasks to \
                    export, if you are the owner add some tasks")),
            "task_run": (
                model.task_run.TaskRun, handle_task_run,
                (lambda x: type(x.info) == dict),
                gettext(
                    "Oops, there are no Task Runs yet to export, invite \
                     some users to participate"))}
        try:
            table, handle_row, test, msg = types[ty]
        except KeyError:
            return abort(404)

        out = StringIO()
        writer = UnicodeWriter(out)
        t = db.session.query(table)\
            .filter_by(app_id=app.id)\
            .first()
        if t is not None:
            if test(t):
                writer.writerow(sorted(t.info.keys()))

            return Response(get_csv(out, writer, table, handle_row),
                            mimetype='text/csv')
        else:
            flash(msg, 'info')
            return respond()

    export_formats = ["json", "csv"]
    if current_user.is_authenticated():
        if current_user.ckan_api:
            export_formats.append('ckan')

    ty = request.args.get('type')
    fmt = request.args.get('format')
    if not (fmt and ty):
        if len(request.args) >= 1:
            abort(404)
        return render_template('/applications/export.html',
                               title=title,
                               loading_text=loading_text,
                               ckan_name=current_app.config.get('CKAN_NAME'),
                               app=app)
    if fmt not in export_formats:
        abort(415)
    return {"json": respond_json, "csv": respond_csv, 'ckan': respond_ckan}[fmt](ty)


@blueprint.route('/<short_name>/stats')
def show_stats(short_name):
    """Returns App Stats"""
    app, n_tasks, n_task_runs, overall_progress, last_activity = app_by_shortname(short_name)
    title = app_title(app, "Statistics")

    try:
        require.app.read(app)
    except HTTPException:
        if app.hidden:
            raise abort(403)
        else: # pragma: no cover
            raise

    if not ((n_tasks > 0) and (n_task_runs > 0)):
        return render_template('/applications/non_stats.html',
                               title=title,
                               app=app)

    dates_stats, hours_stats, users_stats = stats.get_stats(
        app.id,
        current_app.config['GEO'])
    anon_pct_taskruns = int((users_stats['n_anon'] * 100) /
                            (users_stats['n_anon'] + users_stats['n_auth']))
    userStats = dict(
        geo=current_app.config['GEO'],
        anonymous=dict(
            users=users_stats['n_anon'],
            taskruns=users_stats['n_anon'],
            pct_taskruns=anon_pct_taskruns,
            top5=users_stats['anon']['top5']),
        authenticated=dict(
            users=users_stats['n_auth'],
            taskruns=users_stats['n_auth'],
            pct_taskruns=100 - anon_pct_taskruns,
            top5=users_stats['auth']['top5']))

    tmp = dict(userStats=users_stats['users'],
               userAnonStats=users_stats['anon'],
               userAuthStats=users_stats['auth'],
               dayStats=dates_stats,
               hourStats=hours_stats)

    return render_template('/applications/stats.html',
                           title=title,
                           appStats=json.dumps(tmp),
                           userStats=userStats,
                           app=app)


@blueprint.route('/<short_name>/tasks/settings')
@login_required
def task_settings(short_name):
    """Settings page for tasks of the application"""
    app, n_tasks, n_task_runs, overall_progress, last_activity = app_by_shortname(short_name)
    try:
        require.app.read(app)
        require.app.update(app)
        return render_template('applications/task_settings.html',
                               app=app)
    except:  # pragma: no cover
        return abort(403)


@blueprint.route('/<short_name>/tasks/redundancy', methods=['GET', 'POST'])
@login_required
def task_n_answers(short_name):
    app, n_tasks, n_task_runs, overall_progress, last_activity = app_by_shortname(short_name)
    title = app_title(app, gettext('Redundancy'))
    form = TaskRedundancyForm()
    try:
        require.app.read(app)
        require.app.update(app)
        if request.method == 'GET':
            return render_template('/applications/task_n_answers.html',
                                   title=title,
                                   form=form,
                                   app=app)
        elif request.method == 'POST' and form.validate():
            sql = text('''
                       UPDATE task SET n_answers=:n_answers,
                       state='ongoing' WHERE app_id=:app_id''')
            db.engine.execute(sql, n_answers=form.n_answers.data, app_id=app.id)
            msg = gettext('Redundancy of Tasks updated!')
            flash(msg, 'success')
            return redirect(url_for('.tasks', short_name=app.short_name))
        else:
            flash(gettext('Please correct the errors'), 'error')
            return render_template('/applications/task_n_answers.html',
                                   title=title,
                                   form=form,
                                   app=app)
    except HTTPException:
        if app.hidden:
            raise abort(403)
        else: # pragma: no cover
            raise


@blueprint.route('/<short_name>/tasks/scheduler', methods=['GET', 'POST'])
@login_required
def task_scheduler(short_name):
    app, n_tasks, n_task_runs, overall_progress, last_activity = app_by_shortname(short_name)
    title = app_title(app, gettext('Task Scheduler'))
    form = TaskSchedulerForm()

    def respond():
        return render_template('/applications/task_scheduler.html',
                               title=title,
                               form=form,
                               app=app)
    try:
        require.app.read(app)
        require.app.update(app)
    except HTTPException:
        if app.hidden:
            raise abort(403)
        else: # pragma: no cover
            raise

    if request.method == 'GET':
        if app.info.get('sched'):
            for s in form.sched.choices:
                if app.info['sched'] == s[0]:
                    form.sched.data = s[0]
                    break
        return respond()

    if request.method == 'POST' and form.validate():
        app = App.query.filter_by(short_name=app.short_name).first()
        if form.sched.data:
            app.info['sched'] = form.sched.data
        db.session.add(app)
        db.session.commit()
        cached_apps.delete_app(app.short_name)
        msg = gettext("Application Task Scheduler updated!")
        flash(msg, 'success')
        return redirect(url_for('.tasks', short_name=app.short_name))
    else: # pragma: no cover
        flash(gettext('Please correct the errors'), 'error')
        return respond()


@blueprint.route('/<short_name>/tasks/priority', methods=['GET', 'POST'])
@login_required
def task_priority(short_name):
    app, n_tasks, n_task_runs, overall_progress, last_activity = app_by_shortname(short_name)
    title = app_title(app, gettext('Task Priority'))
    form = TaskPriorityForm()

    def respond():
        return render_template('/applications/task_priority.html',
                               title=title,
                               form=form,
                               app=app)
    try:
        require.app.read(app)
        require.app.update(app)
    except HTTPException:
        if app.hidden:
            raise abort(403)
        else:
            raise

    if request.method == 'GET':
        return respond()
    if request.method == 'POST' and form.validate():
        tasks = []
        for task_id in form.task_ids.data.split(","):
            if task_id != '':
                t = db.session.query(model.task.Task).filter_by(app_id=app.id)\
                              .filter_by(id=int(task_id)).first()
                if t:
                    t.priority_0 = form.priority_0.data
                    tasks.append(t)
                else:  # pragma: no cover
                    flash(gettext(("Ooops, Task.id=%s does not belong to the app" % task_id)), 'danger')
        db.session.add_all(tasks)
        db.session.commit()
        cached_apps.delete_app(app.short_name)
        flash(gettext("Task priority has been changed"), 'success')
        return respond()
    else:
        flash(gettext('Please correct the errors'), 'error')
        return respond()


<<<<<<< HEAD
@blueprint.route('/<short_name>/static/<filename>')
def get_file(short_name, filename):
    app = app_by_shortname(short_name)
    return redirect(appfiles.url("%s/%s" % (short_name, filename)))
=======
@blueprint.route('/<short_name>/blog')
def show_blogposts(short_name):
    app = app_by_shortname(short_name)[0]
    blogposts = db.session.query(model.blogpost.Blogpost).filter_by(app_id=app.id).all()
    require.blogpost.read(app_id=app.id)
    return render_template('applications/blog.html', app=app, blogposts=blogposts)


@blueprint.route('/<short_name>/blog/<int:id>')
def show_blogpost(short_name, id):
    app = app_by_shortname(short_name)[0]
    blogpost = db.session.query(model.blogpost.Blogpost).filter_by(id=id,
                                                        app_id=app.id).first()
    if blogpost is None:
        raise abort(404)
    require.blogpost.read(blogpost)
    return render_template('applications/blog_post.html',
                            app=app,
                            blogpost=blogpost)


@blueprint.route('/<short_name>/blog/new', methods=['GET', 'POST'])
@login_required
def new_blogpost(short_name):

    def respond():
        return render_template('applications/new_blogpost.html',
                               title=gettext("Write a new post"),
                               form=form, app=app)

    app = app_by_shortname(short_name)[0]
    form = BlogpostForm(request.form)

    if request.method != 'POST':
        require.blogpost.create(app_id=app.id)
        return respond()

    if not form.validate():
        flash(gettext('Please correct the errors'), 'error')
        return respond()

    blogpost = model.blogpost.Blogpost(title=form.title.data,
                                body=form.body.data,
                                user_id=current_user.id,
                                app_id=app.id)
    require.blogpost.create(blogpost)
    db.session.add(blogpost)
    db.session.commit()
    cached_apps.delete_app(short_name)

    msg_1 = gettext('Blog post created!')
    flash('<i class="icon-ok"></i> ' + msg_1, 'success')

    return redirect(url_for('.show_blogposts', short_name=short_name))


@blueprint.route('/<short_name>/blog/<int:id>/update', methods=['GET', 'POST'])
@login_required
def update_blogpost(short_name, id):
    app = app_by_shortname(short_name)[0]
    blogpost = db.session.query(model.blogpost.Blogpost).filter_by(id=id,
                                                        app_id=app.id).first()
    if blogpost is None:
        raise abort(404)

    def respond():
        return render_template('applications/update_blogpost.html',
                               title=gettext("Edit a post"),
                               form=form, app=app,
                               blogpost=blogpost)
    form = BlogpostForm()

    if request.method != 'POST':
        require.blogpost.update(blogpost)
        form = BlogpostForm(obj=blogpost)
        return respond()

    if not form.validate():
        flash(gettext('Please correct the errors'), 'error')
        return respond()

    require.blogpost.update(blogpost)
    blogpost = model.blogpost.Blogpost(id=form.id.data,
                                title=form.title.data,
                                body=form.body.data,
                                user_id=current_user.id,
                                app_id=app.id)
    db.session.merge(blogpost)
    db.session.commit()
    cached_apps.delete_app(short_name)

    msg_1 = gettext('Blog post updated!')
    flash('<i class="icon-ok"></i> ' + msg_1, 'success')

    return redirect(url_for('.show_blogposts', short_name=short_name))


@blueprint.route('/<short_name>/blog/<int:id>/delete', methods=['POST'])
@login_required
def delete_blogpost(short_name, id):
    app = app_by_shortname(short_name)[0]
    blogpost = db.session.query(model.blogpost.Blogpost).filter_by(id=id,
                                                        app_id=app.id).first()
    if blogpost is None:
        raise abort(404)

    require.blogpost.delete(blogpost)
    db.session.delete(blogpost)
    db.session.commit()
    cached_apps.delete_app(short_name)
    flash('<i class="icon-ok"></i> ' + 'Blog post deleted!', 'success')
    return redirect(url_for('.show_blogposts', short_name=short_name))



>>>>>>> 4b1a0ca2
<|MERGE_RESOLUTION|>--- conflicted
+++ resolved
@@ -1258,128 +1258,4 @@
         return respond()
     else:
         flash(gettext('Please correct the errors'), 'error')
-        return respond()
-
-
-<<<<<<< HEAD
-@blueprint.route('/<short_name>/static/<filename>')
-def get_file(short_name, filename):
-    app = app_by_shortname(short_name)
-    return redirect(appfiles.url("%s/%s" % (short_name, filename)))
-=======
-@blueprint.route('/<short_name>/blog')
-def show_blogposts(short_name):
-    app = app_by_shortname(short_name)[0]
-    blogposts = db.session.query(model.blogpost.Blogpost).filter_by(app_id=app.id).all()
-    require.blogpost.read(app_id=app.id)
-    return render_template('applications/blog.html', app=app, blogposts=blogposts)
-
-
-@blueprint.route('/<short_name>/blog/<int:id>')
-def show_blogpost(short_name, id):
-    app = app_by_shortname(short_name)[0]
-    blogpost = db.session.query(model.blogpost.Blogpost).filter_by(id=id,
-                                                        app_id=app.id).first()
-    if blogpost is None:
-        raise abort(404)
-    require.blogpost.read(blogpost)
-    return render_template('applications/blog_post.html',
-                            app=app,
-                            blogpost=blogpost)
-
-
-@blueprint.route('/<short_name>/blog/new', methods=['GET', 'POST'])
-@login_required
-def new_blogpost(short_name):
-
-    def respond():
-        return render_template('applications/new_blogpost.html',
-                               title=gettext("Write a new post"),
-                               form=form, app=app)
-
-    app = app_by_shortname(short_name)[0]
-    form = BlogpostForm(request.form)
-
-    if request.method != 'POST':
-        require.blogpost.create(app_id=app.id)
-        return respond()
-
-    if not form.validate():
-        flash(gettext('Please correct the errors'), 'error')
-        return respond()
-
-    blogpost = model.blogpost.Blogpost(title=form.title.data,
-                                body=form.body.data,
-                                user_id=current_user.id,
-                                app_id=app.id)
-    require.blogpost.create(blogpost)
-    db.session.add(blogpost)
-    db.session.commit()
-    cached_apps.delete_app(short_name)
-
-    msg_1 = gettext('Blog post created!')
-    flash('<i class="icon-ok"></i> ' + msg_1, 'success')
-
-    return redirect(url_for('.show_blogposts', short_name=short_name))
-
-
-@blueprint.route('/<short_name>/blog/<int:id>/update', methods=['GET', 'POST'])
-@login_required
-def update_blogpost(short_name, id):
-    app = app_by_shortname(short_name)[0]
-    blogpost = db.session.query(model.blogpost.Blogpost).filter_by(id=id,
-                                                        app_id=app.id).first()
-    if blogpost is None:
-        raise abort(404)
-
-    def respond():
-        return render_template('applications/update_blogpost.html',
-                               title=gettext("Edit a post"),
-                               form=form, app=app,
-                               blogpost=blogpost)
-    form = BlogpostForm()
-
-    if request.method != 'POST':
-        require.blogpost.update(blogpost)
-        form = BlogpostForm(obj=blogpost)
-        return respond()
-
-    if not form.validate():
-        flash(gettext('Please correct the errors'), 'error')
-        return respond()
-
-    require.blogpost.update(blogpost)
-    blogpost = model.blogpost.Blogpost(id=form.id.data,
-                                title=form.title.data,
-                                body=form.body.data,
-                                user_id=current_user.id,
-                                app_id=app.id)
-    db.session.merge(blogpost)
-    db.session.commit()
-    cached_apps.delete_app(short_name)
-
-    msg_1 = gettext('Blog post updated!')
-    flash('<i class="icon-ok"></i> ' + msg_1, 'success')
-
-    return redirect(url_for('.show_blogposts', short_name=short_name))
-
-
-@blueprint.route('/<short_name>/blog/<int:id>/delete', methods=['POST'])
-@login_required
-def delete_blogpost(short_name, id):
-    app = app_by_shortname(short_name)[0]
-    blogpost = db.session.query(model.blogpost.Blogpost).filter_by(id=id,
-                                                        app_id=app.id).first()
-    if blogpost is None:
-        raise abort(404)
-
-    require.blogpost.delete(blogpost)
-    db.session.delete(blogpost)
-    db.session.commit()
-    cached_apps.delete_app(short_name)
-    flash('<i class="icon-ok"></i> ' + 'Blog post deleted!', 'success')
-    return redirect(url_for('.show_blogposts', short_name=short_name))
-
-
-
->>>>>>> 4b1a0ca2
+        return respond()