# This file is part of PyBOSSA.
#
# PyBOSSA is free software: you can redistribute it and/or modify
# it under the terms of the GNU Affero General Public License as published by
# the Free Software Foundation, either version 3 of the License, or
# (at your option) any later version.
#
# PyBOSSA is distributed in the hope that it will be useful,
# but WITHOUT ANY WARRANTY; without even the implied warranty of
# MERCHANTABILITY or FITNESS FOR A PARTICULAR PURPOSE.  See the
# GNU Affero General Public License for more details.
#
# You should have received a copy of the GNU Affero General Public License
# along with PyBOSSA.  If not, see <http://www.gnu.org/licenses/>.

from StringIO import StringIO
import requests
from flask import Blueprint, request, url_for, flash, redirect, abort, Response, current_app
from flask import render_template, make_response
from flaskext.wtf import Form, IntegerField, TextField, BooleanField, \
    SelectField, validators, HiddenInput, TextAreaField
from flaskext.login import login_required, current_user
from flaskext.babel import lazy_gettext
from werkzeug.exceptions import HTTPException

import pybossa.model as model
import pybossa.stats as stats

from pybossa.core import db
from pybossa.model import App, Task
from pybossa.util import Unique, Pagination, unicode_csv_reader, UnicodeWriter
from pybossa.auth import require
from pybossa.cache import apps as cached_apps

import json

blueprint = Blueprint('app', __name__)


class BulkImportException(Exception):
    pass


class AppForm(Form):
    id = IntegerField(label=None, widget=HiddenInput())
    name = TextField(lazy_gettext('Name'),
                     [validators.Required(),
                      Unique(db.session, model.App, model.App.name,
                             message="Name is already taken.")])
    short_name = TextField(lazy_gettext('Short Name'),
                           [validators.Required(),
                            Unique(db.session, model.App, model.App.short_name,
                                   message=lazy_gettext("Short Name is already taken."))])
    description = TextField(lazy_gettext('Description'),
                            [validators.Required(
                                message=lazy_gettext("You must provide a description."))])
    thumbnail = TextField(lazy_gettext('Icon Link'))
    allow_anonymous_contributors = SelectField(lazy_gettext('Allow Anonymous Contributors'),
                                               choices=[('True', lazy_gettext('Yes')),
                                                        ('False', lazy_gettext('No'))])
    long_description = TextAreaField(lazy_gettext('Long Description'))
    sched = SelectField(lazy_gettext('Task Scheduler'),
                        choices=[('default', lazy_gettext('Default')),
                                 ('breadth_first', lazy_gettext('Breadth First')),
                                 ('depth_first', lazy_gettext('Depth First')),
                                 ('random', lazy_gettext('Random'))],)
    hidden = BooleanField(lazy_gettext('Hide?'))


class TaskPresenterForm(Form):
    id = IntegerField(label=None, widget=HiddenInput())
    editor = TextAreaField('')


class BulkTaskCSVImportForm(Form):
    msg_required = lazy_gettext("You must provide a URL")
    msg_url = lazy_gettext("Oops! That's not a valid URL. You must provide a valid URL")
    csv_url = TextField(lazy_gettext('URL'),
                        [validators.Required(message=msg_required),
                         validators.URL(message=msg_url)])


class BulkTaskGDImportForm(Form):
    msg_required = lazy_gettext("You must provide a URL")
    msg_url = lazy_gettext("Oops! That's not a valid URL. You must provide a valid URL")
    googledocs_url = TextField(lazy_gettext('URL'),
                               [validators.Required(message=msg_required),
                                   validators.URL(message=msg_url)])


class BulkTaskEpiCollectPlusImportForm(Form):
    msg_required = lazy_gettext("You must provide an EpiCollect Plus project name")
    msg_form_required = lazy_gettext("You must provide a Form name for the project")
    epicollect_project = TextField(lazy_gettext('Project Name'),
                                   [validators.Required(message=msg_required)])
    epicollect_form = TextField(lazy_gettext('Form name'),
                                [validators.Required(message=msg_required)])


@blueprint.route('/', defaults={'page': 1})
@blueprint.route('/page/<int:page>')
def index(page):
    """By default show the Featured apps"""
    return app_index(page, cached_apps.get_featured, 'app-featured',
                     True, False)


def app_index(page, lookup, app_type, fallback, use_count):
    """Show apps of app_type"""
    if not require.app.read():
        abort(403)

    per_page = 5

    apps, count = lookup(page, per_page)

    if fallback and not apps:
        return redirect(url_for('.published'))

    pagination = Pagination(page, per_page, count)
    template_args = {
        "apps": apps,
        "title": lazy_gettext("Applications"),
        "pagination": pagination,
        "app_type": app_type}

    if use_count:
        template_args.update({"count": count})
    return render_template('/applications/index.html', **template_args)


@blueprint.route('/published', defaults={'page': 1})
@blueprint.route('/published/page/<int:page>')
def published(page):
    """Show the Published apps"""
    return app_index(page, cached_apps.get_published, 'app-published',
                     False, True)


@blueprint.route('/draft', defaults={'page': 1})
@blueprint.route('/draft/page/<int:page>')
def draft(page):
    """Show the Draft apps"""
    return app_index(page, cached_apps.get_draft, 'app-draft',
                     False, True)


@blueprint.route('/new', methods=['GET', 'POST'])
@login_required
def new():
    if not require.app.create():
        abort(403)
    form = AppForm(request.form)

    def respond(errors):
        return render_template('applications/new.html',
                               title=lazy_gettext("Create an Application"),
                               form=form, errors=errors)

    if request.method != 'POST':
        return respond(False)

    if not form.validate():
        flash(lazy_gettext('Please correct the errors'), 'error')
        return respond(True)

    info = {}
    # Add the info items
    if form.thumbnail.data:
        info['thumbnail'] = form.thumbnail.data
    if form.sched.data:
        info['sched'] = form.sched.data

    app = model.App(name=form.name.data,
                    short_name=form.short_name.data,
                    description=form.description.data,
                    long_description=form.long_description.data,
                    hidden=int(form.hidden.data),
                    owner_id=current_user.id,
                    info=info,)

    cached_apps.reset()
    db.session.add(app)
    db.session.commit()
    # Clean cache
    msg_1 = lazy_gettext('Application created!')
    flash('<i class="icon-ok"></i> ' + msg_1, 'success')
    flash('<i class="icon-bullhorn"></i> ' +
          lazy_gettext('You can check the ') +
          '<strong><a href="https://docs.pybossa.com">' +
          lazy_gettext('Guide and Documentation') +
          '</a></strong> ' +
          lazy_gettext('for adding tasks, a thumbnail, using PyBossa.JS, etc.'),
          'info')
    return redirect(url_for('.settings', short_name=app.short_name))


@blueprint.route('/<short_name>/taskpresentereditor', methods=['GET', 'POST'])
@login_required
def task_presenter_editor(short_name):
    errors = False
    app = App.query.filter_by(short_name=short_name).first()

    if not app:
        abort(404)

    title = "Application: %s &middot; Task Presenter Editor" % app.name
    if not require.app.update(app):
        abort(403)

    form = TaskPresenterForm(request.form)
    if request.method == 'POST' and form.validate():
        app.info['task_presenter'] = form.editor.data
        db.session.add(app)
        db.session.commit()
        msg_1 = lazy_gettext('Task presenter added!')
        flash('<i class="icon-ok"></i> ' + msg_1, 'success')
        return redirect(url_for('.settings', short_name=app.short_name))

    if request.method == 'POST' and not form.validate():
        flash(lazy_gettext('Please correct the errors'), 'error')
        errors = True

    if request.method != 'GET':
        return

    if app.info.get('task_presenter'):
        form.editor.data = app.info['task_presenter']
    else:
        if not request.args.get('template'):
            msg = '<strong>Note</strong> You will need to upload ' \
                'the tasks using the <a href="%s">' \
                'CSV importer</a> or download the app ' \
                'bundle and run the <strong>createTasks.py ' \
                '</strong> script in your ' \
                'computer' % url_for('app.import_task',
                                     short_name=app.short_name)
            flash(lazy_gettext(msg), 'info')
            return render_template(
                'applications/task_presenter_options.html',
                title=title,
                app=app)

        tmpl_uri = "applications/snippets/%s.html" \
            % request.args.get('template')
        tmpl = render_template(tmpl_uri, app=app)
        form.editor.data = tmpl
        msg = 'Your code will be <em>automagically</em> rendered in \
                      the <strong>preview section</strong>. Click in the \
                      preview button!'
        flash(lazy_gettext(msg), 'info')
    return render_template('applications/task_presenter_editor.html',
                           title=title,
                           form=form,
                           app=app,
                           errors=errors)


@blueprint.route('/<short_name>/delete', methods=['GET', 'POST'])
@login_required
def delete(short_name):
    app = App.query.filter_by(short_name=short_name).first()
    if not app:
        abort(404)

    title = "Application: %s &middot; Delete" % app.name
    if not require.app.delete(app):
        abort(403)
    if request.method == 'GET':
        return render_template('/applications/delete.html',
                               title=title,
                               app=app)
    # Clean cache
    cached_apps.clean(app.id)
    db.session.delete(app)
    db.session.commit()
    flash(lazy_gettext('Application deleted!'), 'success')
    return redirect(url_for('account.profile'))


@blueprint.route('/<short_name>/update', methods=['GET', 'POST'])
@login_required
def update(short_name):
    app = App.query.filter_by(short_name=short_name).first_or_404()

    def handle_valid_form(form):
        hidden = int(form.hidden.data)

        new_info = {}
        # Add the info items
        app = App.query.filter_by(short_name=short_name).first_or_404()
        if form.thumbnail.data:
            new_info['thumbnail'] = form.thumbnail.data
        if form.sched.data:
            new_info['sched'] = form.sched.data

        # Merge info object
        info = dict(app.info.items() + new_info.items())

        new_application = model.App(
            id=form.id.data,
            name=form.name.data,
            short_name=form.short_name.data,
            description=form.description.data,
            long_description=form.long_description.data,
            hidden=hidden,
            info=info,
            owner_id=app.owner_id,
            allow_anonymous_contributors=form.allow_anonymous_contributors.data)

        app = App.query.filter_by(short_name=short_name).first_or_404()
        db.session.merge(new_application)
        db.session.commit()
        flash(lazy_gettext('Application updated!'), 'success')
        return redirect(url_for('.details',
                                short_name=new_application.short_name))

    if not require.app.update(app):
        abort(403)

    title = "Application: %s &middot; Update" % app.name
    if request.method == 'GET':
        form = AppForm(obj=app)
        form.populate_obj(app)
        if app.info.get('thumbnail'):
            form.thumbnail.data = app.info['thumbnail']
        if app.info.get('sched'):
            for s in form.sched.choices:
                if app.info['sched'] == s[0]:
                    form.sched.data = s[0]
                    break

    if request.method == 'POST':
        form = AppForm(request.form)
        if form.validate():
            return handle_valid_form(form)
        flash(lazy_gettext('Please correct the errors'), 'error')

    return render_template('/applications/update.html',
                           form=form,
                           title=title,
                           app=app)


@blueprint.route('/<short_name>/')
def details(short_name):
    app = db.session.query(model.App)\
                    .filter(model.App.short_name == short_name)\
                    .first()
    if not app:
        abort(404)
    title = "Application: %s" % app.name

    template_args = {"app": app, "title": title}
    try:
        require.app.read(app)
        require.app.update(app)

        return render_template('/applications/actions.html', **template_args)
    except HTTPException:
        if app.hidden:
            template_args = {"app": None, "title": "Application not found"}
        return render_template('/applications/app.html', **template_args)


@blueprint.route('/<short_name>/settings')
@login_required
def settings(short_name):
    application = db.session.query(model.App)\
                    .filter(model.App.short_name == short_name)\
                    .first()

    if not application:
        abort(404)

    title = "Application: %s &middot; Settings" % application.name
    try:
        require.app.read(application)
        require.app.update(application)

        return render_template('/applications/settings.html',
                               app=application,
                               title=title)
    except HTTPException:
        return abort(403)


def import_csv_tasks(app, csvreader):
    headers = []
    fields = set(['state', 'quorum', 'calibration', 'priority_0',
                  'n_answers'])
    field_header_index = []
    empty = True

    for row in csvreader:
        print row
        if not headers:
            headers = row
            if len(headers) != len(set(headers)):
                msg = lazy_gettext('The file you uploaded has two headers with the same name.')
                raise BulkImportException(msg)
            field_headers = set(headers) & fields
            for field in field_headers:
                field_header_index.append(headers.index(field))
        else:
            info = {}
            task = model.Task(app=app)
            for idx, cell in enumerate(row):
                if idx in field_header_index:
                    setattr(task, headers[idx], cell)
                else:
                    info[headers[idx]] = cell
            task.info = info
            db.session.add(task)
            db.session.commit()
            empty = False
    if empty:
        raise BulkImportException(lazy_gettext('Oops! It looks like the file is empty.'))


def import_epicollect_tasks(app, data):
    for d in data:
        task = model.Task(app=app)
        task.info = d
        db.session.add(task)
    db.session.commit()

googledocs_urls = {
    'image': "https://docs.google.com/spreadsheet/ccc"
             "?key=0AsNlt0WgPAHwdHFEN29mZUF0czJWMUhIejF6dWZXdkE"
             "&usp=sharing",
    'sound': "https://docs.google.com/spreadsheet/ccc"
             "?key=0AsNlt0WgPAHwdEczcWduOXRUb1JUc1VGMmJtc2xXaXc"
             "&usp=sharing",
    'map': "https://docs.google.com/spreadsheet/ccc"
           "?key=0AsNlt0WgPAHwdGZnbjdwcnhKRVNlN1dGXy0tTnNWWXc"
           "&usp=sharing",
    'pdf': "https://docs.google.com/spreadsheet/ccc"
           "?key=0AsNlt0WgPAHwdEVVamc0R0hrcjlGdXRaUXlqRXlJMEE"
           "&usp=sharing"}


def get_data_url(**kwargs):
    csvform = kwargs["csvform"]
    gdform = kwargs["gdform"]
    epiform = kwargs["epiform"]

    if 'csv_url' in request.form and csvform.validate_on_submit():
        return csvform.csv_url.data
    elif 'googledocs_url' in request.form and gdform.validate_on_submit():
        return ''.join([gdform.googledocs_url.data, '&output=csv'])
    elif 'epicollect_project' in request.form and epiform.validate_on_submit():
        return 'http://plus.epicollect.net/%s/%s.json' % \
            (epiform.epicollect_project.data, epiform.epicollect_form.data)
    else:
        return None


def get_csv_data_from_request(app, r):
    if r.status_code == 403:
        msg = "Oops! It looks like you don't have permission to access" \
            " that file"
        raise BulkImportException(lazy_gettext(msg), 'error')
    if ((not 'text/plain' in r.headers['content-type']) and
       (not 'text/csv' in r.headers['content-type'])):
        msg = lazy_gettext("Oops! That file doesn't look like the right file.")
        raise BulkImportException(msg, 'error')

    csvcontent = StringIO(r.text)
    csvreader = unicode_csv_reader(csvcontent)
    return import_csv_tasks(app, csvreader)


def get_epicollect_data_from_request(app, r):
    if r.status_code == 403:
        msg = "Oops! It looks like you don't have permission to access" \
            " the EpiCollect Plus project"
        raise BulkImportException(lazy_gettext(msg), 'error')
    if not 'application/json' in r.headers['content-type']:
        msg = "Oops! That project and form do not look like the right one."
        raise BulkImportException(lazy_gettext(msg), 'error')
    return import_epicollect_tasks(app, json.loads(r.text))


@blueprint.route('/<short_name>/import', methods=['GET', 'POST'])
def import_task(short_name):
    app = App.query.filter_by(short_name=short_name).first_or_404()
    title = "Applications: %s &middot; Import Tasks" % app.name
    template_args = {"title": title, "app": app}

    importer_forms = [
        ('csv_url', get_csv_data_from_request,
         'csvform', BulkTaskCSVImportForm),
        ('googledocs_url', get_csv_data_from_request,
         'gdform', BulkTaskGDImportForm),
        ('epicollect_project', get_epicollect_data_from_request,
         'epiform', BulkTaskEpiCollectPlusImportForm)]

    data_handlers = [
        (name, handler) 
        for name, handler, _, _ in importer_forms]
    forms = [
        (form_name, cls(request.form)) 
        for _, _, form_name, cls in importer_forms]

<<<<<<< HEAD
=======
    forms = [(form_name, cls(request.form))
             for _, _, form_name, cls in importer_forms]

>>>>>>> d2ca2d09
    template_args.update(dict(forms))

    template = request.args.get('template')

    if not (app.tasks or template or request.method == 'POST'):
        return render_template('/applications/import_options.html',
                               **template_args)

    # By default all the forms are enabled. If a specific template is requested
    # enable it and disable the rest of them
    if template == 'epicollect':
        template_args['gdform'] = None
        template_args['csvform'] = None
    elif template in googledocs_urls:
        template_args["gdform"].googledocs_url.data = googledocs_urls[template]
        template_args["csvform"] = None
        template_args["epiform"] = None

    return _import_task(app, template_args, data_handlers)


def _import_task(app, template_args, data_handlers):
    dataurl = get_data_url(**template_args)

    def render_forms():
        tmpl = '/applications/import.html'
        return render_template(tmpl, **template_args)

    if not dataurl:
        return render_forms()

    try:
        r = requests.get(dataurl)
        for form_id, handler in data_handlers:
            if form_id in request.form:
                handler(app, r)
                break
        flash(lazy_gettext('Tasks imported successfully!'), 'success')
        return redirect(url_for('.settings', short_name=app.short_name))
    except BulkImportException, err_msg:
        flash(err_msg, 'error')
    except Exception as inst:
        print inst
        msg = 'Oops! Looks like there was an error with processing that file!'
        flash(lazy_gettext(msg), 'error')
    return render_forms()


@blueprint.route('/<short_name>/task/<int:task_id>')
def task_presenter(short_name, task_id):
    app = App.query.filter_by(short_name=short_name).first_or_404()
    task = Task.query.filter_by(id=task_id).first_or_404()

    if current_user.is_anonymous():
        if not app.allow_anonymous_contributors:
            msg = ("Oops! You have to sign in to participate in "
                   "<strong>%s</strong>"
                   "application" % app.name)
            flash(lazy_gettext(msg), 'warning')
            return redirect(url_for('account.signin',
                                    next=url_for('.presenter',
                                                 short_name=app.short_name)))
        else:
            msg_1 = lazy_gettext(
                "Ooops! You are an anonymous user and will not "
                "get any credit"
                " for your contributions.")
            next_url = url_for(
                'app.task_presenter',
                short_name=short_name,
                task_id=task_id)
            url = url_for(
                'account.signin',
                next=next_url)
            flash(msg_1 + "<a href=\"" + url + "\">Sign in now!</a>", "warning")
    if app:
        title = "Application: %s &middot; Contribute" % app.name
    else:
        title = "Application not found"

    template_args = {"app": app, "title": title}

    def respond(tmpl):
        return render_template(tmpl, **template_args)

    if not (task.app_id == app.id):
        return respond('/applications/task/wrong.html')

    #return render_template('/applications/presenter.html', app = app)
    # Check if the user has submitted a task before

    tr_search = db.session.query(model.TaskRun)\
                  .filter(model.TaskRun.task_id == task_id)\
                  .filter(model.TaskRun.app_id == app.id)

    if current_user.is_anonymous():
        remote_addr = request.remote_addr or "127.0.0.1"
        tr = tr_search.filter(model.TaskRun.user_ip == remote_addr)
    else:
        tr = tr_search.filter(model.TaskRun.user_id == current_user.id)

    tr_first = tr.first()
    if tr_first is None:
        return respond('/applications/presenter.html')
    else:
        return respond('/applications/task/done.html')


@blueprint.route('/<short_name>/presenter')
@blueprint.route('/<short_name>/newtask')
def presenter(short_name):
    app = App.query.filter_by(short_name=short_name)\
        .first_or_404()
    title = "Application &middot; %s &middot; Contribute" % app.name
    template_args = {"app": app, "title": title}

    if not app.allow_anonymous_contributors and current_user.is_anonymous():
        msg = "Oops! You have to sign in to participate in <strong>%s</strong> \
               application" % app.name
        flash(lazy_gettext(msg), 'warning')
        return redirect(url_for('account.signin',
                        next=url_for('.presenter', short_name=app.short_name)))

    msg = "Ooops! You are an anonymous user and will not \
           get any credit for your contributions. Sign in \
           now!"

    def respond(tmpl):
        if (current_user.is_anonymous()):
            msg_1 = lazy_gettext(msg)
            flash(msg_1, "warning")
        resp = make_response(render_template(tmpl, **template_args))
        return resp

    if app.info.get("tutorial") and \
            request.cookies.get(app.short_name + "tutorial") is None:
        resp = respond('/applications/tutorial.html')
        resp.set_cookie(app.short_name + 'tutorial', 'seen')
        return resp
    else:
        return respond('/applications/presenter.html')


@blueprint.route('/<short_name>/tutorial')
def tutorial(short_name):
    app = App.query.filter_by(short_name=short_name).first_or_404()
    if app:
        title = "Application: %s &middot; Tutorial" % app.name
    else:
        title = "Application not found"
    return render_template('/applications/tutorial.html', title=title, app=app)


@blueprint.route('/<short_name>/<int:task_id>/results.json')
def export(short_name, task_id):
    """Return a file with all the TaskRuns for a give Task"""
    app = db.session.query(model.App)\
            .filter(model.App.short_name == short_name)\
            .first()

    if not app:
        return abort(404)
    task = db.session.query(model.Task)\
        .filter(model.Task.id == task_id)\
        .first()

    results = [tr.dictize() for tr in task.task_runs]
    return Response(json.dumps(results), mimetype='application/json')


@blueprint.route('/<short_name>/tasks', defaults={'page': 1})
@blueprint.route('/<short_name>/tasks/<int:page>')
def tasks(short_name, page):
    app = App.query.filter_by(short_name=short_name).first_or_404()
    if app:
        title = "Application: %s &middot; Tasks" % app.name
    else:
        title = "Application not found"

    def respond():
        per_page = 10
        count = db.session.query(model.Task)\
            .filter_by(app_id=app.id)\
            .count()
        app_tasks = db.session.query(model.Task)\
            .filter_by(app_id=app.id)\
            .order_by(model.Task.id)\
            .limit(per_page)\
            .offset((page - 1) * per_page)\
            .all()

        if not app_tasks and page != 1:
            abort(404)

        pagination = Pagination(page, per_page, count)
        return render_template('/applications/tasks.html',
                               app=app,
                               tasks=app_tasks,
                               title=title,
                               pagination=pagination)

    try:
        require.app.read(app)
        require.app.update(app)
        return respond()
    except HTTPException:
        if not app.hidden:
            return respond()
        return render_template('/applications/tasks.html',
                               title="Application not found",
                               app=None)


@blueprint.route('/<short_name>/tasks/delete', methods=['GET', 'POST'])
@login_required
def delete_tasks(short_name):
    """Delete ALL the tasks for a given application"""
    app = App.query.filter_by(short_name=short_name).first_or_404()
    try:
        require.app.read(app)
        require.app.update(app)
        if request.method == 'GET':
            title = "Application Tasks: %s &middot; Delete" % app.name
            return render_template('applications/tasks/delete.html',
                                   app=app,
                                   title=title)
        else:
            for task in app.tasks:
                db.session.delete(task)
            db.session.commit()
            msg = "All the tasks and associated task runs have been deleted"
            flash(lazy_gettext(msg), 'success')
            return redirect(url_for('.settings', short_name=app.short_name))
    except HTTPException:
        return abort(403)


@blueprint.route('/<short_name>/export')
def export_to(short_name):
    """Export Tasks and TaskRuns in the given format"""
    app = App.query.filter_by(short_name=short_name).first_or_404()
    if app:
        title = "Application: %s &middot; Export" % app.name
    else:
        title = "Application not found"

    def gen_json(table):
        n = db.session.query(table)\
            .filter_by(app_id=app.id).count()
        sep = ", "
        yield "["
        for i, tr in enumerate(db.session.query(table)
                                 .filter_by(app_id=app.id).yield_per(1), 1):
            item = json.dumps(tr.dictize())
            if (i == n):
                sep = ""
            yield item + sep
        yield "]"

    def handle_task(writer, t):
        writer.writerow(t.info.values())

    def handle_task_run(writer, t):
        if (type(t.info) == dict):
            writer.writerow(t.info.values())
        else:
            writer.writerow([t.info])

    def get_csv(out, writer, table, handle_row):
        for tr in db.session.query(table)\
                .filter_by(app_id=app.id)\
                .yield_per(1):
            handle_row(writer, tr)
        yield out.getvalue()

    def respond_json(ty):
        tables = {"task": model.Task, "task_run": model.TaskRun}
        try:
            table = tables[ty]
        except KeyError:
            return abort(404)
        return Response(gen_json(table), mimetype='application/json')

    def respond_csv(ty):
        # Export Task(/Runs) to CSV
        types = {
            "task": (
                model.Task, handle_task,
                (lambda x: True),
                lazy_gettext(
                    "Oops, the application does not have tasks to \
                           export, if you are the owner add some tasks")),
            "task_run": (
                model.TaskRun, handle_task_run,
                (lambda x: type(x.info) == dict),
                lazy_gettext(
                    "Oops, there are no Task Runs yet to export, invite \
                           some users to participate"))}
        try:
            table, handle_row, test, msg = types[ty]
        except KeyError:
            return abort(404)

        out = StringIO()
        writer = UnicodeWriter(out)
        t = db.session.query(table)\
            .filter_by(app_id=app.id)\
            .first()
        if t is not None:
            if test(t):
                writer.writerow(t.info.keys())

            return Response(get_csv(out, writer, table, handle_row),
                            mimetype='text/csv')
        else:
            flash(msg, 'info')
            return render_template('/applications/export.html',
                                   title=title,
                                   app=app)

    ty = request.args.get('type')
    fmt = request.args.get('format')
    if not (fmt and ty):
        if len(request.args) >= 1:
            abort(404)
        return render_template('/applications/export.html',
                               title=title,
                               app=app)
    if fmt not in ["json", "csv"]:
        abort(404)
    return {"json": respond_json, "csv": respond_csv}[fmt](ty)


@blueprint.route('/<short_name>/stats')
def show_stats(short_name):
    """Returns App Stats"""
    app = db.session.query(model.App).filter_by(short_name=short_name).first()
    title = "Application: %s &middot; Statistics" % app.name

    if not (len(app.tasks) > 0 and len(app.task_runs) > 0):
        return render_template('/applications/non_stats.html',
                               title=title,
                               app=app)

    dates_stats, hours_stats, users_stats = stats.get_stats(
        app.id,
        current_app.config['GEO'])
    anon_pct_taskruns = int((users_stats['n_anon'] * 100) /
                            (users_stats['n_anon'] + users_stats['n_auth']))
    userStats = dict(
        geo=current_app.config['GEO'],
        anonymous=dict(
            users=users_stats['n_anon'],
            taskruns=users_stats['n_anon'],
            pct_taskruns=anon_pct_taskruns,
            top5=users_stats['anon']['top5']),
        authenticated=dict(
            users=users_stats['n_auth'],
            taskruns=users_stats['n_auth'],
            pct_taskruns=100 - anon_pct_taskruns,
            top5=users_stats['auth']['top5']))

    tmp = dict(userStats=users_stats['users'],
               userAnonStats=users_stats['anon'],
               userAuthStats=users_stats['auth'],
               dayStats=dates_stats,
               hourStats=hours_stats)

    return render_template('/applications/stats.html',
                           title=title,
                           appStats=json.dumps(tmp),
                           userStats=userStats,
                           app=app)<|MERGE_RESOLUTION|>--- conflicted
+++ resolved
@@ -503,12 +503,6 @@
         (form_name, cls(request.form)) 
         for _, _, form_name, cls in importer_forms]
 
-<<<<<<< HEAD
-=======
-    forms = [(form_name, cls(request.form))
-             for _, _, form_name, cls in importer_forms]
-
->>>>>>> d2ca2d09
     template_args.update(dict(forms))
 
     template = request.args.get('template')
