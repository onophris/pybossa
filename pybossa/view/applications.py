--- conflicted
+++ resolved
@@ -504,40 +504,14 @@
             try:
                 r = requests.get(dataurl)
                 if 'csv_url' in request.form or 'googledocs_url' in request.form:
-<<<<<<< HEAD
-                    if r.status_code == 403:
-                        msg = "Oops! It looks like you don't have permission to access" \
-                              " that file"
-                        raise BulkImportException(lazy_gettext(msg), 'error')
-                    if ((not 'text/plain' in r.headers['content-type']) and
-                       (not 'text/csv' in r.headers['content-type'])):
-                        msg = lazy_gettext("Oops! That file doesn't look like the right file.")
-                        raise BulkImportException(msg, 'error')
-
-                    csvcontent = StringIO(r.text)
-                    csvreader = unicode_csv_reader(csvcontent)
-                    import_csv_tasks(app, csvreader)
-
-                    # TODO: check for errors
-                elif 'epicollect_project' in request.form:
-                    if r.status_code == 403:
-                        msg = "Oops! It looks like you don't have permission to access" \
-                              " the EpiCollect Plus project"
-                        raise BulkImportException(lazy_gettext(msg), 'error')
-                    if not 'application/json' in r.headers['content-type']:
-                        msg = "Oops! That project and form do not look like the right one."
-                        raise BulkImportException(lazy_gettext(msg), 'error')
-                    import_epicollect_tasks(app, json.loads(r.text))
-                flash(lazy_gettext('Tasks imported successfully!'), 'success')
-=======
                     def get_csv_data_from_request():
                         if r.status_code == 403:
                             msg = "Oops! It looks like you don't have permission to access" \
                                 " that file"
-                            raise BulkImportException(msg, 'error')
+                            raise BulkImportException(lazy_gettext(msg), 'error')
                         if ((not 'text/plain' in r.headers['content-type']) and
                             (not 'text/csv' in r.headers['content-type'])):
-                            msg = "Oops! That file doesn't look like the right file."
+                            msg = lazy_gettext("Oops! That file doesn't look like the right file.")
                             raise BulkImportException(msg, 'error')
 
                         csvcontent = StringIO(r.text)
@@ -550,14 +524,13 @@
                         if r.status_code == 403:
                             msg = "Oops! It looks like you don't have permission to access" \
                                 " the EpiCollect Plus project"
-                            raise BulkImportException(msg, 'error')
+                            raise BulkImportException(lazy_gettext(msg), 'error')
                         if not 'application/json' in r.headers['content-type']:
                             msg = "Oops! That project and form do not look like the right one."
-                            raise BulkImportException(msg, 'error')
+                            raise BulkImportException(lazy_gettext(msg), 'error')
                         import_epicollect_tasks(app, json.loads(r.text))
                     get_epicollect_data_from_request()
-                flash('Tasks imported successfully!', 'success')
->>>>>>> 97e118ae
+                flash(lazy_gettext('Tasks imported successfully!'), 'success')
                 return redirect(url_for('.settings', short_name=app.short_name))
             except BulkImportException, err_msg:
                 flash(err_msg, 'error')
