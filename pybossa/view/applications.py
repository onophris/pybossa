--- conflicted
+++ resolved
@@ -543,13 +543,9 @@
                                 **template_args)
 
     try:
-<<<<<<< HEAD
-        return _import_tasks(app, template, **form.get_import_data())
+        return _import_tasks(app, **form.get_import_data())
     except importers.BulkImportException as err_msg:
-=======
-        return _import_tasks(app, **form.get_import_data())
-    except importers.BulkImportException, err_msg:
->>>>>>> af97cec0
+
         flash(err_msg, 'error')
     except Exception as inst:  # pragma: no cover
         current_app.logger.error(inst)
