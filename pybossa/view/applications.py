# -*- coding: utf8 -*-
# This file is part of PyBossa.
#
# Copyright (C) 2013 SF Isle of Man Limited
#
# PyBossa is free software: you can redistribute it and/or modify
# it under the terms of the GNU Affero General Public License as published by
# the Free Software Foundation, either version 3 of the License, or
# (at your option) any later version.
#
# PyBossa is distributed in the hope that it will be useful,
# but WITHOUT ANY WARRANTY; without even the implied warranty of
# MERCHANTABILITY or FITNESS FOR A PARTICULAR PURPOSE.  See the
# GNU Affero General Public License for more details.
#
# You should have received a copy of the GNU Affero General Public License
# along with PyBossa.  If not, see <http://www.gnu.org/licenses/>.

import time
import re
import json
import os
import math
import requests
from StringIO import StringIO

from flask import Blueprint, request, url_for, flash, redirect, abort, Response, current_app
from flask import render_template, make_response
from flask.ext.login import login_required, current_user
from flask.ext.babel import gettext
from rq import Queue
from rq_scheduler import Scheduler

import pybossa.model as model
import pybossa.sched as sched
import pybossa.importers as importers

from pybossa.core import uploader, signer, sentinel, json_exporter, csv_exporter
from pybossa.model.app import App
from pybossa.model.task import Task
from pybossa.util import Pagination, admin_required, get_user_id_or_ip
from pybossa.auth import require
from pybossa.cache import apps as cached_apps
from pybossa.cache import categories as cached_cat
from pybossa.cache import project_stats as stats
from pybossa.cache.helpers import add_custom_contrib_button_to
from pybossa.ckan import Ckan
from pybossa.extensions import misaka
from pybossa.cookies import CookieHandler
from pybossa.password_manager import ProjectPasswdManager
from pybossa.jobs import schedule_job, import_tasks
from pybossa.forms.applications_view_forms import *

from pybossa.core import project_repo, user_repo, task_repo, blog_repo, auditlog_repo
from pybossa.auditlogger import AuditLogger

blueprint = Blueprint('app', __name__)

auditlogger = AuditLogger(auditlog_repo, caller='web')
importer_queue = Queue('medium', connection=sentinel.master)
MAX_NUM_SYNCHR_TASKS_IMPORT = 200
HOUR = 60 * 60

def app_title(app, page_name):
    if not app:  # pragma: no cover
        return "Project not found"
    if page_name is None:
        return "Project: %s" % (app.name)
    return "Project: %s &middot; %s" % (app.name, page_name)


def app_by_shortname(short_name):
    app = cached_apps.get_app(short_name)
    if app:
        # Get owner
        owner = user_repo.get(app.owner_id)
        # Populate CACHE with the data of the app
        return (app,
                owner,
                cached_apps.n_tasks(app.id),
                cached_apps.n_task_runs(app.id),
                cached_apps.overall_progress(app.id),
                cached_apps.last_activity(app.id))

    else:
        cached_apps.delete_app(short_name)
        return abort(404)


@blueprint.route('/', defaults={'page': 1})
@blueprint.route('/page/<int:page>/', defaults={'page': 1})
def redirect_old_featured(page):
    """DEPRECATED only to redirect old links"""
    return redirect(url_for('.index', page=page), 301)


@blueprint.route('/published/', defaults={'page': 1})
@blueprint.route('/published/<int:page>/', defaults={'page': 1})
def redirect_old_published(page):  # pragma: no cover
    """DEPRECATED only to redirect old links"""
    category = project_repo.get_category()
    return redirect(url_for('.app_cat_index', category=category.short_name, page=page), 301)


@blueprint.route('/draft/', defaults={'page': 1})
@blueprint.route('/draft/<int:page>/', defaults={'page': 1})
def redirect_old_draft(page):
    """DEPRECATED only to redirect old links"""
    return redirect(url_for('.draft', page=page), 301)


@blueprint.route('/category/featured/', defaults={'page': 1})
@blueprint.route('/category/featured/page/<int:page>/')
def index(page):
    """List apps in the system"""
    if cached_apps.n_count('featured') > 0:
        return app_index(page, cached_apps.get_featured, 'featured',
                         True, False)
    else:
        categories = cached_cat.get_all()
        cat_short_name = categories[0].short_name
        return redirect(url_for('.app_cat_index', category=cat_short_name))


def app_index(page, lookup, category, fallback, use_count):
    """Show apps of app_type"""

    per_page = current_app.config['APPS_PER_PAGE']

    apps = lookup(category, page, per_page)
    count = cached_apps.n_count(category)

    data = []

    if fallback and not apps:  # pragma: no cover
        return redirect(url_for('.index'))

    pagination = Pagination(page, per_page, count)
    categories = cached_cat.get_all()
    # Check for pre-defined categories featured and draft
    featured_cat = model.category.Category(name='Featured',
                                  short_name='featured',
                                  description='Featured projects')
    if category == 'featured':
        active_cat = featured_cat
    elif category == 'draft':
        active_cat = model.category.Category(name='Draft',
                                    short_name='draft',
                                    description='Draft projects')
    else:
        active_cat = project_repo.get_category_by(short_name=category)

    # Check if we have to add the section Featured to local nav
    if cached_apps.n_count('featured') > 0:
        categories.insert(0, featured_cat)
    template_args = {
        "apps": apps,
        "title": gettext("Projects"),
        "pagination": pagination,
        "active_cat": active_cat,
        "categories": categories}

    if use_count:
        template_args.update({"count": count})
    return render_template('/applications/index.html', **template_args)


@blueprint.route('/category/draft/', defaults={'page': 1})
@blueprint.route('/category/draft/page/<int:page>/')
@login_required
@admin_required
def draft(page):
    """Show the Draft apps"""
    return app_index(page, cached_apps.get_draft, 'draft',
                     False, True)


@blueprint.route('/category/<string:category>/', defaults={'page': 1})
@blueprint.route('/category/<string:category>/page/<int:page>/')
def app_cat_index(category, page):
    """Show Apps that belong to a given category"""
    return app_index(page, cached_apps.get, category, False, True)


@blueprint.route('/new', methods=['GET', 'POST'])
@login_required
def new():
    require.app.create()
    form = AppForm(request.form)

    def respond(errors):
        return render_template('applications/new.html',
                               title=gettext("Create a Project"),
                               form=form, errors=errors)

    def _description_from_long_description():
        long_desc = form.long_description.data
        html_long_desc = misaka.render(long_desc)[:-1]
        remove_html_tags_regex = re.compile('<[^>]*>')
        blank_space_regex = re.compile('\n')
        text_desc = remove_html_tags_regex.sub("", html_long_desc)[:255]
        if len(text_desc) >= 252:
            text_desc = text_desc[:-3]
            text_desc += "..."
        return blank_space_regex.sub(" ", text_desc)

    if request.method != 'POST':
        return respond(False)

    if not form.validate():
        flash(gettext('Please correct the errors'), 'error')
        return respond(True)

    info = {}
    category_by_default = cached_cat.get_all()[0]

    app = App(name=form.name.data,
              short_name=form.short_name.data,
              description=_description_from_long_description(),
              long_description=form.long_description.data,
              owner_id=current_user.id,
              info=info,
              category_id=category_by_default.id)

    project_repo.save(app)

    msg_1 = gettext('Project created!')
    flash('<i class="icon-ok"></i> ' + msg_1, 'success')
    flash('<i class="icon-bullhorn"></i> ' +
          gettext('You can check the ') +
          '<strong><a href="https://docs.pybossa.com">' +
          gettext('Guide and Documentation') +
          '</a></strong> ' +
          gettext('for adding tasks, a thumbnail, using PyBossa.JS, etc.'),
          'info')
    # Log it
    auditlogger.add_log_entry(app, current_user, 'create')

    return redirect(url_for('.update', short_name=app.short_name))


@blueprint.route('/<short_name>/tasks/taskpresentereditor', methods=['GET', 'POST'])
@login_required
def task_presenter_editor(short_name):
    errors = False
    (app, owner, n_tasks, n_task_runs,
     overall_progress, last_activity) = app_by_shortname(short_name)

    title = app_title(app, "Task Presenter Editor")
    require.app.read(app)
    require.app.update(app)

    form = TaskPresenterForm(request.form)
    form.id.data = app.id
    if request.method == 'POST' and form.validate():
<<<<<<< HEAD
        app = project_repo.get(app.id)
        app.info['task_presenter'] = form.editor.data
        project_repo.update(app)
        cached_apps.delete_app(app.short_name)
        msg_1 = gettext('Task presenter added!')
        flash('<i class="icon-ok"></i> ' + msg_1, 'success')
        # Log it
        log = Auditlog(
            app_id=app.id,
            app_short_name=app.short_name,
            user_id=current_user.id,
            user_name=current_user.name,
            action='update',
            caller='web',
            attribute='task_presenter',
            old_value=old_value,
            new_value=form.editor.data)
        auditlog_repo.save(log)
=======
        db_app = project_repo.get(app.id)
        old_info = dict(db_app.info)
        assert db_app.info == old_info
        old_info['task_presenter'] = form.editor.data
        db_app.info = old_info
        # Log it
        auditlogger.add_log_entry(db_app, current_user, 'update')
        project_repo.update(db_app)
        cached_apps.delete_app(app.short_name)
        msg_1 = gettext('Task presenter added!')
        flash('<i class="icon-ok"></i> ' + msg_1, 'success')
>>>>>>> 37e7bd87
        return redirect(url_for('.tasks', short_name=app.short_name))

    # It does not have a validation
    if request.method == 'POST' and not form.validate():  # pragma: no cover
        flash(gettext('Please correct the errors'), 'error')
        errors = True

    if app.info.get('task_presenter'):
        form.editor.data = app.info['task_presenter']
    else:
        if not request.args.get('template'):
            msg_1 = gettext('<strong>Note</strong> You will need to upload the'
                            ' tasks using the')
            msg_2 = gettext('CSV importer')
            msg_3 = gettext(' or download the project bundle and run the'
                            ' <strong>createTasks.py</strong> script in your'
                            ' computer')
            url = '<a href="%s"> %s</a>' % (url_for('app.import_task',
                                                    short_name=app.short_name), msg_2)
            msg = msg_1 + url + msg_3
            flash(msg, 'info')

            wrap = lambda i: "applications/presenters/%s.html" % i
            pres_tmpls = map(wrap, current_app.config.get('PRESENTERS'))

            app = add_custom_contrib_button_to(app, get_user_id_or_ip())
            return render_template(
                'applications/task_presenter_options.html',
                title=title,
                app=app,
                owner=owner,
                overall_progress=overall_progress,
                n_tasks=n_tasks,
                n_task_runs=n_task_runs,
                last_activity=last_activity,
                n_completed_tasks=cached_apps.n_completed_tasks(app.get('id')),
                n_volunteers=cached_apps.n_volunteers(app.get('id')),
                presenters=pres_tmpls)

        tmpl_uri = "applications/snippets/%s.html" \
            % request.args.get('template')
        tmpl = render_template(tmpl_uri, app=app)
        form.editor.data = tmpl
        msg = 'Your code will be <em>automagically</em> rendered in \
                      the <strong>preview section</strong>. Click in the \
                      preview button!'
        flash(gettext(msg), 'info')
    dict_app = add_custom_contrib_button_to(app, get_user_id_or_ip())
    return render_template('applications/task_presenter_editor.html',
                           title=title,
                           form=form,
                           app=dict_app,
                           owner=owner,
                           overall_progress=overall_progress,
                           n_tasks=n_tasks,
                           n_task_runs=n_task_runs,
                           last_activity=last_activity,
                           n_completed_tasks=cached_apps.n_completed_tasks(app.id),
                           n_volunteers=cached_apps.n_volunteers(app.id),
                           errors=errors)


@blueprint.route('/<short_name>/delete', methods=['GET', 'POST'])
@login_required
def delete(short_name):
    (app, owner, n_tasks,
    n_task_runs, overall_progress, last_activity) = app_by_shortname(short_name)
    title = app_title(app, "Delete")
    require.app.read(app)
    require.app.delete(app)
    if request.method == 'GET':
        return render_template('/applications/delete.html',
                               title=title,
                               app=app,
                               owner=owner,
                               n_tasks=n_tasks,
                               overall_progress=overall_progress,
                               last_activity=last_activity)
    # Clean cache
    cached_apps.delete_app(app.short_name)
    cached_apps.clean(app.id)
    auditlogger.add_log_entry(app, current_user, 'delete')
    project_repo.delete(app)
    flash(gettext('Project deleted!'), 'success')
    return redirect(url_for('account.profile', name=current_user.name))


@blueprint.route('/<short_name>/update', methods=['GET', 'POST'])
@login_required
def update(short_name):
    (app, owner, n_tasks,
     n_task_runs, overall_progress, last_activity) = app_by_shortname(short_name)

    def handle_valid_form(form):
        hidden = int(form.hidden.data)

        (app, owner, n_tasks, n_task_runs,
         overall_progress, last_activity) = app_by_shortname(short_name)

        new_application = project_repo.get_by_shortname(short_name)
        if form.id.data == new_application.id:
            new_application.name=form.name.data
            new_application.short_name=form.short_name.data
            new_application.description=form.description.data
            new_application.long_description=form.long_description.data
            new_application.hidden=int(form.hidden.data)
            new_application.webhook=form.webhook.data
            new_application.info=app.info
            new_application.owner_id=app.owner_id
            new_application.allow_anonymous_contributors=form.allow_anonymous_contributors.data
            new_application.category_id=form.category_id.data

        new_application.set_password(form.password.data)
        auditlogger.add_log_entry(new_application, current_user, 'update')
        project_repo.update(new_application)
        cached_apps.delete_app(short_name)
        cached_apps.reset()
        cached_cat.reset()
        cached_apps.get_app(new_application.short_name)
        flash(gettext('Project updated!'), 'success')
        return redirect(url_for('.details',
                                short_name=new_application.short_name))

    require.app.read(app)
    require.app.update(app)

    title = app_title(app, "Update")
    if request.method == 'GET':
        form = AppUpdateForm(obj=app)
        upload_form = AvatarUploadForm()
        categories = project_repo.get_all_categories()
        form.category_id.choices = [(c.id, c.name) for c in categories]
        if app.category_id is None:
            app.category_id = categories[0].id
        form.populate_obj(app)

    if request.method == 'POST':
        upload_form = AvatarUploadForm()
        form = AppUpdateForm(request.form)
        categories = cached_cat.get_all()
        form.category_id.choices = [(c.id, c.name) for c in categories]

        if request.form.get('btn') != 'Upload':
            if form.validate():
                return handle_valid_form(form)
            flash(gettext('Please correct the errors'), 'error')
        else:
            if upload_form.validate_on_submit():
                app = project_repo.get(app.id)
                file = request.files['avatar']
                coordinates = (upload_form.x1.data, upload_form.y1.data,
                               upload_form.x2.data, upload_form.y2.data)
                prefix = time.time()
                file.filename = "app_%s_thumbnail_%i.png" % (app.id, prefix)
                container = "user_%s" % current_user.id
                uploader.upload_file(file,
                                     container=container,
                                     coordinates=coordinates)
                # Delete previous avatar from storage
                if app.info.get('thumbnail'):
                    uploader.delete_file(app.info['thumbnail'], container)
                app.info['thumbnail'] = file.filename
                app.info['container'] = container
                project_repo.save(app)
                cached_apps.delete_app(app.short_name)
                flash(gettext('Your project thumbnail has been updated! It may \
                                  take some minutes to refresh...'), 'success')
            else:
                flash(gettext('You must provide a file to change the avatar'),
                      'error')
            return redirect(url_for('.update', short_name=short_name))

    app = add_custom_contrib_button_to(app, get_user_id_or_ip())
    return render_template('/applications/update.html',
                           form=form,
                           upload_form=upload_form,
                           app=app,
                           owner=owner,
                           n_tasks=n_tasks,
                           overall_progress=overall_progress,
                           n_task_runs=n_task_runs,
                           last_activity=last_activity,
                           n_completed_tasks=cached_apps.n_completed_tasks(app.get('id')),
                           n_volunteers=cached_apps.n_volunteers(app.get('id')),
                           title=title)


@blueprint.route('/<short_name>/')
def details(short_name):
    (app, owner, n_tasks, n_task_runs,
     overall_progress, last_activity) = app_by_shortname(short_name)

    require.app.read(app)
    template = '/applications/app.html'

    redirect_to_password = _check_if_redirect_to_password(app)
    if redirect_to_password:
        return redirect_to_password

    title = app_title(app, None)
    app = add_custom_contrib_button_to(app, get_user_id_or_ip())
    template_args = {"app": app, "title": title,
                     "owner": owner,
                     "n_tasks": n_tasks,
                     "overall_progress": overall_progress,
                     "last_activity": last_activity,
                     "n_completed_tasks": cached_apps.n_completed_tasks(app.get('id')),
                     "n_volunteers": cached_apps.n_volunteers(app.get('id'))}
    if current_app.config.get('CKAN_URL'):
        template_args['ckan_name'] = current_app.config.get('CKAN_NAME')
        template_args['ckan_url'] = current_app.config.get('CKAN_URL')
        template_args['ckan_pkg_name'] = short_name
    return render_template(template, **template_args)


@blueprint.route('/<short_name>/settings')
@login_required
def settings(short_name):
    (app, owner, n_tasks, n_task_runs,
     overall_progress, last_activity) = app_by_shortname(short_name)

    title = app_title(app, "Settings")
    require.app.read(app)
    require.app.update(app)
    app = add_custom_contrib_button_to(app, get_user_id_or_ip())
    return render_template('/applications/settings.html',
                           app=app,
                           owner=owner,
                           n_tasks=n_tasks,
                           overall_progress=overall_progress,
                           n_task_runs=n_task_runs,
                           last_activity=last_activity,
                           n_completed_tasks=cached_apps.n_completed_tasks(app.get('id')),
                           n_volunteers=cached_apps.n_volunteers(app.get('id')),
                           title=title)


@blueprint.route('/<short_name>/tasks/import', methods=['GET', 'POST'])
@login_required
def import_task(short_name):
    (app, owner, n_tasks, n_task_runs,
     overall_progress, last_activity) = app_by_shortname(short_name)
    n_volunteers = cached_apps.n_volunteers(app.id)
    n_completed_tasks = cached_apps.n_completed_tasks(app.id)
    title = app_title(app, "Import Tasks")
    loading_text = gettext("Importing tasks, this may take a while, wait...")
    dict_app = add_custom_contrib_button_to(app, get_user_id_or_ip())
    template_args = dict(title=title, loading_text=loading_text,
                         app=dict_app,
                         owner=owner,
                         n_tasks=n_tasks,
                         overall_progress=overall_progress,
                         n_volunteers=n_volunteers,
                         n_completed_tasks=n_completed_tasks,
                         target='app.import_task')
    require.app.read(app)
    require.app.update(app)

    template = request.args.get('template')
    template_tasks = current_app.config.get('TEMPLATE_TASKS')

    if template is None and request.method == 'GET':
        wrap = lambda i: "applications/tasks/gdocs-%s.html" % i
        task_tmpls = map(wrap, template_tasks)
        template_args['task_tmpls'] = task_tmpls
        return render_template('/applications/task_import_options.html',
                               **template_args)

    template = template if request.method == 'GET' else request.form['form_name']
    form = GenericBulkTaskImportForm()(template, request.form)
    template_args['form'] = form
    if template == 'gdocs' and request.args.get('mode'):  # pragma: no cover
        mode = request.args.get('mode')
        form.googledocs_url.data = template_tasks.get(mode)

    if not (form and form.validate_on_submit()):  # pragma: no cover
        return render_template('/applications/importers/%s.html' % template,
                                **template_args)

    try:
        return _import_tasks(app, template, **form.get_import_data())
    except importers.BulkImportException, err_msg:
        flash(err_msg, 'error')
    except Exception as inst:  # pragma: no cover
        current_app.logger.error(inst)
        msg = 'Oops! Looks like there was an error with processing that file!'
        flash(gettext(msg), 'error')
    return render_template('/applications/importers/%s.html' % template,
                            **template_args)


def _import_tasks(app, template, **form_data):
    number_of_tasks = importers.count_tasks_to_import(template, **form_data)
    if number_of_tasks <= MAX_NUM_SYNCHR_TASKS_IMPORT:
        msg = importers.create_tasks(task_repo, app.id, template, **form_data)
        flash(msg)
    else:
        importer_queue.enqueue(import_tasks, app.id, template, **form_data)
        flash(gettext("You're trying to import a large amount of tasks, so please be patient.\
            You will receive an email when the tasks are ready."))
    return redirect(url_for('.tasks', short_name=app.short_name))


@blueprint.route('/<short_name>/tasks/autoimporter', methods=['GET', 'POST'])
@login_required
def setup_autoimporter(short_name):
    if not current_user.pro and not current_user.admin:
        raise abort(403)
    (app, owner, n_tasks, n_task_runs,
     overall_progress, last_activity) = app_by_shortname(short_name)
    n_volunteers = cached_apps.n_volunteers(app.id)
    n_completed_tasks = cached_apps.n_completed_tasks(app.id)
    dict_app = add_custom_contrib_button_to(app, get_user_id_or_ip())
    template_args = dict(app=dict_app,
                         owner=owner,
                         n_tasks=n_tasks,
                         overall_progress=overall_progress,
                         n_volunteers=n_volunteers,
                         n_completed_tasks=n_completed_tasks,
                         target='app.setup_autoimporter')
    require.app.read(app)
    require.app.update(app)
    current_autoimporter = _get_scheduled_autoimport_job(app.id)
    if current_autoimporter is not None:
        importer_type = current_autoimporter.args[1]
        importer = dict(type=importer_type, **current_autoimporter.kwargs)
        return render_template('/applications/task_autoimporter.html',
                                importer=importer, **template_args)

    template = request.args.get('template')
    if template is None and request.method == 'GET':
        return render_template('applications/task_autoimport_options.html',
                               **template_args)

    template = template if request.method == 'GET' else request.form['form_name']
    form = GenericBulkTaskImportForm()(template, request.form)
    template_args['form'] = form
    if not (form and form.validate_on_submit()):  # pragma: no cover
        return render_template('/applications/importers/%s.html' % template,
                                **template_args)
    job = _setup_autoimport_job(app, template, **form.get_import_data())
    log = Auditlog(
        app_id=app.id,
        app_short_name=app.short_name,
        user_id=current_user.id,
        user_name=current_user.name,
        action='create',
        caller='web',
        attribute='autoimporter',
        old_value='Nothing',
        new_value=json.dumps(job['kwargs']))
    auditlog_repo.save(log)
    flash(gettext("Success! Tasks will be imported daily."))
    return redirect(url_for('.setup_autoimporter', short_name=app.short_name))


def _setup_autoimport_job(app, template, **form_data):
    scheduler = Scheduler(queue_name='scheduled_jobs', connection=sentinel.master)
    import_job = dict(name=import_tasks, args=[app.id, template],
                      kwargs=form_data, interval=24*HOUR, timeout=500)
    schedule_job(import_job, scheduler)
    return import_job


@blueprint.route('/<short_name>/tasks/autoimporter/delete', methods=['POST'])
@login_required
def delete_autoimporter(short_name):
    if not current_user.pro and not current_user.admin:
        raise abort(403)
    (app, owner, n_tasks, n_task_runs,
     overall_progress, last_activity) = app_by_shortname(short_name)
    n_volunteers = cached_apps.n_volunteers(app.id)
    n_completed_tasks = cached_apps.n_completed_tasks(app.id)
    dict_app = add_custom_contrib_button_to(app, get_user_id_or_ip())
    template_args = dict(app=dict_app,
                         owner=owner,
                         n_tasks=n_tasks,
                         overall_progress=overall_progress,
                         n_volunteers=n_volunteers,
                         n_completed_tasks=n_completed_tasks)
    require.app.read(app)
    require.app.update(app)
    autoimporter = _get_scheduled_autoimport_job(app.id)
    if autoimporter is not None:
        autoimporter.cancel()
        log = Auditlog(
            app_id=app.id,
            app_short_name=app.short_name,
            user_id=current_user.id,
            user_name=current_user.name,
            action='delete',
            caller='web',
            attribute='autoimporter',
            old_value=json.dumps(autoimporter.kwargs),
            new_value='Nothing')
        auditlog_repo.save(log)
    return redirect(url_for('.tasks', short_name=app.short_name))

def _get_scheduled_autoimport_job(project_id):
    scheduler = Scheduler(queue_name='scheduled_jobs', connection=sentinel.slave)
    jobs = [job for job in scheduler.get_jobs() if
            job.func==import_tasks and job.args[0]==project_id]
    return jobs[0] if len(jobs) > 0 else None


@blueprint.route('/<short_name>/password', methods=['GET', 'POST'])
def password_required(short_name):
    (app, owner, n_tasks, n_task_runs,
     overall_progress, last_activity) = app_by_shortname(short_name)
    form = PasswordForm(request.form)
    if request.method == 'POST' and form.validate():
        password = request.form.get('password')
        cookie_exp = current_app.config.get('PASSWD_COOKIE_TIMEOUT')
        passwd_mngr = ProjectPasswdManager(CookieHandler(request, signer, cookie_exp))
        if passwd_mngr.validates(password, app):
            response = make_response(redirect(request.args.get('next')))
            return passwd_mngr.update_response(response, app, get_user_id_or_ip())
        flash(gettext('Sorry, incorrect password'))
    return render_template('applications/password.html',
                            app=app,
                            form=form,
                            short_name=short_name,
                            next=request.args.get('next'))


@blueprint.route('/<short_name>/task/<int:task_id>')
def task_presenter(short_name, task_id):
    (app, owner,n_tasks, n_task_runs,
     overall_progress, last_activity) = app_by_shortname(short_name)
    task = task_repo.get_task(id=task_id)
    if task is None:
        raise abort(404)
    require.app.read(app)
    redirect_to_password = _check_if_redirect_to_password(app)
    if redirect_to_password:
        return redirect_to_password

    if current_user.is_anonymous():
        if not app.allow_anonymous_contributors:
            msg = ("Oops! You have to sign in to participate in "
                   "<strong>%s</strong>"
                   "project" % app.name)
            flash(gettext(msg), 'warning')
            return redirect(url_for('account.signin',
                                    next=url_for('.presenter',
                                    short_name=app.short_name)))
        else:
            msg_1 = gettext(
                "Ooops! You are an anonymous user and will not "
                "get any credit"
                " for your contributions.")
            next_url = url_for('app.task_presenter',
                                short_name=short_name, task_id=task_id)
            url = url_for('account.signin', next=next_url)
            flash(msg_1 + "<a href=\"" + url + "\">Sign in now!</a>", "warning")

    title = app_title(app, "Contribute")
    template_args = {"app": app, "title": title, "owner": owner}

    def respond(tmpl):
        return render_template(tmpl, **template_args)

    if not (task.app_id == app.id):
        return respond('/applications/task/wrong.html')
    return respond('/applications/presenter.html')


@blueprint.route('/<short_name>/presenter')
@blueprint.route('/<short_name>/newtask')
def presenter(short_name):

    def invite_new_volunteers(app):
        user_id = None if current_user.is_anonymous() else current_user.id
        user_ip = request.remote_addr if current_user.is_anonymous() else None
        task = sched.new_task(app.id, app.info.get('sched'), user_id, user_ip, 0)
        return task is None and overall_progress < 100.0

    def respond(tmpl):
        if (current_user.is_anonymous()):
            msg_1 = gettext(msg)
            flash(msg_1, "warning")
        resp = make_response(render_template(tmpl, **template_args))
        return resp

    (app, owner, n_tasks, n_task_runs,
     overall_progress, last_activity) = app_by_shortname(short_name)
    title = app_title(app, "Contribute")
    template_args = {"app": app, "title": title, "owner": owner,
                     "invite_new_volunteers": invite_new_volunteers(app)}
    require.app.read(app)
    redirect_to_password = _check_if_redirect_to_password(app)
    if redirect_to_password:
        return redirect_to_password

    if not app.allow_anonymous_contributors and current_user.is_anonymous():
        msg = "Oops! You have to sign in to participate in <strong>%s</strong> \
               project" % app.name
        flash(gettext(msg), 'warning')
        return redirect(url_for('account.signin',
                        next=url_for('.presenter', short_name=app.short_name)))

    msg = "Ooops! You are an anonymous user and will not \
           get any credit for your contributions. Sign in \
           now!"

    if app.info.get("tutorial") and \
            request.cookies.get(app.short_name + "tutorial") is None:
        resp = respond('/applications/tutorial.html')
        resp.set_cookie(app.short_name + 'tutorial', 'seen')
        return resp
    else:
        return respond('/applications/presenter.html')


@blueprint.route('/<short_name>/tutorial')
def tutorial(short_name):
    (app, owner, n_tasks, n_task_runs,
     overall_progress, last_activity) = app_by_shortname(short_name)
    title = app_title(app, "Tutorial")

    require.app.read(app)
    redirect_to_password = _check_if_redirect_to_password(app)
    if redirect_to_password:
        return redirect_to_password
    return render_template('/applications/tutorial.html', title=title,
                           app=app, owner=owner)


@blueprint.route('/<short_name>/<int:task_id>/results.json')
def export(short_name, task_id):
    """Return a file with all the TaskRuns for a give Task"""
    # Check if the app exists
    (app, owner, n_tasks, n_task_runs,
     overall_progress, last_activity) = app_by_shortname(short_name)

    require.app.read(app)
    redirect_to_password = _check_if_redirect_to_password(app)
    if redirect_to_password:
        return redirect_to_password

    # Check if the task belongs to the app and exists
    task = task_repo.get_task_by(app_id=app.id, id=task_id)
    if task:
        taskruns = task_repo.filter_task_runs_by(task_id=task_id, app_id=app.id)
        results = [tr.dictize() for tr in taskruns]
        return Response(json.dumps(results), mimetype='application/json')
    else:
        return abort(404)


@blueprint.route('/<short_name>/tasks/')
def tasks(short_name):
    (app, owner, n_tasks, n_task_runs,
     overall_progress, last_activity) = app_by_shortname(short_name)
    title = app_title(app, "Tasks")

    require.app.read(app)
    redirect_to_password = _check_if_redirect_to_password(app)
    if redirect_to_password:
        return redirect_to_password
    app = add_custom_contrib_button_to(app, get_user_id_or_ip())

    return render_template('/applications/tasks.html',
                           title=title,
                           app=app,
                           owner=owner,
                           n_tasks=n_tasks,
                           overall_progress=overall_progress,
                           last_activity=last_activity,
                           n_completed_tasks=cached_apps.n_completed_tasks(app.get('id')),
                           n_volunteers=cached_apps.n_volunteers(app.get('id')))


@blueprint.route('/<short_name>/tasks/browse', defaults={'page': 1})
@blueprint.route('/<short_name>/tasks/browse/<int:page>')
def tasks_browse(short_name, page):
    (app, owner, n_tasks, n_task_runs,
     overall_progress, last_activity) = app_by_shortname(short_name)
    title = app_title(app, "Tasks")
    n_volunteers = cached_apps.n_volunteers(app.id)
    n_completed_tasks = cached_apps.n_completed_tasks(app.id)

    def respond():
        per_page = 10
        offset = (page - 1) * per_page
        count = n_tasks
        app_tasks = cached_apps.browse_tasks(app.get('id'))
        page_tasks = app_tasks[offset:offset+per_page]
        if not page_tasks and page != 1:
            abort(404)

        pagination = Pagination(page, per_page, count)
        return render_template('/applications/tasks_browse.html',
                               app=app,
                               owner=owner,
                               tasks=page_tasks,
                               title=title,
                               pagination=pagination,
                               n_tasks=n_tasks,
                               overall_progress=overall_progress,
                               n_volunteers=n_volunteers,
                               n_completed_tasks=n_completed_tasks)
    require.app.read(app)
    redirect_to_password = _check_if_redirect_to_password(app)
    if redirect_to_password:
        return redirect_to_password
    app = add_custom_contrib_button_to(app, get_user_id_or_ip())
    return respond()


@blueprint.route('/<short_name>/tasks/delete', methods=['GET', 'POST'])
@login_required
def delete_tasks(short_name):
    """Delete ALL the tasks for a given project"""
    (app, owner, n_tasks, n_task_runs,
     overall_progress, last_activity) = app_by_shortname(short_name)
    require.app.read(app)
    require.app.update(app)
    if request.method == 'GET':
        title = app_title(app, "Delete")
        n_volunteers = cached_apps.n_volunteers(app.id)
        n_completed_tasks = cached_apps.n_completed_tasks(app.id)
        app = add_custom_contrib_button_to(app, get_user_id_or_ip())
        return render_template('applications/tasks/delete.html',
                               app=app,
                               owner=owner,
                               n_tasks=n_tasks,
                               n_task_runs=n_task_runs,
                               n_volunteers=n_volunteers,
                               n_completed_tasks=n_completed_tasks,
                               overall_progress=overall_progress,
                               last_activity=last_activity,
                               title=title)
    else:
        tasks = task_repo.filter_tasks_by(app_id=app.id)
        task_repo.delete_all(tasks)
        msg = gettext("All the tasks and associated task runs have been deleted")
        flash(msg, 'success')
        cached_apps.delete_last_activity(app.id)
        cached_apps.delete_n_tasks(app.id)
        cached_apps.delete_n_task_runs(app.id)
        cached_apps.delete_overall_progress(app.id)
        return redirect(url_for('.tasks', short_name=app.short_name))


@blueprint.route('/<short_name>/tasks/export')
def export_to(short_name):
    """Export Tasks and TaskRuns in the given format"""
    (app, owner, n_tasks, n_task_runs,
     overall_progress, last_activity) = app_by_shortname(short_name)
    n_volunteers = cached_apps.n_volunteers(app.id)
    n_completed_tasks = cached_apps.n_completed_tasks(app.id)
    title = app_title(app, gettext("Export"))
    loading_text = gettext("Exporting data..., this may take a while")

    require.app.read(app)
    redirect_to_password = _check_if_redirect_to_password(app)
    if redirect_to_password:
        return redirect_to_password

    def respond():
        return render_template('/applications/export.html',
                               title=title,
                               loading_text=loading_text,
                               ckan_name=current_app.config.get('CKAN_NAME'),
                               app=app,
                               owner=owner,
                               n_tasks=n_tasks,
                               n_task_runs=n_task_runs,
                               n_volunteers=n_volunteers,
                               n_completed_tasks=n_completed_tasks,
                               overall_progress=overall_progress)


    def gen_json(table):
        n = getattr(task_repo, 'count_%ss_with' % table)(app_id=app.id)
        sep = ", "
        yield "["
        for i, tr in enumerate(getattr(task_repo, 'filter_%ss_by' % table)(app_id=app.id, yielded=True), 1):
            item = json.dumps(tr.dictize())
            if (i == n):
                sep = ""
            yield item + sep
        yield "]"

    def format_csv_properly(row, ty=None):
        tmp = row.keys()
        task_keys = []
        for k in tmp:
            k = "%s__%s" % (ty, k)
            task_keys.append(k)
        if (type(row['info']) == dict):
            task_info_keys = []
            tmp = row['info'].keys()
            for k in tmp:
                k = "%sinfo__%s" % (ty, k)
                task_info_keys.append(k)
        else:
            task_info_keys = []

        keys = sorted(task_keys + task_info_keys)
        values = []
        _prefix = "%sinfo" % ty
        for k in keys:
            prefix, k = k.split("__")
            if prefix == _prefix:
                if row['info'].get(k) is not None:
                    values.append(row['info'][k])
                else:
                    values.append(None)
            else:
                if row.get(k) is not None:
                    values.append(row[k])
                else:
                    values.append(None)

        return values

    def handle_task(writer, t):
        writer.writerow(format_csv_properly(t.dictize(), ty='task'))

    def handle_task_run(writer, t):
        writer.writerow(format_csv_properly(t.dictize(), ty='taskrun'))

    def get_csv(out, writer, table, handle_row):
        for tr in getattr(task_repo, 'filter_%ss_by' % table)(app_id=app.id,
                                                              yielded=True):
            handle_row(writer, tr)
        yield out.getvalue()

    def respond_json(ty):
        if ty not in ['task', 'task_run']:
            return abort(404)
        res = json_exporter.response_zip(app, ty)
        return res

    def create_ckan_datastore(ckan, table, package_id):
        new_resource = ckan.resource_create(name=table,
                                            package_id=package_id)
        ckan.datastore_create(name=table,
                              resource_id=new_resource['result']['id'])
        ckan.datastore_upsert(name=table,
                              records=gen_json(table),
                              resource_id=new_resource['result']['id'])

    def respond_ckan(ty):
        # First check if there is a package (dataset) in CKAN
        msg_1 = gettext("Data exported to ")
        msg = msg_1 + "%s ..." % current_app.config['CKAN_URL']
        ckan = Ckan(url=current_app.config['CKAN_URL'],
                    api_key=current_user.ckan_api)
        app_url = url_for('.details', short_name=app.short_name, _external=True)

        try:
            package, e = ckan.package_exists(name=app.short_name)
            if e:
                raise e
            if package:
                # Update the package
                owner = user_repo.get(app.owner_id)
                package = ckan.package_update(app=app, user=owner, url=app_url,
                                              resources=package['resources'])

                ckan.package = package
                resource_found = False
                for r in package['resources']:
                    if r['name'] == ty:
                        ckan.datastore_delete(name=ty, resource_id=r['id'])
                        ckan.datastore_create(name=ty, resource_id=r['id'])
                        ckan.datastore_upsert(name=ty,
                                              records=gen_json(ty),
                                              resource_id=r['id'])
                        resource_found = True
                        break
                if not resource_found:
                    create_ckan_datastore(ckan, ty, package['id'])
            else:
                owner = user_repo.get(app.owner_id)
                package = ckan.package_create(app=app, user=owner, url=app_url)
                create_ckan_datastore(ckan, ty, package['id'])
                #new_resource = ckan.resource_create(name=ty,
                #                                    package_id=package['id'])
                #ckan.datastore_create(name=ty,
                #                      resource_id=new_resource['result']['id'])
                #ckan.datastore_upsert(name=ty,
                #                     records=gen_json(ty),
                #                     resource_id=new_resource['result']['id'])
            flash(msg, 'success')
            return respond()
        except requests.exceptions.ConnectionError:
            msg = "CKAN server seems to be down, try again layer or contact the CKAN admins"
            current_app.logger.error(msg)
            flash(msg, 'danger')
        except Exception as inst:
            if len(inst.args) == 3:
                t, msg, status_code = inst.args
                msg = ("Error: %s with status code: %s" % (t, status_code))
            else: # pragma: no cover
                msg = ("Error: %s" % inst.args[0])
            current_app.logger.error(msg)
            flash(msg, 'danger')
        finally:
            return respond()

    def respond_csv(ty):
        # Export Task(/Runs) to CSV
        types = {
            "task": (
                Task, handle_task,
                (lambda x: True),
                gettext(
                    "Oops, the project does not have tasks to \
                    export, if you are the owner add some tasks")),
            "task_run": (
                model.task_run.TaskRun, handle_task_run,
                (lambda x: True),
                gettext(
                    "Oops, there are no Task Runs yet to export, invite \
                     some users to participate"))}
        try:
            table, handle_row, test, msg = types[ty]
        except KeyError:
            return abort(404)

        # TODO: change check for existence below
        t = getattr(task_repo, 'get_%s_by' % ty)(app_id=app.id)
        if t is not None:
            res = csv_exporter.response_zip(app, ty)
            return res
        else:
            flash(msg, 'info')
            return respond()

    export_formats = ["json", "csv"]
    if current_user.is_authenticated():
        if current_user.ckan_api:
            export_formats.append('ckan')

    ty = request.args.get('type')
    fmt = request.args.get('format')
    if not (fmt and ty):
        if len(request.args) >= 1:
            abort(404)
        app = add_custom_contrib_button_to(app, get_user_id_or_ip())
        return render_template('/applications/export.html',
                               title=title,
                               loading_text=loading_text,
                               ckan_name=current_app.config.get('CKAN_NAME'),
                               app=app,
                               owner=owner,
                               n_tasks=n_tasks,
                               n_task_runs=n_task_runs,
                               n_volunteers=n_volunteers,
                               n_completed_tasks=n_completed_tasks,
                               overall_progress=overall_progress)
    if fmt not in export_formats:
        abort(415)
    return {"json": respond_json, "csv": respond_csv, 'ckan': respond_ckan}[fmt](ty)


@blueprint.route('/<short_name>/stats')
def show_stats(short_name):
    """Returns App Stats"""
    (app, owner, n_tasks, n_task_runs,
     overall_progress, last_activity) = app_by_shortname(short_name)
    n_volunteers = cached_apps.n_volunteers(app.id)
    n_completed_tasks = cached_apps.n_completed_tasks(app.id)
    title = app_title(app, "Statistics")

    require.app.read(app)
    redirect_to_password = _check_if_redirect_to_password(app)
    if redirect_to_password:
        return redirect_to_password

    if not ((n_tasks > 0) and (n_task_runs > 0)):
        app = add_custom_contrib_button_to(app, get_user_id_or_ip())
        return render_template('/applications/non_stats.html',
                               title=title,
                               app=app,
                               owner=owner,
                               n_tasks=n_tasks,
                               overall_progress=overall_progress,
                               n_volunteers=n_volunteers,
                               n_completed_tasks=n_completed_tasks)

    dates_stats, hours_stats, users_stats = stats.get_stats(
        app.id,
        current_app.config['GEO'])
    anon_pct_taskruns = int((users_stats['n_anon'] * 100) /
                            (users_stats['n_anon'] + users_stats['n_auth']))
    userStats = dict(
        geo=current_app.config['GEO'],
        anonymous=dict(
            users=users_stats['n_anon'],
            taskruns=users_stats['n_anon'],
            pct_taskruns=anon_pct_taskruns,
            top5=users_stats['anon']['top5']),
        authenticated=dict(
            users=users_stats['n_auth'],
            taskruns=users_stats['n_auth'],
            pct_taskruns=100 - anon_pct_taskruns,
            top5=users_stats['auth']['top5']))

    tmp = dict(userStats=users_stats['users'],
               userAnonStats=users_stats['anon'],
               userAuthStats=users_stats['auth'],
               dayStats=dates_stats,
               hourStats=hours_stats)

    app = add_custom_contrib_button_to(app, get_user_id_or_ip())
    return render_template('/applications/stats.html',
                           title=title,
                           appStats=json.dumps(tmp),
                           userStats=userStats,
                           app=app,
                           owner=owner,
                           n_tasks=n_tasks,
                           overall_progress=overall_progress,
                           n_volunteers=n_volunteers,
                           n_completed_tasks=n_completed_tasks)


@blueprint.route('/<short_name>/tasks/settings')
@login_required
def task_settings(short_name):
    """Settings page for tasks of the project"""
    (app, owner, n_tasks, n_task_runs,
     overall_progress, last_activity) = app_by_shortname(short_name)
    n_volunteers = cached_apps.n_volunteers(app.id)
    n_completed_tasks = cached_apps.n_completed_tasks(app.id)
    require.app.read(app)
    require.app.update(app)
    app = add_custom_contrib_button_to(app, get_user_id_or_ip())
    return render_template('applications/task_settings.html',
                           app=app,
                           owner=owner,
                           n_tasks=n_tasks,
                           overall_progress=overall_progress,
                           n_volunteers=n_volunteers,
                           n_completed_tasks=n_completed_tasks)


@blueprint.route('/<short_name>/tasks/redundancy', methods=['GET', 'POST'])
@login_required
def task_n_answers(short_name):
    (app, owner, n_tasks, n_task_runs,
     overall_progress, last_activity) = app_by_shortname(short_name)
    title = app_title(app, gettext('Redundancy'))
    form = TaskRedundancyForm()
    require.app.read(app)
    require.app.update(app)
    if request.method == 'GET':
        return render_template('/applications/task_n_answers.html',
                               title=title,
                               form=form,
                               app=app,
                               owner=owner)
    elif request.method == 'POST' and form.validate():
        task_repo.update_tasks_redundancy(app, form.n_answers.data)
        # Log it
        auditlogger.log_event(app, current_user, 'update', 'task.n_answers',
                              'N/A', form.n_answers.data)
        msg = gettext('Redundancy of Tasks updated!')
        flash(msg, 'success')
        return redirect(url_for('.tasks', short_name=app.short_name))
    else:
        flash(gettext('Please correct the errors'), 'error')
        return render_template('/applications/task_n_answers.html',
                               title=title,
                               form=form,
                               app=app,
                               owner=owner)


@blueprint.route('/<short_name>/tasks/scheduler', methods=['GET', 'POST'])
@login_required
def task_scheduler(short_name):
    (app, owner, n_tasks, n_task_runs,
     overall_progress, last_activity) = app_by_shortname(short_name)
    title = app_title(app, gettext('Task Scheduler'))
    form = TaskSchedulerForm()

    def respond():
        return render_template('/applications/task_scheduler.html',
                               title=title,
                               form=form,
                               app=app,
                               owner=owner)
    require.app.read(app)
    require.app.update(app)

    if request.method == 'GET':
        if app.info.get('sched'):
            for s in form.sched.choices:
                if app.info['sched'] == s[0]:
                    form.sched.data = s[0]
                    break
        return respond()

    if request.method == 'POST' and form.validate():
        app = project_repo.get_by_shortname(short_name=app.short_name)
        if app.info.get('sched'):
            old_sched = app.info['sched']
        else:
            old_sched = 'default'
        if form.sched.data:
            app.info['sched'] = form.sched.data
        project_repo.save(app)
        cached_apps.delete_app(app.short_name)
        # Log it
        if old_sched != app.info['sched']:
<<<<<<< HEAD
            log = Auditlog(
                app_id=app.id,
                app_short_name=app.short_name,
                user_id=current_user.id,
                user_name=current_user.name,
                action='update',
                caller='web',
                attribute='sched',
                old_value=old_sched,
                new_value=app.info['sched'])
            auditlog_repo.save(log)
=======
            auditlogger.log_event(app, current_user, 'update', 'sched',
                                  old_sched, app.info['sched'])
>>>>>>> 37e7bd87
        msg = gettext("Project Task Scheduler updated!")
        flash(msg, 'success')

        return redirect(url_for('.tasks', short_name=app.short_name))
    else: # pragma: no cover
        flash(gettext('Please correct the errors'), 'error')
        return respond()


@blueprint.route('/<short_name>/tasks/priority', methods=['GET', 'POST'])
@login_required
def task_priority(short_name):
    (app, owner, n_tasks, n_task_runs,
     overall_progress, last_activity) = app_by_shortname(short_name)
    title = app_title(app, gettext('Task Priority'))
    form = TaskPriorityForm()

    def respond():
        return render_template('/applications/task_priority.html',
                               title=title,
                               form=form,
                               app=app,
                               owner=owner)
    require.app.read(app)
    require.app.update(app)

    if request.method == 'GET':
        return respond()
    if request.method == 'POST' and form.validate():
        for task_id in form.task_ids.data.split(","):
            if task_id != '':
                t = task_repo.get_task_by(app_id=app.id, id=int(task_id))
                if t:
                    old_priority = t.priority_0
                    t.priority_0 = form.priority_0.data
                    task_repo.update(t)

                    if old_priority != t.priority_0:
                        old_value = json.dumps({'task_id': t.id,
                                                'task_priority_0': old_priority})
                        new_value = json.dumps({'task_id': t.id,
                                                'task_priority_0': t.priority_0})
<<<<<<< HEAD

                        log = Auditlog(
                            app_id=app.id,
                            app_short_name=app.short_name,
                            user_id=current_user.id,
                            user_name=current_user.name,
                            action='update',
                            caller='web',
                            old_value=old_value,
                            new_value=new_value,
                            attribute='task.priority_0')
                        auditlog_repo.save(log)
=======
                        auditlogger.log_event(app, current_user, 'update',
                                              'task.priority_0',
                                               old_value, new_value)
>>>>>>> 37e7bd87
                else:  # pragma: no cover
                    flash(gettext(("Ooops, Task.id=%s does not belong to the app" % task_id)), 'danger')
        cached_apps.delete_app(app.short_name)
        flash(gettext("Task priority has been changed"), 'success')
        return respond()
    else:
        flash(gettext('Please correct the errors'), 'error')
        return respond()


@blueprint.route('/<short_name>/blog')
def show_blogposts(short_name):
    (app, owner, n_tasks, n_task_runs,
     overall_progress, last_activity) = app_by_shortname(short_name)

    blogposts = blog_repo.filter_by(app_id=app.id)
    require.blogpost.read(app_id=app.id)
    redirect_to_password = _check_if_redirect_to_password(app)
    if redirect_to_password:
        return redirect_to_password
    app = add_custom_contrib_button_to(app, get_user_id_or_ip())
    return render_template('applications/blog.html', app=app,
                           owner=owner, blogposts=blogposts,
                           overall_progress=overall_progress,
                           n_tasks=n_tasks,
                           n_task_runs=n_task_runs,
                           n_completed_tasks=cached_apps.n_completed_tasks(app.get('id')),
                           n_volunteers=cached_apps.n_volunteers(app.get('id')))


@blueprint.route('/<short_name>/<int:id>')
def show_blogpost(short_name, id):
    (app, owner, n_tasks, n_task_runs,
     overall_progress, last_activity) = app_by_shortname(short_name)
    blogpost = blog_repo.get_by(id=id, app_id=app.id)
    if blogpost is None:
        raise abort(404)
    require.blogpost.read(blogpost)
    redirect_to_password = _check_if_redirect_to_password(app)
    if redirect_to_password:
        return redirect_to_password
    app = add_custom_contrib_button_to(app, get_user_id_or_ip())
    return render_template('applications/blog_post.html',
                            app=app,
                            owner=owner,
                            blogpost=blogpost,
                            overall_progress=overall_progress,
                            n_tasks=n_tasks,
                            n_task_runs=n_task_runs,
                            n_completed_tasks=cached_apps.n_completed_tasks(app.get('id')),
                            n_volunteers=cached_apps.n_volunteers(app.get('id')))


@blueprint.route('/<short_name>/new-blogpost', methods=['GET', 'POST'])
@login_required
def new_blogpost(short_name):

    def respond():
        dict_app = add_custom_contrib_button_to(app, get_user_id_or_ip())
        return render_template('applications/new_blogpost.html',
                               title=gettext("Write a new post"),
                               form=form,
                               app=dict_app,
                               owner=owner,
                               overall_progress=overall_progress,
                               n_tasks=n_tasks,
                               n_task_runs=n_task_runs,
                               n_completed_tasks=cached_apps.n_completed_tasks(dict_app.get('id')),
                               n_volunteers=cached_apps.n_volunteers(dict_app.get('id')))


    (app, owner, n_tasks, n_task_runs,
     overall_progress, last_activity) = app_by_shortname(short_name)

    form = BlogpostForm(request.form)
    del form.id

    if request.method != 'POST':
        require.blogpost.create(app_id=app.id)
        return respond()

    if not form.validate():
        flash(gettext('Please correct the errors'), 'error')
        return respond()

    blogpost = model.blogpost.Blogpost(title=form.title.data,
                                body=form.body.data,
                                user_id=current_user.id,
                                app_id=app.id)
    require.blogpost.create(blogpost)
    blog_repo.save(blogpost)
    cached_apps.delete_app(short_name)

    msg_1 = gettext('Blog post created!')
    flash('<i class="icon-ok"></i> ' + msg_1, 'success')

    return redirect(url_for('.show_blogposts', short_name=short_name))


@blueprint.route('/<short_name>/<int:id>/update', methods=['GET', 'POST'])
@login_required
def update_blogpost(short_name, id):
    (app, owner, n_tasks, n_task_runs,
     overall_progress, last_activity) = app_by_shortname(short_name)

    blogpost = blog_repo.get_by(id=id, app_id=app.id)
    if blogpost is None:
        raise abort(404)

    def respond():
        return render_template('applications/update_blogpost.html',
                               title=gettext("Edit a post"),
                               form=form, app=app, owner=owner,
                               blogpost=blogpost,
                               overall_progress=overall_progress,
                               n_task_runs=n_task_runs,
                               n_completed_tasks=cached_apps.n_completed_tasks(app.id),
                               n_volunteers=cached_apps.n_volunteers(app.id))

    form = BlogpostForm()

    if request.method != 'POST':
        require.blogpost.update(blogpost)
        form = BlogpostForm(obj=blogpost)
        return respond()

    if not form.validate():
        flash(gettext('Please correct the errors'), 'error')
        return respond()

    require.blogpost.update(blogpost)
    blogpost = model.blogpost.Blogpost(id=form.id.data,
                                title=form.title.data,
                                body=form.body.data,
                                user_id=current_user.id,
                                app_id=app.id)
    blog_repo.update(blogpost)
    cached_apps.delete_app(short_name)

    msg_1 = gettext('Blog post updated!')
    flash('<i class="icon-ok"></i> ' + msg_1, 'success')

    return redirect(url_for('.show_blogposts', short_name=short_name))


@blueprint.route('/<short_name>/<int:id>/delete', methods=['POST'])
@login_required
def delete_blogpost(short_name, id):
    app = app_by_shortname(short_name)[0]
    blogpost = blog_repo.get_by(id=id, app_id=app.id)
    if blogpost is None:
        raise abort(404)

    require.blogpost.delete(blogpost)
    blog_repo.delete(blogpost)
    cached_apps.delete_app(short_name)
    flash('<i class="icon-ok"></i> ' + 'Blog post deleted!', 'success')
    return redirect(url_for('.show_blogposts', short_name=short_name))


def _check_if_redirect_to_password(app):
    cookie_exp = current_app.config.get('PASSWD_COOKIE_TIMEOUT')
    passwd_mngr = ProjectPasswdManager(CookieHandler(request, signer, cookie_exp))
    if passwd_mngr.password_needed(app, get_user_id_or_ip()):
        return redirect(url_for('.password_required',
                                 short_name=app.short_name, next=request.path))


@blueprint.route('/<short_name>/auditlog')
@login_required
def auditlog(short_name):
    (app, owner, n_tasks, n_task_runs,
     overall_progress, last_activity) = app_by_shortname(short_name)

    logs = auditlogger.get_project_logs(app.id)
    require.auditlog.read(_app_id=app.id)
    redirect_to_password = _check_if_redirect_to_password(app)
    if redirect_to_password:
        return redirect_to_password
    app = add_custom_contrib_button_to(app, get_user_id_or_ip())
    return render_template('applications/auditlog.html', app=app,
                           owner=owner, logs=logs,
                           overall_progress=overall_progress,
                           n_tasks=n_tasks,
                           n_task_runs=n_task_runs,
                           n_completed_tasks=cached_apps.n_completed_tasks(app.get('id')),
                           n_volunteers=cached_apps.n_volunteers(app.get('id')))<|MERGE_RESOLUTION|>--- conflicted
+++ resolved
@@ -253,26 +253,6 @@
     form = TaskPresenterForm(request.form)
     form.id.data = app.id
     if request.method == 'POST' and form.validate():
-<<<<<<< HEAD
-        app = project_repo.get(app.id)
-        app.info['task_presenter'] = form.editor.data
-        project_repo.update(app)
-        cached_apps.delete_app(app.short_name)
-        msg_1 = gettext('Task presenter added!')
-        flash('<i class="icon-ok"></i> ' + msg_1, 'success')
-        # Log it
-        log = Auditlog(
-            app_id=app.id,
-            app_short_name=app.short_name,
-            user_id=current_user.id,
-            user_name=current_user.name,
-            action='update',
-            caller='web',
-            attribute='task_presenter',
-            old_value=old_value,
-            new_value=form.editor.data)
-        auditlog_repo.save(log)
-=======
         db_app = project_repo.get(app.id)
         old_info = dict(db_app.info)
         assert db_app.info == old_info
@@ -284,7 +264,6 @@
         cached_apps.delete_app(app.short_name)
         msg_1 = gettext('Task presenter added!')
         flash('<i class="icon-ok"></i> ' + msg_1, 'success')
->>>>>>> 37e7bd87
         return redirect(url_for('.tasks', short_name=app.short_name))
 
     # It does not have a validation
@@ -1296,22 +1275,8 @@
         cached_apps.delete_app(app.short_name)
         # Log it
         if old_sched != app.info['sched']:
-<<<<<<< HEAD
-            log = Auditlog(
-                app_id=app.id,
-                app_short_name=app.short_name,
-                user_id=current_user.id,
-                user_name=current_user.name,
-                action='update',
-                caller='web',
-                attribute='sched',
-                old_value=old_sched,
-                new_value=app.info['sched'])
-            auditlog_repo.save(log)
-=======
             auditlogger.log_event(app, current_user, 'update', 'sched',
                                   old_sched, app.info['sched'])
->>>>>>> 37e7bd87
         msg = gettext("Project Task Scheduler updated!")
         flash(msg, 'success')
 
@@ -1354,24 +1319,9 @@
                                                 'task_priority_0': old_priority})
                         new_value = json.dumps({'task_id': t.id,
                                                 'task_priority_0': t.priority_0})
-<<<<<<< HEAD
-
-                        log = Auditlog(
-                            app_id=app.id,
-                            app_short_name=app.short_name,
-                            user_id=current_user.id,
-                            user_name=current_user.name,
-                            action='update',
-                            caller='web',
-                            old_value=old_value,
-                            new_value=new_value,
-                            attribute='task.priority_0')
-                        auditlog_repo.save(log)
-=======
                         auditlogger.log_event(app, current_user, 'update',
                                               'task.priority_0',
                                                old_value, new_value)
->>>>>>> 37e7bd87
                 else:  # pragma: no cover
                     flash(gettext(("Ooops, Task.id=%s does not belong to the app" % task_id)), 'danger')
         cached_apps.delete_app(app.short_name)
