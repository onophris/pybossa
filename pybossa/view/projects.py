# -*- coding: utf8 -*-
# This file is part of PYBOSSA.
#
# Copyright (C) 2015 Scifabric LTD.
#
# PYBOSSA is free software: you can redistribute it and/or modify
# it under the terms of the GNU Affero General Public License as published by
# the Free Software Foundation, either version 3 of the License, or
# (at your option) any later version.
#
# PYBOSSA is distributed in the hope that it will be useful,
# but WITHOUT ANY WARRANTY; without even the implied warranty of
# MERCHANTABILITY or FITNESS FOR A PARTICULAR PURPOSE.  See the
# GNU Affero General Public License for more details.
#
# You should have received a copy of the GNU Affero General Public License
# along with PYBOSSA.  If not, see <http://www.gnu.org/licenses/>.

import time
import re
import json
import os
import math
import requests
from StringIO import StringIO

from flask import Blueprint, request, url_for, flash, redirect, abort, Response, current_app
from flask import render_template, make_response, session
from flask.ext.login import login_required, current_user
from flask.ext.babel import gettext
from rq import Queue

import pybossa.sched as sched

from pybossa.core import (uploader, signer, sentinel, json_exporter,
                          csv_exporter, importer, sentinel)
from pybossa.model import make_uuid
from pybossa.model.project import Project
from pybossa.model.category import Category
from pybossa.model.task import Task
from pybossa.model.task_run import TaskRun
from pybossa.model.auditlog import Auditlog
from pybossa.model.webhook import Webhook
from pybossa.model.blogpost import Blogpost
<<<<<<< HEAD
from pybossa.util import (Pagination, admin_required, get_user_id_or_ip, rank,
                          handle_content_type)
=======
from pybossa.util import Pagination, admin_required, get_user_id_or_ip, rank
from pybossa.util import handle_content_type, redirect_content_type
>>>>>>> 81930bcb
from pybossa.auth import ensure_authorized_to
from pybossa.cache import projects as cached_projects
from pybossa.cache import users as cached_users
from pybossa.cache import categories as cached_cat
from pybossa.cache import project_stats as stats
from pybossa.cache.helpers import add_custom_contrib_button_to, has_no_presenter
from pybossa.ckan import Ckan
from pybossa.extensions import misaka
from pybossa.cookies import CookieHandler
from pybossa.password_manager import ProjectPasswdManager
from pybossa.jobs import import_tasks, IMPORT_TASKS_TIMEOUT, webhook
from pybossa.forms.projects_view_forms import *
from pybossa.importers import BulkImportException
from pybossa.pro_features import ProFeatureHandler

from pybossa.core import (project_repo, user_repo, task_repo, blog_repo,
                          result_repo, webhook_repo, auditlog_repo)
from pybossa.auditlogger import AuditLogger
from pybossa.contributions_guard import ContributionsGuard

blueprint = Blueprint('project', __name__)

MAX_NUM_SYNCHRONOUS_TASKS_IMPORT = 200
auditlogger = AuditLogger(auditlog_repo, caller='web')
importer_queue = Queue('medium',
                       connection=sentinel.master,
                       default_timeout=IMPORT_TASKS_TIMEOUT)
webhook_queue = Queue('high', connection=sentinel.master)

def project_title(project, page_name):
    if not project:  # pragma: no cover
        return "Project not found"
    if page_name is None:
        return "Project: %s" % (project.name)
    return "Project: %s &middot; %s" % (project.name, page_name)


def project_by_shortname(short_name):
    project = cached_projects.get_project(short_name)
    if project:
        # Get owner
        owner = user_repo.get(project.owner_id)
        # Populate CACHE with the data of the project
        return (project,
                owner,
                cached_projects.n_tasks(project.id),
                cached_projects.n_task_runs(project.id),
                cached_projects.overall_progress(project.id),
                cached_projects.last_activity(project.id),
                cached_projects.n_results(project.id))
    else:
        cached_projects.delete_project(short_name)
        return abort(404)


def pro_features(owner=None):
    feature_handler = ProFeatureHandler(current_app.config.get('PRO_FEATURES'))
    pro = {
        'auditlog_enabled': feature_handler.auditlog_enabled_for(current_user),
        'autoimporter_enabled': feature_handler.autoimporter_enabled_for(current_user),
        'webhooks_enabled': feature_handler.webhooks_enabled_for(current_user)
    }
    if owner:
        pro['better_stats_enabled'] = feature_handler.better_stats_enabled_for(
                                          current_user,
                                          owner)
    return pro


@blueprint.route('/', defaults={'page': 1})
@blueprint.route('/page/<int:page>/', defaults={'page': 1})
def redirect_old_featured(page):
    """DEPRECATED only to redirect old links"""
    return redirect(url_for('.index', page=page), 301)


@blueprint.route('/published/', defaults={'page': 1})
@blueprint.route('/published/<int:page>/', defaults={'page': 1})
def redirect_old_published(page):  # pragma: no cover
    """DEPRECATED only to redirect old links"""
    category = project_repo.get_category()
    return redirect(url_for('.project_cat_index', category=category.short_name, page=page), 301)


@blueprint.route('/draft/', defaults={'page': 1})
@blueprint.route('/draft/<int:page>/', defaults={'page': 1})
def redirect_old_draft(page):
    """DEPRECATED only to redirect old links"""
    return redirect(url_for('.draft', page=page), 301)


@blueprint.route('/category/featured/', defaults={'page': 1})
@blueprint.route('/category/featured/page/<int:page>/')
def index(page):
    """List projects in the system"""
    if cached_projects.n_count('featured') > 0:
        return project_index(page, cached_projects.get_all_featured,
                             'featured',
                             True, False)
    else:
        categories = cached_cat.get_all()
        cat_short_name = categories[0].short_name
        return redirect_content_type(url_for('.project_cat_index', category=cat_short_name))


def project_index(page, lookup, category, fallback, use_count):
    """Show projects of a category"""

    per_page = current_app.config['APPS_PER_PAGE']

    ranked_projects = rank(lookup(category))
    offset = (page - 1) * per_page
    projects = ranked_projects[offset:offset+per_page]

    count = cached_projects.n_count(category)

    data = []

    if fallback and not projects:  # pragma: no cover
        return redirect(url_for('.index'))

    pagination = Pagination(page, per_page, count)
    categories = cached_cat.get_all()
    # Check for pre-defined categories featured and draft
    featured_cat = Category(name='Featured',
                            short_name='featured',
                            description='Featured projects')
    if category == 'featured':
        active_cat = featured_cat
    elif category == 'draft':
        active_cat = Category(name='Draft',
                              short_name='draft',
                              description='Draft projects')
    else:
        active_cat = project_repo.get_category_by(short_name=category)

    # Check if we have to add the section Featured to local nav
    if cached_projects.n_count('featured') > 0:
        categories.insert(0, featured_cat)
    template_args = {
        "projects": projects,
        "title": gettext("Projects"),
        "pagination": pagination,
        "active_cat": active_cat,
        "categories": categories,
        "template": '/projects/index.html'}

    if use_count:
        template_args.update({"count": count})
    return handle_content_type(template_args)


@blueprint.route('/category/draft/', defaults={'page': 1})
@blueprint.route('/category/draft/page/<int:page>/')
@login_required
@admin_required
def draft(page):
    """Show the Draft projects"""
    return project_index(page, cached_projects.get_all_draft, 'draft',
                     False, True)


@blueprint.route('/category/<string:category>/', defaults={'page': 1})
@blueprint.route('/category/<string:category>/page/<int:page>/')
def project_cat_index(category, page):
    """Show Projects that belong to a given category"""
    return project_index(page, cached_projects.get_all, category, False, True)


@blueprint.route('/new', methods=['GET', 'POST'])
@login_required
def new():
    ensure_authorized_to('create', Project)
    form = ProjectForm(request.form)

    def respond(errors):
        return render_template('projects/new.html',
                               title=gettext("Create a Project"),
                               form=form, errors=errors)

    def _description_from_long_description():
        if form.description.data:
            return form.description.data
        long_desc = form.long_description.data
        html_long_desc = misaka.render(long_desc)[:-1]
        remove_html_tags_regex = re.compile('<[^>]*>')
        blank_space_regex = re.compile('\n')
        text_desc = remove_html_tags_regex.sub("", html_long_desc)[:255]
        if len(text_desc) >= 252:
            text_desc = text_desc[:-3]
            text_desc += "..."
        description = blank_space_regex.sub(" ", text_desc)
        return description if description else " "

    if request.method != 'POST':
        return respond(False)

    if not form.validate():
        flash(gettext('Please correct the errors'), 'error')
        return respond(True)

    info = {}
    category_by_default = cached_cat.get_all()[0]

    project = Project(name=form.name.data,
              short_name=form.short_name.data,
              description=_description_from_long_description(),
              long_description=form.long_description.data,
              owner_id=current_user.id,
              info=info,
              category_id=category_by_default.id)

    project_repo.save(project)

    msg_1 = gettext('Project created!')
    flash('<i class="icon-ok"></i> ' + msg_1, 'success')
    flash('<i class="icon-bullhorn"></i> ' +
          gettext('You can check the ') +
          '<strong><a href="https://docs.pybossa.com">' +
          gettext('Guide and Documentation') +
          '</a></strong> ' +
          gettext('for adding tasks, a thumbnail, using PYBOSSA.JS, etc.'),
          'info')
    auditlogger.add_log_entry(None, project, current_user)

    return redirect(url_for('.update', short_name=project.short_name))


@blueprint.route('/<short_name>/tasks/taskpresentereditor', methods=['GET', 'POST'])
@login_required
def task_presenter_editor(short_name):
    errors = False
    (project, owner, n_tasks, n_task_runs,
     overall_progress,
     last_activity, n_results) = project_by_shortname(short_name)

    title = project_title(project, "Task Presenter Editor")
    ensure_authorized_to('read', project)
    ensure_authorized_to('update', project)

    pro = pro_features()

    form = TaskPresenterForm(request.form)
    form.id.data = project.id
    if request.method == 'POST' and form.validate():
        db_project = project_repo.get(project.id)
        old_project = Project(**db_project.dictize())
        old_info = dict(db_project.info)
        old_info['task_presenter'] = form.editor.data
        db_project.info = old_info
        auditlogger.add_log_entry(old_project, db_project, current_user)
        project_repo.update(db_project)
        msg_1 = gettext('Task presenter added!')
        flash('<i class="icon-ok"></i> ' + msg_1, 'success')
        return redirect(url_for('.tasks', short_name=project.short_name))

    # It does not have a validation
    if request.method == 'POST' and not form.validate():  # pragma: no cover
        flash(gettext('Please correct the errors'), 'error')
        errors = True

    if project.info.get('task_presenter'):
        form.editor.data = project.info['task_presenter']
    else:
        if not request.args.get('template'):
            msg_1 = gettext('<strong>Note</strong> You will need to upload the'
                            ' tasks using the')
            msg_2 = gettext('CSV importer')
            msg_3 = gettext(' or download the project bundle and run the'
                            ' <strong>createTasks.py</strong> script in your'
                            ' computer')
            url = '<a href="%s"> %s</a>' % (url_for('project.import_task',
                                                    short_name=project.short_name), msg_2)
            msg = msg_1 + url + msg_3
            flash(msg, 'info')

            wrap = lambda i: "projects/presenters/%s.html" % i
            pres_tmpls = map(wrap, current_app.config.get('PRESENTERS'))

            project = add_custom_contrib_button_to(project, get_user_id_or_ip())
            return render_template(
                'projects/task_presenter_options.html',
                title=title,
                project=project,
                owner=owner,
                overall_progress=overall_progress,
                n_tasks=n_tasks,
                n_task_runs=n_task_runs,
                last_activity=last_activity,
                n_completed_tasks=cached_projects.n_completed_tasks(project.get('id')),
                n_volunteers=cached_projects.n_volunteers(project.get('id')),
                presenters=pres_tmpls,
                pro_features=pro)

        tmpl_uri = "projects/snippets/%s.html" \
            % request.args.get('template')
        tmpl = render_template(tmpl_uri, project=project)
        form.editor.data = tmpl
        msg = 'Your code will be <em>automagically</em> rendered in \
                      the <strong>preview section</strong>. Click in the \
                      preview button!'
        flash(gettext(msg), 'info')
    dict_project = add_custom_contrib_button_to(project, get_user_id_or_ip())
    return render_template('projects/task_presenter_editor.html',
                           title=title,
                           form=form,
                           project=dict_project,
                           owner=owner,
                           overall_progress=overall_progress,
                           n_tasks=n_tasks,
                           n_task_runs=n_task_runs,
                           last_activity=last_activity,
                           n_completed_tasks=cached_projects.n_completed_tasks(project.id),
                           n_volunteers=cached_projects.n_volunteers(project.id),
                           errors=errors,
                           pro_features=pro)


@blueprint.route('/<short_name>/delete', methods=['GET', 'POST'])
@login_required
def delete(short_name):
    (project, owner, n_tasks,
    n_task_runs, overall_progress, last_activity,
    n_results) = project_by_shortname(short_name)
    title = project_title(project, "Delete")
    ensure_authorized_to('read', project)
    ensure_authorized_to('delete', project)
    pro = pro_features()
    if request.method == 'GET':
        return render_template('/projects/delete.html',
                               title=title,
                               project=project,
                               owner=owner,
                               n_tasks=n_tasks,
                               overall_progress=overall_progress,
                               last_activity=last_activity,
                               pro_features=pro)
    project_repo.delete(project)
    auditlogger.add_log_entry(project, None, current_user)
    flash(gettext('Project deleted!'), 'success')
    return redirect(url_for('account.profile', name=current_user.name))


@blueprint.route('/<short_name>/update', methods=['GET', 'POST'])
@login_required
def update(short_name):
    (project, owner, n_tasks,
     n_task_runs, overall_progress, last_activity,
     n_results) = project_by_shortname(short_name)

    def handle_valid_form(form):
        (project, owner, n_tasks, n_task_runs,
         overall_progress, last_activity,
         n_results) = project_by_shortname(short_name)

        new_project = project_repo.get_by_shortname(short_name)
        old_project = Project(**new_project.dictize())
        old_info = dict(new_project.info)
        old_project.info = old_info
        if form.id.data == new_project.id:
            new_project.name = form.name.data
            new_project.short_name = form.short_name.data
            new_project.description = form.description.data
            new_project.long_description = form.long_description.data
            new_project.webhook = form.webhook.data
            new_project.info = project.info
            new_project.owner_id = project.owner_id
            new_project.allow_anonymous_contributors = form.allow_anonymous_contributors.data
            new_project.category_id = form.category_id.data

        if form.protect.data and form.password.data:
            new_project.set_password(form.password.data)
        if not form.protect.data:
            new_project.set_password("")

        project_repo.update(new_project)
        auditlogger.add_log_entry(old_project, new_project, current_user)
        cached_cat.reset()
        cached_projects.get_project(new_project.short_name)
        flash(gettext('Project updated!'), 'success')
        return redirect(url_for('.details',
                                short_name=new_project.short_name))

    ensure_authorized_to('read', project)
    ensure_authorized_to('update', project)

    pro = pro_features()

    title = project_title(project, "Update")
    if request.method == 'GET':
        form = ProjectUpdateForm(obj=project)
        upload_form = AvatarUploadForm()
        categories = project_repo.get_all_categories()
        form.category_id.choices = [(c.id, c.name) for c in categories]
        if project.category_id is None:
            project.category_id = categories[0].id
        form.populate_obj(project)
        form.protect.data = project.needs_password()

    if request.method == 'POST':
        upload_form = AvatarUploadForm()
        form = ProjectUpdateForm(request.form)
        categories = cached_cat.get_all()
        form.category_id.choices = [(c.id, c.name) for c in categories]

        if request.form.get('btn') != 'Upload':
            if form.validate():
                return handle_valid_form(form)
            flash(gettext('Please correct the errors'), 'error')
        else:
            if upload_form.validate_on_submit():
                project = project_repo.get(project.id)
                _file = request.files['avatar']
                coordinates = (upload_form.x1.data, upload_form.y1.data,
                               upload_form.x2.data, upload_form.y2.data)
                prefix = time.time()
                _file.filename = "project_%s_thumbnail_%i.png" % (project.id, prefix)
                container = "user_%s" % current_user.id
                uploader.upload_file(_file,
                                     container=container,
                                     coordinates=coordinates)
                # Delete previous avatar from storage
                if project.info.get('thumbnail'):
                    uploader.delete_file(project.info['thumbnail'], container)
                project.info['thumbnail'] = _file.filename
                project.info['container'] = container
                project_repo.save(project)
                flash(gettext('Your project thumbnail has been updated! It may \
                                  take some minutes to refresh...'), 'success')
            else:
                flash(gettext('You must provide a file to change the avatar'),
                      'error')
            return redirect(url_for('.update', short_name=short_name))

    project = add_custom_contrib_button_to(project, get_user_id_or_ip())
    return render_template('/projects/update.html',
                           form=form,
                           upload_form=upload_form,
                           project=project,
                           owner=owner,
                           n_tasks=n_tasks,
                           overall_progress=overall_progress,
                           n_task_runs=n_task_runs,
                           last_activity=last_activity,
                           n_completed_tasks=cached_projects.n_completed_tasks(project.get('id')),
                           n_volunteers=cached_projects.n_volunteers(project.get('id')),
                           title=title,
                           pro_features=pro)


@blueprint.route('/<short_name>/')
def details(short_name):
    (project, owner, n_tasks, n_task_runs,
     overall_progress, last_activity,
     n_results) = project_by_shortname(short_name)

    if project.needs_password():
        redirect_to_password = _check_if_redirect_to_password(project)
        if redirect_to_password:
            return redirect_to_password
    else:
        ensure_authorized_to('read', project)

    template = '/projects/project.html'
    pro = pro_features()

    title = project_title(project, None)
    project = add_custom_contrib_button_to(project, get_user_id_or_ip())
    if current_user.is_authenticated() and owner.id == current_user.id:
        project_sanitized = project
        owner_sanitized = cached_users.get_user_summary(owner.name)
    else:   # anonymous or different owner
        if request.headers['Content-Type'] == 'application/json':
            project_sanitized = Project().to_public_json(project)
        else:    # HTML
            project_sanitized = project
        owner_sanitized = cached_users.public_get_user_summary(owner.name)
    template_args = {"project": project_sanitized,
                     "title": title,
                     "owner":  owner_sanitized,
                     "n_tasks": n_tasks,
                     "n_task_runs": n_task_runs,
                     "overall_progress": overall_progress,
                     "last_activity": last_activity,
                     "n_completed_tasks": cached_projects.n_completed_tasks(project.get('id')),
                     "n_volunteers": cached_projects.n_volunteers(project.get('id')),
                     "pro_features": pro}
    if current_app.config.get('CKAN_URL'):
        template_args['ckan_name'] = current_app.config.get('CKAN_NAME')
        template_args['ckan_url'] = current_app.config.get('CKAN_URL')
        template_args['ckan_pkg_name'] = short_name
    response = dict(template=template, **template_args)
    return handle_content_type(response)


@blueprint.route('/<short_name>/settings')
@login_required
def settings(short_name):
    (project, owner, n_tasks, n_task_runs,
     overall_progress, last_activity,
     n_results) = project_by_shortname(short_name)

    title = project_title(project, "Settings")
    ensure_authorized_to('read', project)
    ensure_authorized_to('update', project)
    pro = pro_features()
    project = add_custom_contrib_button_to(project, get_user_id_or_ip())
    return render_template('/projects/settings.html',
                           project=project,
                           owner=owner,
                           n_tasks=n_tasks,
                           overall_progress=overall_progress,
                           n_task_runs=n_task_runs,
                           last_activity=last_activity,
                           n_completed_tasks=cached_projects.n_completed_tasks(project.get('id')),
                           n_volunteers=cached_projects.n_volunteers(project.get('id')),
                           title=title,
                           pro_features=pro)


@blueprint.route('/<short_name>/tasks/import', methods=['GET', 'POST'])
@login_required
def import_task(short_name):
    (project, owner, n_tasks, n_task_runs,
     overall_progress, last_activity,
     n_results) = project_by_shortname(short_name)

    ensure_authorized_to('read', project)
    ensure_authorized_to('update', project)

    n_volunteers = cached_projects.n_volunteers(project.id)
    n_completed_tasks = cached_projects.n_completed_tasks(project.id)
    title = project_title(project, "Import Tasks")
    loading_text = gettext("Importing tasks, this may take a while, wait...")
    pro = pro_features()
    dict_project = add_custom_contrib_button_to(project, get_user_id_or_ip())
    template_args = dict(title=title, loading_text=loading_text,
                         project=dict_project,
                         owner=owner,
                         n_tasks=n_tasks,
                         overall_progress=overall_progress,
                         n_volunteers=n_volunteers,
                         n_completed_tasks=n_completed_tasks,
                         target='project.import_task',
                         pro_features=pro)

    importer_type = request.form.get('form_name') or request.args.get('type')
    all_importers = importer.get_all_importer_names()
    if importer_type is not None and importer_type not in all_importers:
        raise abort(404)
    form = GenericBulkTaskImportForm()(importer_type, request.form)
    template_args['form'] = form

    if request.method == 'POST':
        if form.validate():  # pragma: no cover
            try:
                return _import_tasks(project, **form.get_import_data())
            except BulkImportException as err_msg:
                flash(err_msg, 'error')
            except Exception as inst:  # pragma: no cover
                current_app.logger.error(inst)
                msg = 'Oops! Looks like there was an error!'
                flash(gettext(msg), 'error')
        return render_template('/projects/importers/%s.html' % importer_type,
                                **template_args)

    if request.method == 'GET':
        template_tasks = current_app.config.get('TEMPLATE_TASKS')
        if importer_type is None:
            template_wrap = lambda i: "projects/tasks/gdocs-%s.html" % i
            task_tmpls = map(template_wrap, template_tasks)
            template_args['task_tmpls'] = task_tmpls
            importer_wrap = lambda i: "projects/tasks/%s.html" % i
            template_args['available_importers'] = map(importer_wrap, all_importers)
            return render_template('/projects/task_import_options.html',
                                   **template_args)
        if importer_type == 'gdocs' and request.args.get('template'):  # pragma: no cover
            template = request.args.get('template')
            form.googledocs_url.data = template_tasks.get(template)
        return render_template('/projects/importers/%s.html' % importer_type,
                                **template_args)


def _import_tasks(project, **form_data):
    number_of_tasks = importer.count_tasks_to_import(**form_data)
    if number_of_tasks <= MAX_NUM_SYNCHRONOUS_TASKS_IMPORT:
        report = importer.create_tasks(task_repo, project.id, **form_data)
        flash(report.message)
    else:
        importer_queue.enqueue(import_tasks, project.id, **form_data)
        flash(gettext("You're trying to import a large amount of tasks, so please be patient.\
            You will receive an email when the tasks are ready."))
    return redirect(url_for('.tasks', short_name=project.short_name))


@blueprint.route('/<short_name>/tasks/autoimporter', methods=['GET', 'POST'])
@login_required
def setup_autoimporter(short_name):
    pro = pro_features()
    if not pro['autoimporter_enabled']:
        raise abort(403)

    (project, owner, n_tasks, n_task_runs,
     overall_progress, last_activity,
     n_results) = project_by_shortname(short_name)
    n_volunteers = cached_projects.n_volunteers(project.id)
    n_completed_tasks = cached_projects.n_completed_tasks(project.id)
    dict_project = add_custom_contrib_button_to(project, get_user_id_or_ip())
    template_args = dict(project=dict_project,
                         owner=owner,
                         n_tasks=n_tasks,
                         overall_progress=overall_progress,
                         n_volunteers=n_volunteers,
                         n_completed_tasks=n_completed_tasks,
                         pro_features=pro,
                         target='project.setup_autoimporter')
    ensure_authorized_to('read', project)
    ensure_authorized_to('update', project)
    importer_type = request.form.get('form_name') or request.args.get('type')
    all_importers = importer.get_autoimporter_names()
    if importer_type is not None and importer_type not in all_importers:
        raise abort(404)
    form = GenericBulkTaskImportForm()(importer_type, request.form)
    template_args['form'] = form

    if project.has_autoimporter():
        current_autoimporter = project.get_autoimporter()
        importer_info = dict(**current_autoimporter)
        return render_template('/projects/task_autoimporter.html',
                                importer=importer_info, **template_args)

    if request.method == 'POST':
        if form.validate():  # pragma: no cover
            project.set_autoimporter(form.get_import_data())
            project_repo.save(project)
            auditlogger.log_event(project, current_user, 'create', 'autoimporter',
                                  'Nothing', json.dumps(project.get_autoimporter()))
            flash(gettext("Success! Tasks will be imported daily."))
            return redirect(url_for('.setup_autoimporter', short_name=project.short_name))

    if request.method == 'GET':
        if importer_type is None:
            wrap = lambda i: "projects/tasks/%s.html" % i
            template_args['available_importers'] = map(wrap, all_importers)
            return render_template('projects/task_autoimport_options.html',
                                   **template_args)
    return render_template('/projects/importers/%s.html' % importer_type,
                                **template_args)


@blueprint.route('/<short_name>/tasks/autoimporter/delete', methods=['POST'])
@login_required
def delete_autoimporter(short_name):
    pro = pro_features()
    if not pro['autoimporter_enabled']:
        raise abort(403)

    project = project_by_shortname(short_name)[0]

    ensure_authorized_to('read', project)
    ensure_authorized_to('update', project)
    if project.has_autoimporter():
        autoimporter = project.get_autoimporter()
        project.delete_autoimporter()
        project_repo.save(project)
        auditlogger.log_event(project, current_user, 'delete', 'autoimporter',
                              json.dumps(autoimporter), 'Nothing')
    return redirect(url_for('.tasks', short_name=project.short_name))


@blueprint.route('/<short_name>/password', methods=['GET', 'POST'])
def password_required(short_name):
    (project, owner, n_tasks, n_task_runs,
     overall_progress, last_activity,
     n_results) = project_by_shortname(short_name)
    form = PasswordForm(request.form)
    if request.method == 'POST' and form.validate():
        password = request.form.get('password')
        cookie_exp = current_app.config.get('PASSWD_COOKIE_TIMEOUT')
        passwd_mngr = ProjectPasswdManager(CookieHandler(request, signer, cookie_exp))
        if passwd_mngr.validates(password, project):
            response = make_response(redirect(request.args.get('next')))
            return passwd_mngr.update_response(response, project, get_user_id_or_ip())
        flash(gettext('Sorry, incorrect password'))
    return render_template('projects/password.html',
                            project=project,
                            form=form,
                            short_name=short_name,
                            next=request.args.get('next'))


@blueprint.route('/<short_name>/task/<int:task_id>')
def task_presenter(short_name, task_id):
    (project, owner, n_tasks, n_task_runs,
     overall_progress, last_activity,
     n_results) = project_by_shortname(short_name)
    task = task_repo.get_task(id=task_id)
    if task is None:
        raise abort(404)
    if project.needs_password():
        redirect_to_password = _check_if_redirect_to_password(project)
        if redirect_to_password:
            return redirect_to_password
    else:
        ensure_authorized_to('read', project)

    if current_user.is_anonymous():
        if not project.allow_anonymous_contributors:
            msg = ("Oops! You have to sign in to participate in "
                   "<strong>%s</strong>"
                   "project" % project.name)
            flash(gettext(msg), 'warning')
            return redirect(url_for('account.signin',
                                    next=url_for('.presenter',
                                    short_name=project.short_name)))
        else:
            msg_1 = gettext(
                "Ooops! You are an anonymous user and will not "
                "get any credit"
                " for your contributions.")
            next_url = url_for('project.task_presenter',
                                short_name=short_name, task_id=task_id)
            url = url_for('account.signin', next=next_url)
            flash(msg_1 + "<a href=\"" + url + "\">Sign in now!</a>", "warning")

    title = project_title(project, "Contribute")
    template_args = {"project": project, "title": title, "owner": owner}

    def respond(tmpl):
        return render_template(tmpl, **template_args)

    if not (task.project_id == project.id):
        return respond('/projects/task/wrong.html')

    guard = ContributionsGuard(sentinel.master)
    guard.stamp(task, get_user_id_or_ip())

    if has_no_presenter(project):
        flash(gettext("Sorry, but this project is still a draft and does "
                      "not have a task presenter."), "error")
    return respond('/projects/presenter.html')


@blueprint.route('/<short_name>/presenter')
@blueprint.route('/<short_name>/newtask')
def presenter(short_name):

    def invite_new_volunteers(project):
        user_id = None if current_user.is_anonymous() else current_user.id
        user_ip = request.remote_addr if current_user.is_anonymous() else None
        task = sched.new_task(project.id, project.info.get('sched'), user_id, user_ip, 0)
        return task is None and overall_progress < 100.0

    def respond(tmpl):
        if (current_user.is_anonymous()):
            msg_1 = gettext(msg)
            flash(msg_1, "warning")
        resp = make_response(render_template(tmpl, **template_args))
        return resp

    (project, owner, n_tasks, n_task_runs,
     overall_progress, last_activity,
     n_results) = project_by_shortname(short_name)

    if project.needs_password():
        redirect_to_password = _check_if_redirect_to_password(project)
        if redirect_to_password:
            return redirect_to_password
    else:
        ensure_authorized_to('read', project)

    title = project_title(project, "Contribute")
    template_args = {"project": project, "title": title, "owner": owner,
                     "invite_new_volunteers": invite_new_volunteers(project)}

    if not project.allow_anonymous_contributors and current_user.is_anonymous():
        msg = "Oops! You have to sign in to participate in <strong>%s</strong> \
               project" % project.name
        flash(gettext(msg), 'warning')
        return redirect(url_for('account.signin',
                        next=url_for('.presenter',
                                     short_name=project.short_name)))

    msg = "Ooops! You are an anonymous user and will not \
           get any credit for your contributions. Sign in \
           now!"

    if project.info.get("tutorial") and \
            request.cookies.get(project.short_name + "tutorial") is None:
        resp = respond('/projects/tutorial.html')
        resp.set_cookie(project.short_name + 'tutorial', 'seen')
        return resp
    else:
        if has_no_presenter(project):
            flash(gettext("Sorry, but this project is still a draft and does "
                          "not have a task presenter."), "error")
        return respond('/projects/presenter.html')


@blueprint.route('/<short_name>/tutorial')
def tutorial(short_name):
    (project, owner, n_tasks, n_task_runs,
     overall_progress, last_activity,
     n_results) = project_by_shortname(short_name)
    title = project_title(project, "Tutorial")

    if project.needs_password():
        redirect_to_password = _check_if_redirect_to_password(project)
        if redirect_to_password:
            return redirect_to_password
    else:
        ensure_authorized_to('read', project)

    return render_template('/projects/tutorial.html', title=title,
                           project=project, owner=owner)


@blueprint.route('/<short_name>/<int:task_id>/results.json')
def export(short_name, task_id):
    """Return a file with all the TaskRuns for a given Task"""
    # Check if the project exists
    (project, owner, n_tasks, n_task_runs,
     overall_progress, last_activity,
     n_results) = project_by_shortname(short_name)

    if project.needs_password():
        redirect_to_password = _check_if_redirect_to_password(project)
        if redirect_to_password:
            return redirect_to_password
    else:
        ensure_authorized_to('read', project)

    # Check if the task belongs to the project and exists
    task = task_repo.get_task_by(project_id=project.id, id=task_id)
    if task:
        taskruns = task_repo.filter_task_runs_by(task_id=task_id, project_id=project.id)
        results = [tr.dictize() for tr in taskruns]
        return Response(json.dumps(results), mimetype='application/json')
    else:
        return abort(404)


@blueprint.route('/<short_name>/tasks/')
def tasks(short_name):
    (project, owner, n_tasks, n_task_runs,
     overall_progress, last_activity,
     n_results) = project_by_shortname(short_name)
    title = project_title(project, "Tasks")

    if project.needs_password():
        redirect_to_password = _check_if_redirect_to_password(project)
        if redirect_to_password:
            return redirect_to_password
    else:
        ensure_authorized_to('read', project)

    pro = pro_features()
    project = add_custom_contrib_button_to(project, get_user_id_or_ip())
    feature_handler = ProFeatureHandler(current_app.config.get('PRO_FEATURES'))
    autoimporter_enabled = feature_handler.autoimporter_enabled_for(current_user)
    return render_template('/projects/tasks.html',
                           title=title,
                           project=project,
                           owner=owner,
                           autoimporter_enabled=autoimporter_enabled,
                           n_tasks=n_tasks,
                           n_task_runs=n_task_runs,
                           overall_progress=overall_progress,
                           last_activity=last_activity,
                           n_completed_tasks=cached_projects.n_completed_tasks(project.get('id')),
                           n_volunteers=cached_projects.n_volunteers(project.get('id')),
                           pro_features=pro)


@blueprint.route('/<short_name>/tasks/browse', defaults={'page': 1})
@blueprint.route('/<short_name>/tasks/browse/<int:page>')
def tasks_browse(short_name, page):
    (project, owner, n_tasks, n_task_runs,
     overall_progress, last_activity,
     n_results) = project_by_shortname(short_name)
    title = project_title(project, "Tasks")
    n_volunteers = cached_projects.n_volunteers(project.id)
    n_completed_tasks = cached_projects.n_completed_tasks(project.id)
    pro = pro_features()

    def respond():
        per_page = 10
        offset = (page - 1) * per_page
        count = n_tasks
        project_tasks = cached_projects.browse_tasks(project.get('id'))
        page_tasks = project_tasks[offset:offset+per_page]
        if not page_tasks and page != 1:
            abort(404)

        pagination = Pagination(page, per_page, count)
        return render_template('/projects/tasks_browse.html',
                               project=project,
                               owner=owner,
                               tasks=page_tasks,
                               title=title,
                               pagination=pagination,
                               n_tasks=n_tasks,
                               overall_progress=overall_progress,
                               n_volunteers=n_volunteers,
                               n_completed_tasks=n_completed_tasks,
                               pro_features=pro)
    if project.needs_password():
        redirect_to_password = _check_if_redirect_to_password(project)
        if redirect_to_password:
            return redirect_to_password
    else:
        ensure_authorized_to('read', project)
    project = add_custom_contrib_button_to(project, get_user_id_or_ip())
    return respond()


@blueprint.route('/<short_name>/tasks/delete', methods=['GET', 'POST'])
@login_required
def delete_tasks(short_name):
    """Delete ALL the tasks for a given project"""
    (project, owner, n_tasks, n_task_runs,
     overall_progress, last_activity,
     n_results) = project_by_shortname(short_name)
    ensure_authorized_to('read', project)
    ensure_authorized_to('update', project)
    pro = pro_features()
    if request.method == 'GET':
        title = project_title(project, "Delete")
        n_volunteers = cached_projects.n_volunteers(project.id)
        n_completed_tasks = cached_projects.n_completed_tasks(project.id)
        project = add_custom_contrib_button_to(project, get_user_id_or_ip())
        return render_template('projects/tasks/delete.html',
                               project=project,
                               owner=owner,
                               n_tasks=n_tasks,
                               n_task_runs=n_task_runs,
                               n_volunteers=n_volunteers,
                               n_completed_tasks=n_completed_tasks,
                               overall_progress=overall_progress,
                               last_activity=last_activity,
                               title=title,
                               pro_features=pro)
    else:
        task_repo.delete_valid_from_project(project)
        msg = gettext("Tasks and taskruns with no associated results have been deleted")
        flash(msg, 'success')
        return redirect(url_for('.tasks', short_name=project.short_name))


@blueprint.route('/<short_name>/tasks/export')
def export_to(short_name):
    """Export Tasks and TaskRuns in the given format"""
    (project, owner, n_tasks, n_task_runs,
     overall_progress, last_activity,
     n_results) = project_by_shortname(short_name)
    n_volunteers = cached_projects.n_volunteers(project.id)
    n_completed_tasks = cached_projects.n_completed_tasks(project.id)
    title = project_title(project, gettext("Export"))
    loading_text = gettext("Exporting data..., this may take a while")
    pro = pro_features()

    if project.needs_password():
        redirect_to_password = _check_if_redirect_to_password(project)
        if redirect_to_password:
            return redirect_to_password
    else:
        ensure_authorized_to('read', project)

    def respond():
        return render_template('/projects/export.html',
                               title=title,
                               loading_text=loading_text,
                               ckan_name=current_app.config.get('CKAN_NAME'),
                               project=project,
                               owner=owner,
                               n_tasks=n_tasks,
                               n_task_runs=n_task_runs,
                               n_volunteers=n_volunteers,
                               n_completed_tasks=n_completed_tasks,
                               overall_progress=overall_progress,
                               pro_features=pro)

    def respond_json(ty):
        if ty not in ['task', 'task_run']:
            return abort(404)
        res = json_exporter.response_zip(project, ty)
        return res

    def respond_csv(ty):
        if ty not in ('task', 'task_run'):
            return abort(404)
        res = csv_exporter.response_zip(project, ty)
        return res

    def create_ckan_datastore(ckan, table, package_id, records):
        new_resource = ckan.resource_create(name=table,
                                            package_id=package_id)
        ckan.datastore_create(name=table,
                              resource_id=new_resource['result']['id'])
        ckan.datastore_upsert(name=table,
                              records=records,
                              resource_id=new_resource['result']['id'])

    def respond_ckan(ty):
        # First check if there is a package (dataset) in CKAN
        msg_1 = gettext("Data exported to ")
        msg = msg_1 + "%s ..." % current_app.config['CKAN_URL']
        ckan = Ckan(url=current_app.config['CKAN_URL'],
                    api_key=current_user.ckan_api)
        project_url = url_for('.details', short_name=project.short_name, _external=True)

        try:
            package, e = ckan.package_exists(name=project.short_name)
            records = json_exporter.gen_json(ty, project.id)
            if e:
                raise e
            if package:
                # Update the package
                owner = user_repo.get(project.owner_id)
                package = ckan.package_update(project=project, user=owner,
                                              url=project_url,
                                              resources=package['resources'])

                ckan.package = package
                resource_found = False
                for r in package['resources']:
                    if r['name'] == ty:
                        ckan.datastore_delete(name=ty, resource_id=r['id'])
                        ckan.datastore_create(name=ty, resource_id=r['id'])
                        ckan.datastore_upsert(name=ty,
                                              records=records,
                                              resource_id=r['id'])
                        resource_found = True
                        break
                if not resource_found:
                    create_ckan_datastore(ckan, ty, package['id'], records)
            else:
                owner = user_repo.get(project.owner_id)
                package = ckan.package_create(project=project, user=owner,
                                              url=project_url)
                create_ckan_datastore(ckan, ty, package['id'], records)
            flash(msg, 'success')
            return respond()
        except requests.exceptions.ConnectionError:
            msg = "CKAN server seems to be down, try again layer or contact the CKAN admins"
            current_app.logger.error(msg)
            flash(msg, 'danger')
        except Exception as inst:
            print inst
            if len(inst.args) == 3:
                t, msg, status_code = inst.args
                msg = ("Error: %s with status code: %s" % (t, status_code))
            else:  # pragma: no cover
                msg = ("Error: %s" % inst.args[0])
            current_app.logger.error(msg)
            flash(msg, 'danger')
        finally:
            return respond()

    export_formats = ["json", "csv"]
    if current_user.is_authenticated():
        if current_user.ckan_api:
            export_formats.append('ckan')

    ty = request.args.get('type')
    fmt = request.args.get('format')
    if not (fmt and ty):
        if len(request.args) >= 1:
            abort(404)
        project = add_custom_contrib_button_to(project, get_user_id_or_ip())
        return respond()

    if fmt not in export_formats:
        abort(415)

    if ty == 'task':
        task = task_repo.get_task_by(project_id=project.id)
        if task:
            ensure_authorized_to('read', task)
    if ty == 'task_run':
        task_run = task_repo.get_task_run_by(project_id=project.id)
        if task_run:
            ensure_authorized_to('read', task_run)

    return {"json": respond_json, "csv": respond_csv, 'ckan': respond_ckan}[fmt](ty)


@blueprint.route('/<short_name>/stats')
def show_stats(short_name):
    """Returns Project Stats"""
    (project, owner, n_tasks, n_task_runs,
     overall_progress, last_activity,
     n_results) = project_by_shortname(short_name)
    n_volunteers = cached_projects.n_volunteers(project.id)
    n_completed_tasks = cached_projects.n_completed_tasks(project.id)
    title = project_title(project, "Statistics")
    pro = pro_features(owner)

    if project.needs_password():
        redirect_to_password = _check_if_redirect_to_password(project)
        if redirect_to_password:
            return redirect_to_password
    else:
        ensure_authorized_to('read', project)

    if not ((n_tasks > 0) and (n_task_runs > 0)):
        project = add_custom_contrib_button_to(project, get_user_id_or_ip())
        return render_template('/projects/non_stats.html',
                               title=title,
                               project=project,
                               owner=owner,
                               n_tasks=n_tasks,
                               overall_progress=overall_progress,
                               n_volunteers=n_volunteers,
                               n_completed_tasks=n_completed_tasks,
                               pro_features=pro)

    dates_stats, hours_stats, users_stats = stats.get_stats(
        project.id,
        current_app.config['GEO'],
        period='2 week')
    total_contribs = (users_stats['n_anon'] + users_stats['n_auth'])
    if total_contribs > 0:
        anon_pct_taskruns = int((users_stats['n_anon'] * 100) / total_contribs)
        auth_pct_taskruns = 100 - anon_pct_taskruns
    else:
        anon_pct_taskruns = 0
        auth_pct_taskruns = 0

    userStats = dict(
        geo=current_app.config['GEO'],
        anonymous=dict(
            users=users_stats['n_anon'],
            taskruns=users_stats['n_anon'],
            pct_taskruns=anon_pct_taskruns,
            top5=users_stats['anon']['top5']),
        authenticated=dict(
            users=users_stats['n_auth'],
            taskruns=users_stats['n_auth'],
            pct_taskruns=auth_pct_taskruns,
            top5=users_stats['auth']['top5']))

    projectStats = dict(
        userStats=users_stats['users'],
        userAnonStats=users_stats['anon'],
        userAuthStats=users_stats['auth'],
        dayStats=dates_stats,
        hourStats=hours_stats)

    project_dict = add_custom_contrib_button_to(project, get_user_id_or_ip())
    contrib_time = cached_projects.average_contribution_time(project.id)
    formatted_contrib_time = round(contrib_time.total_seconds(), 2)

    return render_template(
        '/projects/stats.html',
        title=title,
        projectStats=json.dumps(projectStats),
        userStats=userStats,
        project=project_dict,
        owner=owner,
        n_tasks=n_tasks,
        overall_progress=overall_progress,
        n_volunteers=n_volunteers,
        n_completed_tasks=n_completed_tasks,
        avg_contrib_time=formatted_contrib_time,
        pro_features=pro)


@blueprint.route('/<short_name>/tasks/settings')
@login_required
def task_settings(short_name):
    """Settings page for tasks of the project"""
    (project, owner, n_tasks, n_task_runs,
     overall_progress, last_activity,
     n_results) = project_by_shortname(short_name)
    n_volunteers = cached_projects.n_volunteers(project.id)
    n_completed_tasks = cached_projects.n_completed_tasks(project.id)
    ensure_authorized_to('read', project)
    ensure_authorized_to('update', project)
    pro = pro_features()
    project = add_custom_contrib_button_to(project, get_user_id_or_ip())
    return render_template('projects/task_settings.html',
                           project=project,
                           owner=owner,
                           n_tasks=n_tasks,
                           overall_progress=overall_progress,
                           n_volunteers=n_volunteers,
                           n_completed_tasks=n_completed_tasks,
                           pro_features=pro)


@blueprint.route('/<short_name>/tasks/redundancy', methods=['GET', 'POST'])
@login_required
def task_n_answers(short_name):
    (project, owner, n_tasks, n_task_runs,
     overall_progress, last_activity,
     n_results) = project_by_shortname(short_name)
    title = project_title(project, gettext('Redundancy'))
    form = TaskRedundancyForm()
    ensure_authorized_to('read', project)
    ensure_authorized_to('update', project)
    pro = pro_features()
    if request.method == 'GET':
        return render_template('/projects/task_n_answers.html',
                               title=title,
                               form=form,
                               project=project,
                               owner=owner,
                               pro_features=pro)
    elif request.method == 'POST' and form.validate():
        task_repo.update_tasks_redundancy(project, form.n_answers.data)
        # Log it
        auditlogger.log_event(project, current_user, 'update', 'task.n_answers',
                              'N/A', form.n_answers.data)
        msg = gettext('Redundancy of Tasks updated!')
        flash(msg, 'success')
        return redirect(url_for('.tasks', short_name=project.short_name))
    else:
        flash(gettext('Please correct the errors'), 'error')
        return render_template('/projects/task_n_answers.html',
                               title=title,
                               form=form,
                               project=project,
                               owner=owner,
                               pro_features=pro)


@blueprint.route('/<short_name>/tasks/scheduler', methods=['GET', 'POST'])
@login_required
def task_scheduler(short_name):
    (project, owner, n_tasks, n_task_runs,
     overall_progress, last_activity,
     n_results) = project_by_shortname(short_name)
    title = project_title(project, gettext('Task Scheduler'))
    form = TaskSchedulerForm()
    pro = pro_features()

    def respond():
        return render_template('/projects/task_scheduler.html',
                               title=title,
                               form=form,
                               project=project,
                               owner=owner,
                               pro_features=pro)
    ensure_authorized_to('read', project)
    ensure_authorized_to('update', project)

    if request.method == 'GET':
        if project.info.get('sched'):
            for s in form.sched.choices:
                if project.info['sched'] == s[0]:
                    form.sched.data = s[0]
                    break
        return respond()

    if request.method == 'POST' and form.validate():
        project = project_repo.get_by_shortname(short_name=project.short_name)
        if project.info.get('sched'):
            old_sched = project.info['sched']
        else:
            old_sched = 'default'
        if form.sched.data:
            project.info['sched'] = form.sched.data
        project_repo.save(project)
        # Log it
        if old_sched != project.info['sched']:
            auditlogger.log_event(project, current_user, 'update', 'sched',
                                  old_sched, project.info['sched'])
        msg = gettext("Project Task Scheduler updated!")
        flash(msg, 'success')

        return redirect(url_for('.tasks', short_name=project.short_name))
    else:  # pragma: no cover
        flash(gettext('Please correct the errors'), 'error')
        return respond()


@blueprint.route('/<short_name>/tasks/priority', methods=['GET', 'POST'])
@login_required
def task_priority(short_name):
    (project, owner, n_tasks, n_task_runs,
     overall_progress, last_activity,
     n_results) = project_by_shortname(short_name)
    title = project_title(project, gettext('Task Priority'))
    form = TaskPriorityForm()
    pro = pro_features()

    def respond():
        return render_template('/projects/task_priority.html',
                               title=title,
                               form=form,
                               project=project,
                               owner=owner,
                               pro_features=pro)
    ensure_authorized_to('read', project)
    ensure_authorized_to('update', project)

    if request.method == 'GET':
        return respond()
    if request.method == 'POST' and form.validate():
        for task_id in form.task_ids.data.split(","):
            if task_id != '':
                t = task_repo.get_task_by(project_id=project.id, id=int(task_id))
                if t:
                    old_priority = t.priority_0
                    t.priority_0 = form.priority_0.data
                    task_repo.update(t)

                    if old_priority != t.priority_0:
                        old_value = json.dumps({'task_id': t.id,
                                                'task_priority_0': old_priority})
                        new_value = json.dumps({'task_id': t.id,
                                                'task_priority_0': t.priority_0})
                        auditlogger.log_event(project, current_user, 'update',
                                              'task.priority_0',
                                              old_value, new_value)
                else:  # pragma: no cover
                    flash(gettext(("Ooops, Task.id=%s does not belong to the project" % task_id)), 'danger')
        flash(gettext("Task priority has been changed"), 'success')
        return respond()
    else:
        flash(gettext('Please correct the errors'), 'error')
        return respond()


@blueprint.route('/<short_name>/blog')
def show_blogposts(short_name):
    (project, owner, n_tasks, n_task_runs,
     overall_progress, last_activity,
     n_results) = project_by_shortname(short_name)

    blogposts = blog_repo.filter_by(project_id=project.id)
    if project.needs_password():
        redirect_to_password = _check_if_redirect_to_password(project)
        if redirect_to_password:
            return redirect_to_password
    else:
        ensure_authorized_to('read', Blogpost, project_id=project.id)
    pro = pro_features()
    project = add_custom_contrib_button_to(project, get_user_id_or_ip())
    return render_template('projects/blog.html', project=project,
                           owner=owner, blogposts=blogposts,
                           overall_progress=overall_progress,
                           n_tasks=n_tasks,
                           n_task_runs=n_task_runs,
                           n_completed_tasks=cached_projects.n_completed_tasks(project.get('id')),
                           n_volunteers=cached_projects.n_volunteers(project.get('id')),
                           pro_features=pro)


@blueprint.route('/<short_name>/<int:id>')
def show_blogpost(short_name, id):
    (project, owner, n_tasks, n_task_runs,
     overall_progress, last_activity,
     n_results) = project_by_shortname(short_name)
    blogpost = blog_repo.get_by(id=id, project_id=project.id)
    if blogpost is None:
        raise abort(404)
    if project.needs_password():
        redirect_to_password = _check_if_redirect_to_password(project)
        if redirect_to_password:
            return redirect_to_password
    else:
        ensure_authorized_to('read', blogpost)
    pro = pro_features()
    project = add_custom_contrib_button_to(project, get_user_id_or_ip())
    return render_template('projects/blog_post.html',
                           project=project,
                           owner=owner,
                           blogpost=blogpost,
                           overall_progress=overall_progress,
                           n_tasks=n_tasks,
                           n_task_runs=n_task_runs,
                           n_completed_tasks=cached_projects.n_completed_tasks(project.get('id')),
                           n_volunteers=cached_projects.n_volunteers(project.get('id')),
                           pro_features=pro)


@blueprint.route('/<short_name>/new-blogpost', methods=['GET', 'POST'])
@login_required
def new_blogpost(short_name):
    pro = pro_features()

    def respond():
        dict_project = add_custom_contrib_button_to(project, get_user_id_or_ip())
        return render_template('projects/new_blogpost.html',
                               title=gettext("Write a new post"),
                               form=form,
                               project=dict_project,
                               owner=owner,
                               overall_progress=overall_progress,
                               n_tasks=n_tasks,
                               n_task_runs=n_task_runs,
                               n_completed_tasks=cached_projects.n_completed_tasks(dict_project.get('id')),
                               n_volunteers=cached_projects.n_volunteers(dict_project.get('id')),
                               pro_features=pro)

    (project, owner, n_tasks, n_task_runs,
     overall_progress, last_activity,
     n_results) = project_by_shortname(short_name)

    form = BlogpostForm(request.form)
    del form.id

    if request.method != 'POST':
        ensure_authorized_to('create', Blogpost, project_id=project.id)
        return respond()

    if not form.validate():
        flash(gettext('Please correct the errors'), 'error')
        return respond()

    blogpost = Blogpost(title=form.title.data,
                        body=form.body.data,
                        user_id=current_user.id,
                        project_id=project.id)
    ensure_authorized_to('create', blogpost)
    blog_repo.save(blogpost)
    cached_projects.delete_project(short_name)

    msg_1 = gettext('Blog post created!')
    flash('<i class="icon-ok"></i> ' + msg_1, 'success')

    return redirect(url_for('.show_blogposts', short_name=short_name))


@blueprint.route('/<short_name>/<int:id>/update', methods=['GET', 'POST'])
@login_required
def update_blogpost(short_name, id):
    (project, owner, n_tasks, n_task_runs,
     overall_progress, last_activity,
     n_results) = project_by_shortname(short_name)

    pro = pro_features()
    blogpost = blog_repo.get_by(id=id, project_id=project.id)
    if blogpost is None:
        raise abort(404)

    def respond():
        return render_template('projects/update_blogpost.html',
                               title=gettext("Edit a post"),
                               form=form, project=project, owner=owner,
                               blogpost=blogpost,
                               overall_progress=overall_progress,
                               n_task_runs=n_task_runs,
                               n_completed_tasks=cached_projects.n_completed_tasks(project.id),
                               n_volunteers=cached_projects.n_volunteers(project.id),
                               pro_features=pro)

    form = BlogpostForm()

    if request.method != 'POST':
        ensure_authorized_to('update', blogpost)
        form = BlogpostForm(obj=blogpost)
        return respond()

    if not form.validate():
        flash(gettext('Please correct the errors'), 'error')
        return respond()

    ensure_authorized_to('update', blogpost)
    blogpost = Blogpost(id=form.id.data,
                        title=form.title.data,
                        body=form.body.data,
                        user_id=current_user.id,
                        project_id=project.id)
    blog_repo.update(blogpost)
    cached_projects.delete_project(short_name)

    msg_1 = gettext('Blog post updated!')
    flash('<i class="icon-ok"></i> ' + msg_1, 'success')

    return redirect(url_for('.show_blogposts', short_name=short_name))


@blueprint.route('/<short_name>/<int:id>/delete', methods=['POST'])
@login_required
def delete_blogpost(short_name, id):
    project = project_by_shortname(short_name)[0]
    blogpost = blog_repo.get_by(id=id, project_id=project.id)
    if blogpost is None:
        raise abort(404)

    ensure_authorized_to('delete', blogpost)
    blog_repo.delete(blogpost)
    cached_projects.delete_project(short_name)
    flash('<i class="icon-ok"></i> ' + 'Blog post deleted!', 'success')
    return redirect(url_for('.show_blogposts', short_name=short_name))


def _check_if_redirect_to_password(project):
    cookie_exp = current_app.config.get('PASSWD_COOKIE_TIMEOUT')
    passwd_mngr = ProjectPasswdManager(CookieHandler(request, signer, cookie_exp))
    if passwd_mngr.password_needed(project, get_user_id_or_ip()):
        return redirect(url_for('.password_required',
                                short_name=project.short_name, next=request.path))


@blueprint.route('/<short_name>/auditlog')
@login_required
def auditlog(short_name):
    pro = pro_features()
    if not pro['auditlog_enabled']:
        raise abort(403)

    (project, owner, n_tasks, n_task_runs,
     overall_progress, last_activity,
     n_results) = project_by_shortname(short_name)

    ensure_authorized_to('read', Auditlog, project_id=project.id)
    logs = auditlogger.get_project_logs(project.id)
    project = add_custom_contrib_button_to(project, get_user_id_or_ip())
    return render_template('projects/auditlog.html', project=project,
                           owner=owner, logs=logs,
                           overall_progress=overall_progress,
                           n_tasks=n_tasks,
                           n_task_runs=n_task_runs,
                           n_completed_tasks=cached_projects.n_completed_tasks(project.get('id')),
                           n_volunteers=cached_projects.n_volunteers(project.get('id')),
                           pro_features=pro)


@blueprint.route('/<short_name>/publish', methods=['GET', 'POST'])
@login_required
def publish(short_name):
    (project, owner, n_tasks, n_task_runs,
     overall_progress, last_activity,
     n_results) = project_by_shortname(short_name)

    pro = pro_features()
    ensure_authorized_to('publish', project)
    if request.method == 'GET':
        return render_template('projects/publish.html',
                                project=project,
                                pro_features=pro)
    project.published = True
    project_repo.save(project)
    task_repo.delete_taskruns_from_project(project)
    result_repo.delete_results_from_project(project)
    webhook_repo.delete_entries_from_project(project)
    auditlogger.log_event(project, current_user, 'update', 'published', False, True)
    flash(gettext('Project published! Volunteers will now be able to help you!'))
    return redirect(url_for('.details', short_name=project.short_name))


def project_event_stream(short_name, channel_type):
    """Event stream for pub/sub notifications."""
    pubsub = sentinel.master.pubsub()
    channel = "channel_%s_%s" % (channel_type, short_name)
    pubsub.subscribe(channel)
    for message in pubsub.listen():
        yield 'data: %s\n\n' % message['data']


@blueprint.route('/<short_name>/privatestream')
@login_required
def project_stream_uri_private(short_name):
    """Returns stream."""
    if current_app.config.get('SSE'):
        (project, owner, n_tasks, n_task_runs,
         overall_progress, last_activity,
         n_results) = project_by_shortname(short_name)
        if (current_user.id == project.owner_id or current_user.admin):
            return Response(project_event_stream(short_name, 'private'),
                            mimetype="text/event-stream",
                            direct_passthrough=True)
        else:
            return abort(403)
    else:
        return abort(404)


@blueprint.route('/<short_name>/publicstream')
def project_stream_uri_public(short_name):
    """Returns stream."""
    if current_app.config.get('SSE'):
        (project, owner, n_tasks, n_task_runs,
         overall_progress, last_activity,
         n_results) = project_by_shortname(short_name)
        return Response(project_event_stream(short_name, 'public'),
                        mimetype="text/event-stream")
    else:
        abort(404)


@blueprint.route('/<short_name>/webhook', defaults={'oid': None})
@blueprint.route('/<short_name>/webhook/<int:oid>', methods=['GET', 'POST'])
@login_required
def webhook_handler(short_name, oid=None):
    (project, owner, n_tasks, n_task_runs,
     overall_progress, last_activity,
     n_results) = project_by_shortname(short_name)

    pro = pro_features()
    if not pro['webhooks_enabled']:
        raise abort(403)

    responses = webhook_repo.filter_by(project_id=project.id)
    if request.method == 'POST' and oid:
        tmp = webhook_repo.get(oid)
        if tmp:
            webhook_queue.enqueue(webhook, project.webhook,
                                  tmp.payload, tmp.id)
            return json.dumps(tmp.dictize())
        else:
            abort(404)

    ensure_authorized_to('read', Webhook, project_id=project.id)
    redirect_to_password = _check_if_redirect_to_password(project)
    if redirect_to_password:
        return redirect_to_password
    project = add_custom_contrib_button_to(project, get_user_id_or_ip())
    return render_template('projects/webhook.html', project=project,
                           owner=owner, responses=responses,
                           overall_progress=overall_progress,
                           n_tasks=n_tasks,
                           n_task_runs=n_task_runs,
                           n_completed_tasks=cached_projects.n_completed_tasks(project.get('id')),
                           n_volunteers=cached_projects.n_volunteers(project.get('id')),
                           pro_features=pro)


@blueprint.route('/<short_name>/results')
def results(short_name):
    """Results page for the project."""
    (project, owner, n_tasks, n_task_runs,
     overall_progress, last_activity,
     n_results) = project_by_shortname(short_name)

    title = project_title(project, "Results")

    ensure_authorized_to('read', project)

    pro = pro_features()

    title = project_title(project, None)
    project = add_custom_contrib_button_to(project, get_user_id_or_ip())
    template_args = {"project": project, "title": title,
                     "owner": owner,
                     "n_tasks": n_tasks,
                     "n_task_runs": n_task_runs,
                     "overall_progress": overall_progress,
                     "last_activity": last_activity,
                     "n_completed_tasks": cached_projects.n_completed_tasks(project.get('id')),
                     "n_volunteers": cached_projects.n_volunteers(project.get('id')),
                     "pro_features": pro,
                     "n_results": n_results}

    return render_template('/projects/results.html', **template_args)


@blueprint.route('/<short_name>/resetsecretkey', methods=['POST'])
@login_required
def reset_secret_key(short_name):
    """
    Reset Project key.

    """

    (project, owner, n_tasks, n_task_runs,
     overall_progress, last_activity,
     n_results) = project_by_shortname(short_name)

    title = project_title(project, "Results")

    ensure_authorized_to('update', project)

    project.secret_key = make_uuid()
    project_repo.update(project)
    cached_projects.delete_project(short_name)
    msg = gettext('New secret key generated')
    flash(msg, 'success')
    return redirect(url_for('.update', short_name=short_name))<|MERGE_RESOLUTION|>--- conflicted
+++ resolved
@@ -42,13 +42,8 @@
 from pybossa.model.auditlog import Auditlog
 from pybossa.model.webhook import Webhook
 from pybossa.model.blogpost import Blogpost
-<<<<<<< HEAD
 from pybossa.util import (Pagination, admin_required, get_user_id_or_ip, rank,
                           handle_content_type)
-=======
-from pybossa.util import Pagination, admin_required, get_user_id_or_ip, rank
-from pybossa.util import handle_content_type, redirect_content_type
->>>>>>> 81930bcb
 from pybossa.auth import ensure_authorized_to
 from pybossa.cache import projects as cached_projects
 from pybossa.cache import users as cached_users
