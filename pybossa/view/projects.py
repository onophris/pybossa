--- conflicted
+++ resolved
@@ -717,8 +717,9 @@
 
 @blueprint.route('/<short_name>/password', methods=['GET', 'POST'])
 def password_required(short_name):
-    project, owner, ps = project_by_shortname(short_name)
-
+    (project, owner, n_tasks, n_task_runs,
+     overall_progress, last_activity,
+     n_results) = project_by_shortname(short_name)
     form = PasswordForm(request.form)
     if request.method == 'POST' and form.validate():
         password = request.form.get('password')
@@ -726,7 +727,7 @@
         passwd_mngr = ProjectPasswdManager(CookieHandler(request, signer, cookie_exp))
         if passwd_mngr.validates(password, project):
             response = make_response(redirect(request.args.get('next')))
-            return passwd_mngr.update_response(response, project, get_user_id_or_ip(), ps=ps)
+            return passwd_mngr.update_response(response, project, get_user_id_or_ip())
         flash(gettext('Sorry, incorrect password'))
     return render_template('projects/password.html',
                             project=project,
@@ -737,8 +738,9 @@
 
 @blueprint.route('/<short_name>/task/<int:task_id>')
 def task_presenter(short_name, task_id):
-    project, owner, ps = project_by_shortname(short_name)
-
+    (project, owner, n_tasks, n_task_runs,
+     overall_progress, last_activity,
+     n_results) = project_by_shortname(short_name)
     task = task_repo.get_task(id=task_id)
     if task is None:
         raise abort(404)
@@ -805,7 +807,9 @@
         resp = make_response(render_template(tmpl, **template_args))
         return resp
 
-    project, owner, ps = project_by_shortname(short_name)
+    (project, owner, n_tasks, n_task_runs,
+     overall_progress, last_activity,
+     n_results) = project_by_shortname(short_name)
 
     if project.needs_password():
         redirect_to_password = _check_if_redirect_to_password(project)
@@ -844,8 +848,9 @@
 
 @blueprint.route('/<short_name>/tutorial')
 def tutorial(short_name):
-    project, owner, ps = project_by_shortname(short_name)
-
+    (project, owner, n_tasks, n_task_runs,
+     overall_progress, last_activity,
+     n_results) = project_by_shortname(short_name)
     title = project_title(project, "Tutorial")
 
     if project.needs_password():
@@ -867,7 +872,9 @@
 def export(short_name, task_id):
     """Return a file with all the TaskRuns for a given Task"""
     # Check if the project exists
-    project, owner, ps = project_by_shortname(short_name)
+    (project, owner, n_tasks, n_task_runs,
+     overall_progress, last_activity,
+     n_results) = project_by_shortname(short_name)
 
     if project.needs_password():
         redirect_to_password = _check_if_redirect_to_password(project)
@@ -888,8 +895,9 @@
 
 @blueprint.route('/<short_name>/tasks/')
 def tasks(short_name):
-    project, owner, ps = project_by_shortname(short_name)
-
+    (project, owner, n_tasks, n_task_runs,
+     overall_progress, last_activity,
+     n_results) = project_by_shortname(short_name)
     title = project_title(project, "Tasks")
 
     if project.needs_password():
@@ -900,7 +908,7 @@
         ensure_authorized_to('read', project)
 
     pro = pro_features()
-    project = add_custom_contrib_button_to(project, get_user_id_or_ip(), ps=ps)
+    project = add_custom_contrib_button_to(project, get_user_id_or_ip())
     feature_handler = ProFeatureHandler(current_app.config.get('PRO_FEATURES'))
     autoimporter_enabled = feature_handler.autoimporter_enabled_for(current_user)
 
@@ -913,10 +921,10 @@
                     project=project_sanitized,
                     owner=owner_sanitized,
                     autoimporter_enabled=autoimporter_enabled,
-                    n_tasks=ps.n_tasks,
-                    n_task_runs=ps.n_task_runs,
-                    overall_progress=ps.overall_progress,
-                    last_activity=ps.last_activity,
+                    n_tasks=n_tasks,
+                    n_task_runs=n_task_runs,
+                    overall_progress=overall_progress,
+                    last_activity=last_activity,
                     n_completed_tasks=cached_projects.n_completed_tasks(
                         project.get('id')),
                     n_volunteers=cached_projects.n_volunteers(
@@ -928,15 +936,18 @@
 @blueprint.route('/<short_name>/tasks/browse')
 @blueprint.route('/<short_name>/tasks/browse/<int:page>')
 def tasks_browse(short_name, page=1):
-    project, owner, ps = project_by_shortname(short_name)
-
+    (project, owner, n_tasks, n_task_runs,
+     overall_progress, last_activity,
+     n_results) = project_by_shortname(short_name)
     title = project_title(project, "Tasks")
+    n_volunteers = cached_projects.n_volunteers(project.id)
+    n_completed_tasks = cached_projects.n_completed_tasks(project.id)
     pro = pro_features()
 
     def respond():
         per_page = 10
         offset = (page - 1) * per_page
-        count = ps.n_tasks
+        count = n_tasks
         page_tasks = cached_projects.browse_tasks(project.get('id'), per_page, offset)
         if not page_tasks and page != 1:
             abort(404)
@@ -951,10 +962,10 @@
                     tasks=page_tasks,
                     title=title,
                     pagination=pagination,
-                    n_tasks=ps.n_tasks,
-                    overall_progress=ps.overall_progress,
-                    n_volunteers=ps.n_volunteers,
-                    n_completed_tasks=ps.n_completed_tasks,
+                    n_tasks=n_tasks,
+                    overall_progress=overall_progress,
+                    n_volunteers=n_volunteers,
+                    n_completed_tasks=n_completed_tasks,
                     pro_features=pro)
 
         return handle_content_type(data)
@@ -965,7 +976,7 @@
             return redirect_to_password
     else:
         ensure_authorized_to('read', project)
-    project = add_custom_contrib_button_to(project, get_user_id_or_ip(), ps=ps)
+    project = add_custom_contrib_button_to(project, get_user_id_or_ip())
     return respond()
 
 
@@ -973,14 +984,17 @@
 @login_required
 def delete_tasks(short_name):
     """Delete ALL the tasks for a given project"""
-    project, owner, ps = project_by_shortname(short_name)
-
+    (project, owner, n_tasks, n_task_runs,
+     overall_progress, last_activity,
+     n_results) = project_by_shortname(short_name)
     ensure_authorized_to('read', project)
     ensure_authorized_to('update', project)
     pro = pro_features()
     if request.method == 'GET':
         title = project_title(project, "Delete")
-        project = add_custom_contrib_button_to(project, get_user_id_or_ip(), ps=ps)
+        n_volunteers = cached_projects.n_volunteers(project.id)
+        n_completed_tasks = cached_projects.n_completed_tasks(project.id)
+        project = add_custom_contrib_button_to(project, get_user_id_or_ip())
         project_sanitized, owner_sanitized = sanitize_project_owner(project, 
                                                                     owner, 
                                                                     current_user)
@@ -1007,17 +1021,8 @@
 @blueprint.route('/<short_name>/tasks/export')
 def export_to(short_name):
     """Export Tasks and TaskRuns in the given format"""
-<<<<<<< HEAD
-    project, owner, ps = project_by_shortname(short_name)
-
-=======
-    (project, owner, n_tasks, n_task_runs,
-     overall_progress, last_activity,
-     n_results) = project_by_shortname(short_name)
-    supported_tables = ['task', 'task_run', 'result']
-    n_volunteers = cached_projects.n_volunteers(project.id)
-    n_completed_tasks = cached_projects.n_completed_tasks(project.id)
->>>>>>> 68235300
+    project, owner, ps = project_by_shortname(short_name)
+
     title = project_title(project, gettext("Export"))
     loading_text = gettext("Exporting data..., this may take a while")
     pro = pro_features()
