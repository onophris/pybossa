--- conflicted
+++ resolved
@@ -48,11 +48,7 @@
     top_users = cached_users.get_leaderboard(current_app.config['LEADERBOARD'],
                                              user_id=user_id,
                                              window=window,
-<<<<<<< HEAD
-                                             info=request.args.get('info'))
-=======
                                              info=info)
->>>>>>> 902e65fc
 
     response = dict(template='/stats/index.html',
                     title="Community Leaderboard",
