# -*- coding: utf8 -*-
# This file is part of PYBOSSA.
#
# Copyright (C) 2017 Scifabric LTD.
#
# PYBOSSA is free software: you can redistribute it and/or modify
# it under the terms of the GNU Affero General Public License as published by
# the Free Software Foundation, either version 3 of the License, or
# (at your option) any later version.
#
# PYBOSSA is distributed in the hope that it will be useful,
# but WITHOUT ANY WARRANTY; without even the implied warranty of
# MERCHANTABILITY or FITNESS FOR A PARTICULAR PURPOSE.  See the
# GNU Affero General Public License for more details.
#
# You should have received a copy of the GNU Affero General Public License
# along with PYBOSSA.  If not, see <http://www.gnu.org/licenses/>.
"""
PYBOSSA Account view for web projects.

This module exports the following endpoints:
    * Accounts index: list of all registered users in PYBOSSA
    * Signin: method for signin into PYBOSSA
    * Signout: method for signout from PYBOSSA
    * Register: method for creating a new PYBOSSA account
    * Profile: method to manage user's profile (update data, reset password...)

"""
from itsdangerous import BadData
from markdown import markdown

from flask import Blueprint, request, url_for, flash, redirect, abort
from flask import render_template, current_app
from flask.ext.login import login_required, login_user, logout_user, \
    current_user
from rq import Queue

import pybossa.model as model
from flask.ext.babel import gettext
from flask_wtf.csrf import generate_csrf
from flask import jsonify
from pybossa.core import signer, uploader, sentinel, newsletter
from pybossa.util import Pagination, handle_content_type, admin_required
from pybossa.util import admin_or_subadmin_required
from pybossa.util import get_user_signup_method, generate_invitation_email_for_new_user
from pybossa.util import redirect_content_type
from pybossa.util import get_avatar_url
from pybossa.util import can_update_user_info
from pybossa.cache import users as cached_users, delete_memoized
from pybossa.cache.projects import get_all_projects, n_published, n_total_tasks
from pybossa.auth import ensure_authorized_to
from pybossa.jobs import send_mail
from pybossa.core import user_repo
from pybossa.feed import get_update_feed
from pybossa.messages import *
from pybossa import otp

from pybossa.forms.forms import MetadataForm
from pybossa.forms.account_view_forms import *
from pybossa import otp
import time
from pybossa.cache.users import get_user_preferences


blueprint = Blueprint('account', __name__)

mail_queue = Queue('email', connection=sentinel.master)


@blueprint.route('/')
@blueprint.route('/page/<int:page>')
@login_required
def index(page=1):
    """Index page for all PYBOSSA registered users."""

    update_feed = get_update_feed()
    per_page = 24
    count = cached_users.get_total_users()
    accounts = cached_users.get_users_page(page, per_page)
    if not accounts and page != 1:
        abort(404)
    pagination = Pagination(page, per_page, count)
    if current_user.is_authenticated():
        user_id = current_user.id
    else:
        user_id = None
    top_users = cached_users.get_leaderboard(current_app.config['LEADERBOARD'],
                                             user_id)
    tmp = dict(template='account/index.html', accounts=accounts,
               total=count,
               top_users=top_users,
               title="Community", pagination=pagination,
               update_feed=update_feed)
    return handle_content_type(tmp)


def _email_two_factor_auth(user, invalid_token=False):
    subject = 'One time password generation details for {}'
    msg = dict(subject=subject.format(current_app.config.get('BRAND')),
               recipients=[user.email_addr])
    otp_code = otp.generate_otp_secret(user.email_addr)
    current_app.logger.debug('otp code generated before sending email: '
                             '{}, for email: {}'.format(otp_code,
                                                        user.email_addr))
    msg['body'] = render_template(
                        '/account/email/otp.md',
                        user=user, otpcode=otp_code)
    msg['html'] = render_template(
                        '/account/email/otp.html',
                        user=user, otpcode=otp_code)
    mail_queue.enqueue(send_mail, msg)
    if not invalid_token:
        flash(gettext('an email has been sent to you with one time password'),
              'success')


@blueprint.route('/<token>/otpvalidation', methods=['GET', 'POST'])
def otpvalidation(token):
    email = otp.retrieve_email_for_token(token)
    if not email:
        flash(gettext('Please sign in.'), 'error')
        return redirect(url_for('account.signin'))
    form = OTPForm(request.form)
    user_otp = form.otp.data
    user = user_repo.get_by(email_addr=email)
    current_app.logger.info('validating otp for user email: {}'.format(email))
    if request.method == 'POST' and form.validate():
        otp_code = otp.retrieve_user_otp_secret(email)
        if otp_code is not None:
            if otp_code == user_otp:
                msg = gettext('OTP verified. You are logged in to the system')
                flash(msg, 'success')
                otp.expire_token(token)
                return _sign_in_user(user)
            else:
                msg = gettext('Invalid one time password, a newly generated '
                              'one time password was sent to your email.')
                flash(msg, 'error')
        else:
            msg = gettext('Expired one time password, a newly generated one '
                          'time password was sent to your email.')
            flash(msg, 'error')

        current_app.logger.info(('Invalid OTP. retrieved: {}, submitted: {}, '
                                 'email: {}').format(otp_code, user_otp, email))
        _email_two_factor_auth(user, True)
        form.otp.data = ''
    return render_template('/account/otpvalidation.html',
                           title='Verify OTP',
                           form=form,
                           user=user,
                           next=request.args.get('next'),
                           token=token)


@blueprint.route('/signin', methods=['GET', 'POST'])
def signin():
    """
    Signin method for PYBOSSA users.

    Returns a Jinja2 template with the result of signing process.

    """
    form = LoginForm(request.body)
    if request.method == 'POST' and form.validate():
        password = form.password.data
        email_addr = form.email.data.lower()
        user = user_repo.search_by_email(email_addr=email_addr)
        if user and not user.enabled:
            flash(gettext('Your account is disabled. '
                          'Please contact your GIGwork administrator.'),
                  'error')
            return redirect(url_for('home.home'))
        if user and user.check_password(password):
            if not current_app.config.get('ENABLE_TWO_FACTOR_AUTH'):
<<<<<<< HEAD
                msg_1 = gettext('Welcome back') + ' ' + user.fullname
=======
                msg_1 = gettext("Welcome back") + " " + user.fullname
>>>>>>> 26d81c2a
                flash(msg_1, 'success')
                return _sign_in_user(user)
            else:
                _email_two_factor_auth(user)
                url_token = otp.generate_url_token(user.email_addr)
<<<<<<< HEAD
                return redirect(url_for('account.otpvalidation',
                                        token=url_token,
                                        next=request.args.get('next')))
=======
                return redirect_content_type(url_for('account.otpvalidation',
                                             token=url_token,
                                             next=request.args.get('next')))
>>>>>>> 26d81c2a
        elif user:
            msg, method = get_user_signup_method(user)
            if method == 'local':
                msg = gettext('Ooops, Incorrect email/password')
                flash(msg, 'error')
            else:
                flash(msg, 'info')
        else:
            msg = gettext('Ooops, we didn&#39;t find you in the system, \
                          did you sign up?')
            flash(msg, 'info')

    if request.method == 'POST' and not form.validate():
        flash(gettext('Please correct the errors'), 'error')
    auth = {'twitter': False, 'facebook': False, 'google': False}
    if current_user.is_anonymous():
        # If Twitter is enabled in config, show the Twitter Sign in button
        if ('twitter' in current_app.blueprints):  # pragma: no cover
            auth['twitter'] = True
        if ('facebook' in current_app.blueprints):  # pragma: no cover
            auth['facebook'] = True
        if ('google' in current_app.blueprints):  # pragma: no cover
            auth['google'] = True
        response = dict(template='account/signin.html',
                        title="Sign in",
                        form=form,
                        auth=auth,
                        next=request.args.get('next'))
        return handle_content_type(response)
    else:
        # User already signed in, so redirect to home page
        return redirect_content_type(url_for("home.home"))


def _sign_in_user(user):
    login_user(user, remember=False)
    user.last_login = model.make_timestamp()
    user_repo.update(user)
    if newsletter.ask_user_to_subscribe(user):
        return redirect_content_type(url_for('account.newsletter_subscribe',
                                             next=request.args.get('next')))
    return redirect_content_type(request.args.get("next") or
                                 url_for("home.home"))


def _email_two_factor_auth(user, invalid_token=False):
    msg = dict(subject='One time password generation details for PYBOSSA',
               recipients=[user.email_addr])
    otp_code = otp.generate_otp_secret(user.email_addr)
    current_app.logger.debug('otp code generated before sending email: '
                             '{}, for email: {}'.format(otp_code,
                                                        user.email_addr))
    msg['body'] = render_template(
                        '/account/email/otp.md',
                        user=user, otpcode=otp_code)
    msg['html'] = render_template(
                        '/account/email/otp.html',
                        user=user, otpcode=otp_code)
    mail_queue.enqueue(send_mail, msg)
    if not invalid_token:
        flash(gettext('an email has been sent to you with one time password'),
              'success')


@blueprint.route('/<token>/otpvalidation', methods=['GET', 'POST'])
def otpvalidation(token):
    email = otp.retrieve_email_for_token(token)
    if not email:
        flash(gettext('Please sign in.'), 'error')
        return redirect_content_type(url_for('account.signin'))
    form = OTPForm(request.body)
    user_otp = form.otp.data
    user = user_repo.get_by(email_addr=email)
    current_app.logger.info('validating otp for user email: {}'.format(email))
    if request.method == 'POST' and form.validate():
        otp_code = otp.retrieve_user_otp_secret(email)
        if otp_code is not None:
            if otp_code == user_otp:
                msg = gettext('OTP verified. You are logged in to the system')
                flash(msg, 'success')
                otp.expire_token(token)
                return _sign_in_user(user)
            else:
                msg = gettext('Invalid one time password, a newly generated '
                              'one time password was sent to your email.')
                flash(msg, 'error')
        else:
            msg = gettext('Expired one time password, a newly generated one '
                          'time password was sent to your email.')
            flash(msg, 'error')

        current_app.logger.info(('Invalid OTP. retrieved: {}, submitted: {}, '
                                 'email: {}').format(otp_code, user_otp, email))
        _email_two_factor_auth(user, True)
        form.otp.data = ''
    response = dict(template='/account/otpvalidation.html',
                    title='Verify OTP',
                    form=form,
                    user=user.to_public_json(),
                    next=request.args.get('next'),
                    token=token)
    return handle_content_type(response)


@blueprint.route('/signout')
def signout():
    """
    Signout PYBOSSA users.

    Returns a redirection to PYBOSSA home page.

    """
    logout_user()
    flash(gettext('You are now signed out'), SUCCESS)
    return redirect_content_type(url_for('home.home'), status=SUCCESS)


def get_email_confirmation_url(account):
    """Return confirmation url for a given user email."""
    key = signer.dumps(account, salt='account-validation')
    confirm_url = url_for('.confirm_account', key=key, _external=True)
    return confirm_url


@blueprint.route('/confirm-email')
@login_required
def confirm_email():
    """Send email to confirm user email."""
    acc_conf_dis = current_app.config.get('ACCOUNT_CONFIRMATION_DISABLED')
    if acc_conf_dis:
        return abort(404)
    if current_user.valid_email is False:
        user = user_repo.get(current_user.id)
        account = dict(fullname=current_user.fullname, name=current_user.name,
                       email_addr=current_user.email_addr)
        confirm_url = get_email_confirmation_url(account)
        subject = ('Verify your email in %s' % current_app.config.get('BRAND'))
        msg = dict(subject=subject,
                   recipients=[current_user.email_addr],
                   body=render_template('/account/email/validate_email.md',
                                        user=account, confirm_url=confirm_url))
        msg['html'] = render_template('/account/email/validate_email.html',
                                      user=account, confirm_url=confirm_url)
        mail_queue.enqueue(send_mail, msg)
        msg = gettext("An e-mail has been sent to \
                       validate your e-mail address.")
        flash(msg, 'info')
        user.confirmation_email_sent = True
        user_repo.update(user)
    return redirect_content_type(url_for('.profile', name=current_user.name))


def get_project_choices():
    choices = [(project['short_name'], project['name'])
               for project in get_all_projects()]
    choices.sort(key=lambda x: x[1])
    choices.insert(0, ('', ''))
    return choices


@blueprint.route('/register', methods=['GET', 'POST'])
@admin_required
def register():
    """
    Register method for creating a PYBOSSA account.

    Returns a Jinja2 template

    """
    form = RegisterForm(request.body)
    form.project_slug.choices = get_project_choices()
    if request.method == 'POST' and form.validate():
        account = dict(fullname=form.fullname.data, name=form.name.data,
                       email_addr=form.email_addr.data,
                       password=form.password.data)
        confirm_url = get_email_confirmation_url(account)
        if current_app.config.get('ACCOUNT_CONFIRMATION_DISABLED'):
            project_slugs=form.project_slug.data
            create_account(account, project_slugs=project_slugs)
            flash(gettext('Created user succesfully!'), 'success')
            return redirect(url_for("home.home"))
        msg = dict(subject='Welcome to %s!' % current_app.config.get('BRAND'),
                   recipients=[account['email_addr']],
                   body=render_template('/account/email/validate_account.md',
                                        user=account, confirm_url=confirm_url))
        msg['html'] = markdown(msg['body'])
        mail_queue.enqueue(send_mail, msg)
        data = dict(template='account/account_validation.html',
                    title=gettext("Account validation"),
                    status='sent')
        return handle_content_type(data)
    if request.method == 'POST' and not form.validate():
        flash(gettext('Please correct the errors'), 'error')
    data = dict(template='account/register.html',
                title=gettext("Register"), form=form)
    return handle_content_type(data)


@blueprint.route('/newsletter')
@login_required
def newsletter_subscribe():
    """
    Register method for subscribing user to PYBOSSA newsletter.

    Returns a Jinja2 template

    """
    # Save that we've prompted the user to sign up in the newsletter
    if newsletter.is_initialized() and current_user.is_authenticated():
        next_url = request.args.get('next') or url_for('home.home')
        user = user_repo.get(current_user.id)
        if current_user.newsletter_prompted is False:
            user.newsletter_prompted = True
            user_repo.update(user)
        if request.args.get('subscribe') == 'True':
            newsletter.subscribe_user(user)
            flash("You are subscribed to our newsletter!", 'success')
            return redirect_content_type(next_url)
        elif request.args.get('subscribe') == 'False':
            return redirect_content_type(next_url)
        else:
            response = dict(template='account/newsletter.html',
                            title=gettext("Subscribe to our Newsletter"),
                            next=next_url)
            return handle_content_type(response)
    else:
        return abort(404)


@blueprint.route('/register/confirmation', methods=['GET'])
def confirm_account():
    """Confirm account endpoint."""
    key = request.args.get('key')
    if key is None:
        abort(403)
    try:
        timeout = current_app.config.get('ACCOUNT_LINK_EXPIRATION', 3600)
        userdict = signer.loads(key, max_age=timeout, salt='account-validation')
    except BadData:
        abort(403)
    # First check if the user exists
    user = user_repo.get_by_name(userdict['name'])
    if user is not None:
        return _update_user_with_valid_email(user, userdict['email_addr'])
    create_account(userdict)
    flash(gettext('Created user succesfully!'), 'success')
    return redirect(url_for("home.home"))


def create_account(user_data, project_slugs=None):
    new_user = model.user.User(fullname=user_data['fullname'],
                               name=user_data['name'],
                               email_addr=user_data['email_addr'],
                               valid_email=True)
    new_user.set_password(user_data['password'])
    user_repo.save(new_user)
    user_info = dict(fullname=user_data['fullname'], email_addr=user_data['email_addr'], password=user_data['password'])
    msg = generate_invitation_email_for_new_user(user=user_info, project_slugs=project_slugs)
    mail_queue.enqueue(send_mail, msg)



def _update_user_with_valid_email(user, email_addr):
    user.valid_email = True
    user.confirmation_email_sent = False
    user.email_addr = email_addr
    user_repo.update(user)
    flash(gettext('Your email has been validated.'))
    return _sign_in_user(user)


@blueprint.route('/profile', methods=['GET'])
@login_required
def redirect_profile():
    """Redirect method for profile."""
    if current_user.is_anonymous():  # pragma: no cover
        return redirect_content_type(url_for('.signin'), status='not_signed_in')
    if (request.headers.get('Content-Type') == 'application/json') and current_user.is_authenticated():
        return _show_own_profile(current_user)
    else:
        return redirect_content_type(url_for('.profile', name=current_user.name))


@blueprint.route('/<name>/', methods=['GET'])
@login_required
def profile(name):
    """
    Get user profile.

    Returns a Jinja2 template with the user information.

    """
    user = user_repo.get_by_name(name=name)
    if user is None:
        raise abort(404)
    if current_user.is_anonymous() or (user.id != current_user.id):
        return _show_public_profile(user)
    if current_user.is_authenticated() and user.id == current_user.id:
        return _show_own_profile(user)


def _show_public_profile(user):
    user_dict = cached_users.public_get_user_summary(user.name)
    md = cached_users.get_metadata(user.name)
    form = MetadataForm(**md)
    projects_contributed = cached_users.projects_contributed_cached(user.id)
    projects_created = cached_users.published_projects_cached(user.id)
    total_projects_contributed = '{} / {}'.format(cached_users.n_projects_contributed(user.id), n_published())
    percentage_tasks_completed = user_dict['n_answers'] * 100 / n_total_tasks()

    if current_user.is_authenticated() and current_user.admin:
        draft_projects = cached_users.draft_projects(user.id)
        projects_created.extend(draft_projects)
    title = "%s &middot; User Profile" % user_dict['fullname']

    response = dict(template='/account/public_profile.html',
                    title=title,
                    user=user_dict,
                    projects=projects_contributed,
                    form=form,
                    projects_created=projects_created,
                    metadata=md,
                    can_update=can_update_user_info(current_user, user),
                    total_projects_contributed=total_projects_contributed,
                    percentage_tasks_completed=percentage_tasks_completed)

    return handle_content_type(response)


def _show_own_profile(user):
    user_dict = cached_users.get_user_summary(user.name)
    rank_and_score = cached_users.rank_and_score(user.id)
    user.rank = rank_and_score['rank']
    user.score = rank_and_score['score']
    user.total = cached_users.get_total_users()
    projects_contributed = cached_users.public_projects_contributed_cached(user.id)
    projects_published, projects_draft = _get_user_projects(user.id)
    cached_users.get_user_summary(user.name)

    response = dict(template='account/profile.html', title=gettext("Profile"),
                    projects_contrib=projects_contributed,
                    projects_published=projects_published,
                    projects_draft=projects_draft,
                    user=user_dict)

    return handle_content_type(response)


columns = {
    "created_on": "Created On",
    "project_name": "Project Name"
}

directions = {
    "desc": "Descending",
    "asc": "Ascending"
}


def get_project_browse_args(args):
    if args is None:
        args = {}
    query_str = args.get("order_by", "created_on:desc")
    col, order = query_str.split(":") if ":" in query_str \
        else (query_str, "")
    column = col if col in columns else "created_on"
    sort_order = order if order in directions else "desc"
    return dict(column=column, order=sort_order)


@blueprint.route('/<name>/applications')
@blueprint.route('/<name>/projects')
@login_required
def projects(name):
    """
    List user's project list.

    Returns a Jinja2 template with the list of projects of the user.

    """
    user = user_repo.get_by_name(name)
    if not user:
        return abort(404)
    if current_user.name != name:
        return abort(403)

    user = user_repo.get(current_user.id)
    args = get_project_browse_args(request.args)
    projects_published, projects_draft = _get_user_projects(user.id, args)

    sort_options = {
        "columns": {
            "entries": columns,
            "id": "project-column-selection",
            "current_selection": args["column"]
        },
        "directions": {
            "entries": directions,
            "id": "project-dir-selection",
            "current_selection": args["order"]
        }
    }

    return render_template('account/projects.html',
                           title=gettext("Projects"),
                           projects_published=projects_published,
                           projects_draft=projects_draft,
                           sort_options=sort_options)


def _get_user_projects(user_id, opts=None):
    projects_published = cached_users.published_projects(user_id, opts)
    projects_draft = cached_users.draft_projects(user_id)
    return projects_published, projects_draft


@blueprint.route('/<name>/update', methods=['GET', 'POST'])
@login_required
def update_profile(name):
    """
    Update user's profile.

    Returns Jinja2 template.

    """
    user = user_repo.get_by_name(name)
    if not user:
        return abort(404)
    ensure_authorized_to('update', user)
    show_passwd_form = True
    if user.twitter_user_id or user.google_user_id or user.facebook_user_id:
        show_passwd_form = False
    usr = cached_users.get_user_summary(name)
    # Extend the values
    user.rank = usr.get('rank')
    user.score = usr.get('score')
    if request.body.get('btn') != 'Profile':
        update_form = UpdateProfileForm(formdata=None, obj=user)
    else:
        update_form = UpdateProfileForm(obj=user)
    update_form.set_locales(current_app.config['LOCALES'])
    avatar_form = AvatarUploadForm()
    password_form = ChangePasswordForm()

    title_msg = "Update your profile: %s" % user.fullname

    if request.method == 'POST':
        # Update user avatar
        succeed = False
        if request.body.get('btn') == 'Upload':
            succeed = _handle_avatar_update(user, avatar_form)
        # Update user profile
        elif request.body.get('btn') == 'Profile':
            succeed = _handle_profile_update(user, update_form)
        # Update user password
        elif request.body.get('btn') == 'Password':
            succeed = _handle_password_update(user, password_form)
        # Update user external services
        elif request.body.get('btn') == 'External':
            succeed = _handle_external_services_update(user, update_form)
        # Otherwise return 415
        else:
            return abort(415)
        if succeed:
            return redirect_content_type(url_for('.update_profile',
                                                 name=user.name),
                                         status=SUCCESS)
        else:
            data = dict(template='/account/update.html',
                        form=update_form,
                        upload_form=avatar_form,
                        password_form=password_form,
                        title=title_msg,
                        show_passwd_form=show_passwd_form)
            return handle_content_type(data)

    data = dict(template='/account/update.html',
                form=update_form,
                upload_form=avatar_form,
                password_form=password_form,
                title=title_msg,
                show_passwd_form=show_passwd_form)
    return handle_content_type(data)


def _handle_avatar_update(user, avatar_form):
    if avatar_form.validate_on_submit():
        _file = request.files['avatar']
        coordinates = (avatar_form.x1.data, avatar_form.y1.data,
                       avatar_form.x2.data, avatar_form.y2.data)
        prefix = time.time()
        _file.filename = "%s_avatar.png" % prefix
        container = "user_%s" % user.id
        uploader.upload_file(_file,
                             container=container,
                             coordinates=coordinates)
        # Delete previous avatar from storage
        if user.info.get('avatar'):
            uploader.delete_file(user.info['avatar'], container)
        upload_method = current_app.config.get('UPLOAD_METHOD')
        avatar_url = get_avatar_url(upload_method,
                                    _file.filename, container)
        user.info = {'avatar': _file.filename,
                     'container': container,
                     'avatar_url': avatar_url}
        user_repo.update(user)
        cached_users.delete_user_summary(user.name)
        flash(gettext('Your avatar has been updated! It may \
                      take some minutes to refresh...'), 'success')
        return True
    else:
        flash("You have to provide an image file to update your avatar", "error")
        return False


def _handle_profile_update(user, update_form):
    acc_conf_dis = current_app.config.get('ACCOUNT_CONFIRMATION_DISABLED')
    if update_form.validate_on_submit():
        user.id = update_form.id.data
        user.fullname = update_form.fullname.data
        user.name = update_form.name.data
        if (user.email_addr != update_form.email_addr.data and
                acc_conf_dis is False):
            user.valid_email = False
            user.newsletter_prompted = False
            account = dict(fullname=update_form.fullname.data,
                           name=update_form.name.data,
                           email_addr=update_form.email_addr.data)
            confirm_url = get_email_confirmation_url(account)
            subject = ('You have updated your email in %s! Verify it'
                       % current_app.config.get('BRAND'))
            msg = dict(subject=subject,
                       recipients=[update_form.email_addr.data],
                       body=render_template(
                           '/account/email/validate_email.md',
                           user=account, confirm_url=confirm_url))
            msg['html'] = markdown(msg['body'])
            mail_queue.enqueue(send_mail, msg)
            user.confirmation_email_sent = True
            fls = gettext('An email has been sent to verify your \
                          new email: %s. Once you verify it, it will \
                          be updated.' % account['email_addr'])
            flash(fls, 'info')
            return True
        if acc_conf_dis:
            user.email_addr = update_form.email_addr.data
        user.privacy_mode = update_form.privacy_mode.data
        user.locale = update_form.locale.data
        user.subscribed = update_form.subscribed.data
        user_repo.update(user)
        cached_users.delete_user_summary(user.name)
        flash(gettext('Your profile has been updated!'), 'success')
        return True
    else:
        flash(gettext('Please correct the errors'), 'error')
        return False


def _handle_password_update(user, password_form):
    if password_form.validate_on_submit():
        user = user_repo.get(user.id)
        if user.check_password(password_form.current_password.data):
            user.set_password(password_form.new_password.data)
            user_repo.update(user)
            flash(gettext('Yay, you changed your password succesfully!'),
                  'success')
            return True
        else:
            msg = gettext("Your current password doesn't match the "
                          "one in our records")
            flash(msg, 'error')
            return False
    else:
        flash(gettext('Please correct the errors'), 'error')
        return False


def _handle_external_services_update(user, update_form):
    del update_form.locale
    del update_form.email_addr
    del update_form.fullname
    del update_form.name
    if update_form.validate():
        user.ckan_api = update_form.ckan_api.data or None
        user_repo.update(user)
        cached_users.delete_user_summary(user.name)
        flash(gettext('Your profile has been updated!'), 'success')
        return True
    else:
        flash(gettext('Please correct the errors'), 'error')
        return False


@blueprint.route('/reset-password', methods=['GET', 'POST'])
def reset_password():
    """
    Reset password method.

    Returns a Jinja2 template.

    """
    key = request.args.get('key')
    if key is None:
        abort(403)
    userdict = {}
    try:
        timeout = current_app.config.get('ACCOUNT_LINK_EXPIRATION', 3600)
        userdict = signer.loads(key, max_age=timeout, salt='password-reset')
    except BadData:
        abort(403)
    username = userdict.get('user')
    if not username or not userdict.get('password'):
        abort(403)
    user = user_repo.get_by_name(username)
    if user.passwd_hash != userdict.get('password'):
        abort(403)
    form = ChangePasswordForm(request.body)
    if form.validate_on_submit():
        user.set_password(form.new_password.data)
        user_repo.update(user)
        flash(gettext('You reset your password successfully!'), 'success')
        return _sign_in_user(user)
    if request.method == 'POST' and not form.validate():
        flash(gettext('Please correct the errors'), 'error')
    response = dict(template='/account/password_reset.html', form=form)
    return handle_content_type(response)


@blueprint.route('/forgot-password', methods=['GET', 'POST'])
def forgot_password():
    """
    Request a forgotten password for a user.

    Returns a Jinja2 template.

    """
    form = ForgotPasswordForm(request.body)
    if form.validate_on_submit():
        user = user_repo.get_by(email_addr=form.email_addr.data)
        if user and user.email_addr:
            msg = dict(subject='Account Recovery',
                       recipients=[user.email_addr])
            if user.twitter_user_id:
                msg['body'] = render_template(
                    '/account/email/forgot_password_openid.md',
                    user=user, account_name='Twitter')
                msg['html'] = render_template(
                    '/account/email/forgot_password_openid.html',
                    user=user, account_name='Twitter')
            elif user.facebook_user_id:
                msg['body'] = render_template(
                    '/account/email/forgot_password_openid.md',
                    user=user, account_name='Facebook')
                msg['html'] = render_template(
                    '/account/email/forgot_password_openid.html',
                    user=user, account_name='Facebook')
            elif user.google_user_id:
                msg['body'] = render_template(
                    '/account/email/forgot_password_openid.md',
                    user=user, account_name='Google')
                msg['html'] = render_template(
                    '/account/email/forgot_password_openid.html',
                    user=user, account_name='Google')
            else:
                userdict = {'user': user.name, 'password': user.passwd_hash}
                key = signer.dumps(userdict, salt='password-reset')
                recovery_url = url_for('.reset_password',
                                       key=key, _external=True)
                msg['body'] = render_template(
                    '/account/email/forgot_password.md',
                    user=user, recovery_url=recovery_url)
                msg['html'] = render_template(
                    '/account/email/forgot_password.html',
                    user=user, recovery_url=recovery_url)
            mail_queue.enqueue(send_mail, msg)
<<<<<<< HEAD
            flash(gettext("We&#39;ve send you an email with account "
=======
            flash(gettext("We've sent you an email with account "
>>>>>>> 26d81c2a
                          "recovery instructions!"),
                  'success')
        else:
            flash(gettext("We don&#39;t have this email in our records. "
                          "You may have signed up with a different "
                          "email"), 'error')
    if request.method == 'POST' and not form.validate():
        flash(gettext('Something went wrong, please correct the errors on the '
              'form'), 'error')
    data = dict(template='/account/password_forgot.html',
                form=form)
    return handle_content_type(data)


@blueprint.route('/<name>/resetapikey', methods=['GET', 'POST'])
@login_required
def reset_api_key(name):
    """
    Reset API-KEY for user.

    Returns a Jinja2 template.

    """
    if request.method == 'POST':
        user = user_repo.get_by_name(name)
        if not user:
            return abort(404)
        ensure_authorized_to('update', user)
        user.api_key = model.make_uuid()
        user_repo.update(user)
        cached_users.delete_user_summary(user.name)
        msg = gettext('New API-KEY generated')
        flash(msg, 'success')
        return redirect_content_type(url_for('account.profile', name=name))
    else:
        csrf = dict(form=dict(csrf=generate_csrf()))
        return jsonify(csrf)


@blueprint.route('/save_metadata/<name>', methods=['POST'])
@admin_or_subadmin_required
@login_required
def add_metadata(name):
    """
    Admin can add metadata for selected user

    Redirects to public profile page for selected user.

    """
    user = user_repo.get_by_name(name=name)
    if not can_update_user_info(current_user, user):
        abort(403)
    form = MetadataForm(request.form)
    if not any(value for value in form.data.values()):
        user.info['metadata'] = {}
        user.user_pref = {}
    elif form.validate():
        metadata = dict(admin=current_user.name, time_stamp=time.ctime(),
                        user_type=form.user_type.data, start_time=form.start_time.data,
                        end_time=form.end_time.data, review=form.review.data,
                        timezone=form.timezone.data, profile_name=user.name)
        user.info['metadata'] = metadata
        user_pref = {}
        if form.languages.data:
            user_pref["languages"] = form.languages.data
        if form.locations.data:
            user_pref["locations"] = form.locations.data

        user.user_pref = user_pref
    else:
        projects_contributed = cached_users.projects_contributed_cached(user.id)
        projects_created = cached_users.published_projects_cached(user.id)
        metadata = cached_users.get_metadata(user.name)
        if current_user.is_authenticated() and current_user.admin:
            draft_projects = cached_users.draft_projects(user.id)
            projects_created.extend(draft_projects)
        title = "%s &middot; User Profile" % user.name
        flash("Please fix the errors", 'message')
        return render_template('/account/public_profile.html',
                               title=title, user=user, metadata=metadata,
                               projects=projects_contributed, form=form,
                               projects_created=projects_created,
                               input_form=True)
    user_repo.update(user)
    cached_users.delete_user_metadata(user.name)
    delete_memoized(get_user_preferences, user.id)
    flash("Input saved successfully", "info")
    return redirect(url_for('account.profile', name=name))<|MERGE_RESOLUTION|>--- conflicted
+++ resolved
@@ -53,7 +53,6 @@
 from pybossa.core import user_repo
 from pybossa.feed import get_update_feed
 from pybossa.messages import *
-from pybossa import otp
 
 from pybossa.forms.forms import MetadataForm
 from pybossa.forms.account_view_forms import *
@@ -173,25 +172,15 @@
             return redirect(url_for('home.home'))
         if user and user.check_password(password):
             if not current_app.config.get('ENABLE_TWO_FACTOR_AUTH'):
-<<<<<<< HEAD
                 msg_1 = gettext('Welcome back') + ' ' + user.fullname
-=======
-                msg_1 = gettext("Welcome back") + " " + user.fullname
->>>>>>> 26d81c2a
                 flash(msg_1, 'success')
                 return _sign_in_user(user)
             else:
                 _email_two_factor_auth(user)
                 url_token = otp.generate_url_token(user.email_addr)
-<<<<<<< HEAD
-                return redirect(url_for('account.otpvalidation',
-                                        token=url_token,
-                                        next=request.args.get('next')))
-=======
                 return redirect_content_type(url_for('account.otpvalidation',
                                              token=url_token,
                                              next=request.args.get('next')))
->>>>>>> 26d81c2a
         elif user:
             msg, method = get_user_signup_method(user)
             if method == 'local':
@@ -867,11 +856,7 @@
                     '/account/email/forgot_password.html',
                     user=user, recovery_url=recovery_url)
             mail_queue.enqueue(send_mail, msg)
-<<<<<<< HEAD
             flash(gettext("We&#39;ve send you an email with account "
-=======
-            flash(gettext("We've sent you an email with account "
->>>>>>> 26d81c2a
                           "recovery instructions!"),
                   'success')
         else:
