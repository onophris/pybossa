# -*- coding: utf8 -*-
# This file is part of PYBOSSA.
#
# Copyright (C) 2017 Scifabric LTD.
#
# PYBOSSA is free software: you can redistribute it and/or modify
# it under the terms of the GNU Affero General Public License as published by
# the Free Software Foundation, either version 3 of the License, or
# (at your option) any later version.
#
# PYBOSSA is distributed in the hope that it will be useful,
# but WITHOUT ANY WARRANTY; without even the implied warranty of
# MERCHANTABILITY or FITNESS FOR A PARTICULAR PURPOSE.  See the
# GNU Affero General Public License for more details.
#
# You should have received a copy of the GNU Affero General Public License
# along with PYBOSSA.  If not, see <http://www.gnu.org/licenses/>.
"""
PYBOSSA Account view for web projects.

This module exports the following endpoints:
    * Accounts index: list of all registered users in PYBOSSA
    * Signin: method for signin into PYBOSSA
    * Signout: method for signout from PYBOSSA
    * Register: method for creating a new PYBOSSA account
    * Profile: method to manage user's profile (update data, reset password...)

"""
from itsdangerous import BadData
from markdown import markdown

from flask import Blueprint, request, url_for, flash, redirect, abort
from flask import render_template, current_app
from flask.ext.login import login_required, login_user, logout_user, \
    current_user
from rq import Queue

import pybossa.model as model
from flask.ext.babel import gettext
from flask_wtf.csrf import generate_csrf
from flask import jsonify
from pybossa.core import signer, uploader, sentinel, newsletter
from pybossa.util import Pagination, handle_content_type, admin_required
from pybossa.util import admin_or_subadmin_required
from pybossa.util import get_user_signup_method, generate_invitation_email_for_new_user
from pybossa.util import redirect_content_type
from pybossa.util import get_avatar_url
from pybossa.util import can_update_user_info, url_for_app_type
from pybossa.cache import users as cached_users, delete_memoized
from pybossa.cache.projects import get_all_projects, n_published, n_total_tasks
from pybossa.util import url_for_app_type
from pybossa.auth import ensure_authorized_to
from pybossa.jobs import send_mail
from pybossa.core import user_repo, ldap
from pybossa.feed import get_update_feed
from pybossa.messages import *

from pybossa.forms.forms import MetadataForm
from pybossa.forms.account_view_forms import *
from pybossa import otp
import time
from pybossa.cache.users import get_user_preferences


blueprint = Blueprint('account', __name__)

mail_queue = Queue('email', connection=sentinel.master)


@blueprint.route('/')
@blueprint.route('/page/<int:page>')
@login_required
def index(page=1):
    """Index page for all PYBOSSA registered users."""
    update_feed = get_update_feed()
    per_page = 24
    count = cached_users.get_total_users()
    accounts = cached_users.get_users_page(page, per_page)
    if not accounts and page != 1:
        abort(404)
    pagination = Pagination(page, per_page, count)
    if current_user.is_authenticated():
        user_id = current_user.id
    else:
        user_id = None
    top_users = cached_users.get_leaderboard(current_app.config['LEADERBOARD'],
                                             user_id)
    tmp = dict(template='account/index.html', accounts=accounts,
               total=count,
               top_users=top_users,
               title="Community", pagination=pagination,
               update_feed=update_feed)
    return handle_content_type(tmp)


@blueprint.route('/signin', methods=['GET', 'POST'])
def signin():
    """
    Signin method for PYBOSSA users.

    Returns a Jinja2 template with the result of signing process.

    """
    form = LoginForm(request.body)
    isLdap = current_app.config.get('LDAP_HOST', False)
    if (request.method == 'POST' and form.validate()
            and isLdap is False):
        password = form.password.data
        email_addr = form.email.data.lower()
        user = user_repo.search_by_email(email_addr=email_addr)
        if user and not user.enabled:
            flash(gettext('Your account is disabled. '
                          'Please contact your GIGwork administrator.'),
                  'error')
            return redirect(url_for('home.home'))
        if user and user.check_password(password):
            if not current_app.config.get('ENABLE_TWO_FACTOR_AUTH'):
                msg_1 = gettext('Welcome back') + ' ' + user.fullname
                flash(msg_1, 'success')
                return _sign_in_user(user)
            else:
                _email_two_factor_auth(user)
                url_token = otp.generate_url_token(user.email_addr)
                return redirect_content_type(url_for('account.otpvalidation',
                                             token=url_token,
                                             next=request.args.get('next')))
        elif user:
            msg, method = get_user_signup_method(user)
            if method == 'local':
                msg = gettext('Ooops, Incorrect email/password')
                flash(msg, 'error')
            else:
                flash(msg, 'info')
        else:
            msg = gettext("Ooops, we didn't find you in the system, \
                          did you sign up?")
            flash(msg, 'info')

    if (request.method == 'POST' and form.validate()
            and isLdap):
        password = form.password.data
        cn = form.email.data
        ldap_user = None
        if ldap.bind_user(cn, password):
            ldap_user = ldap.get_object_details(cn)
            user_db = user_repo.get_by(name=ldap_user['cn'][0])
            if (user_db is None):
                user_data = dict(fullname=ldap_user['givenName'][0],
                                 name=cn,
                                 email_addr=cn,
                                 valid_email=True,
                                 consent=False)
<<<<<<< HEAD
                _create_account(user_data, ldap_disabled=False)
=======
                create_account(user_data, ldap_disabled=False)
>>>>>>> 902e65fc
            else:
                login_user(user_db, remember=True)
        else:
            msg = gettext("User LDAP credentials are wrong.")
            flash(msg, 'info')

    if request.method == 'POST' and not form.validate():
        flash(gettext('Please correct the errors'), 'error')
    auth = {'twitter': False, 'facebook': False, 'google': False}
    if current_user.is_anonymous():
        # If Twitter is enabled in config, show the Twitter Sign in button
        if (isLdap is False):
            if ('twitter' in current_app.blueprints):  # pragma: no cover
                auth['twitter'] = True
            if ('facebook' in current_app.blueprints):  # pragma: no cover
                auth['facebook'] = True
            if ('google' in current_app.blueprints):  # pragma: no cover
                auth['google'] = True
        response = dict(template='account/signin.html',
                        title="Sign in",
                        form=form,
                        auth=auth,
                        next=request.args.get('next'))
        return handle_content_type(response)
    else:
        # User already signed in, so redirect to home page
        return redirect_content_type(url_for("home.home"))


def _sign_in_user(user):
    login_user(user, remember=False)
    user.last_login = model.make_timestamp()
    user_repo.update(user)
    if newsletter.ask_user_to_subscribe(user):
        return redirect_content_type(url_for('account.newsletter_subscribe',
                                             next=request.args.get('next')))
    return redirect_content_type(request.args.get("next") or
                                 url_for("home.home"))


def _email_two_factor_auth(user, invalid_token=False):
    subject = 'One time password generation details for {}'
    msg = dict(subject=subject.format(current_app.config.get('BRAND')),
               recipients=[user.email_addr])
    otp_code = otp.generate_otp_secret(user.email_addr)
    current_app.logger.debug('otp code generated before sending email: '
                             '{}, for email: {}'.format(otp_code,
                                                        user.email_addr))
    msg['body'] = render_template(
                        '/account/email/otp.md',
                        user=user, otpcode=otp_code)
    msg['html'] = render_template(
                        '/account/email/otp.html',
                        user=user, otpcode=otp_code)
    mail_queue.enqueue(send_mail, msg)
    if not invalid_token:
        flash(gettext('an email has been sent to you with one time password'),
              'success')


@blueprint.route('/<token>/otpvalidation', methods=['GET', 'POST'])
def otpvalidation(token):
    email = otp.retrieve_email_for_token(token)
    if not email:
        flash(gettext('Please sign in.'), 'error')
        return redirect_content_type(url_for('account.signin'))
    form = OTPForm(request.body)
    user_otp = form.otp.data
    user = user_repo.get_by(email_addr=email)
    current_app.logger.info('validating otp for user email: {}'.format(email))
    if request.method == 'POST' and form.validate():
        otp_code = otp.retrieve_user_otp_secret(email)
        if otp_code is not None:
            if otp_code == user_otp:
                msg = gettext('OTP verified. You are logged in to the system')
                flash(msg, 'success')
                otp.expire_token(token)
                return _sign_in_user(user)
            else:
                msg = gettext('Invalid one time password, a newly generated '
                              'one time password was sent to your email.')
                flash(msg, 'error')
        else:
            msg = gettext('Expired one time password, a newly generated one '
                          'time password was sent to your email.')
            flash(msg, 'error')

        current_app.logger.info(('Invalid OTP. retrieved: {}, submitted: {}, '
                                 'email: {}').format(otp_code, user_otp, email))
        _email_two_factor_auth(user, True)
        form.otp.data = ''
    response = dict(template='/account/otpvalidation.html',
                    title='Verify OTP',
                    form=form,
                    user=user.to_public_json(),
                    next=request.args.get('next'),
                    token=token)
    return handle_content_type(response)


@blueprint.route('/signout')
def signout():
    """
    Signout PYBOSSA users.

    Returns a redirection to PYBOSSA home page.

    """
    logout_user()
    flash(gettext('You are now signed out'), SUCCESS)
    return redirect_content_type(url_for('home.home'), status=SUCCESS)


def get_email_confirmation_url(account):
    """Return confirmation url for a given user email."""
    key = signer.dumps(account, salt='account-validation')
    return url_for_app_type('.confirm_account', key=key, _external=True)


@blueprint.route('/confirm-email')
@login_required
def confirm_email():
    """Send email to confirm user email."""
    acc_conf_dis = current_app.config.get('ACCOUNT_CONFIRMATION_DISABLED')
    if acc_conf_dis:
        return abort(404)
    if current_user.valid_email is False:
        user = user_repo.get(current_user.id)
        account = dict(fullname=current_user.fullname, name=current_user.name,
                       email_addr=current_user.email_addr)
        confirm_url = get_email_confirmation_url(account)
        subject = ('Verify your email in %s' % current_app.config.get('BRAND'))
        msg = dict(subject=subject,
                   recipients=[current_user.email_addr],
                   body=render_template('/account/email/validate_email.md',
                                        user=account, confirm_url=confirm_url))
        msg['html'] = render_template('/account/email/validate_email.html',
                                      user=account, confirm_url=confirm_url)
        mail_queue.enqueue(send_mail, msg)
        msg = gettext("An e-mail has been sent to \
                       validate your e-mail address.")
        flash(msg, 'info')
        user.confirmation_email_sent = True
        user_repo.update(user)
    return redirect_content_type(url_for('.profile', name=current_user.name))


def get_project_choices():
    choices = [(project['short_name'], project['name'])
               for project in get_all_projects()]
    choices.sort(key=lambda x: x[1])
    choices.insert(0, ('', ''))
    return choices


@blueprint.route('/register', methods=['GET', 'POST'])
@admin_required
def register():
    """
    Register method for creating a PYBOSSA account.

    Returns a Jinja2 template

    """
    if current_app.config.get('LDAP_HOST', False):
        return abort(404)
    form = RegisterForm(request.body)
    form.project_slug.choices = get_project_choices()
    msg = "I accept receiving emails from %s" % current_app.config.get('BRAND')
    form.consent.label = msg
    if request.method == 'POST' and form.validate():
        account = dict(fullname=form.fullname.data, name=form.name.data,
                       email_addr=form.email_addr.data,
                       password=form.password.data,
                       consent=form.consent.data)
        confirm_url = get_email_confirmation_url(account)
        if current_app.config.get('ACCOUNT_CONFIRMATION_DISABLED'):
            project_slugs=form.project_slug.data
            create_account(account, project_slugs=project_slugs)
            flash(gettext('Created user succesfully!'), 'success')
            return redirect_content_type(url_for("home.home"))
        msg = dict(subject='Welcome to %s!' % current_app.config.get('BRAND'),
                   recipients=[account['email_addr']],
                   body=render_template('/account/email/validate_account.md',
                                        user=account, confirm_url=confirm_url))
        msg['html'] = markdown(msg['body'])
        mail_queue.enqueue(send_mail, msg)
        data = dict(template='account/account_validation.html',
                    title=gettext("Account validation"),
                    status='sent')
        return handle_content_type(data)
    if request.method == 'POST' and not form.validate():
        flash(gettext('Please correct the errors'), 'error')
    data = dict(template='account/register.html',
                title=gettext("Register"), form=form)
    return handle_content_type(data)


@blueprint.route('/newsletter')
@login_required
def newsletter_subscribe():
    """
    Register method for subscribing user to PYBOSSA newsletter.

    Returns a Jinja2 template

    """
    # Save that we've prompted the user to sign up in the newsletter
    if newsletter.is_initialized() and current_user.is_authenticated():
        next_url = request.args.get('next') or url_for('home.home')
        user = user_repo.get(current_user.id)
        if current_user.newsletter_prompted is False:
            user.newsletter_prompted = True
            user_repo.update(user)
        if request.args.get('subscribe') == 'True':
            newsletter.subscribe_user(user)
            flash("You are subscribed to our newsletter!", 'success')
            return redirect_content_type(next_url)
        elif request.args.get('subscribe') == 'False':
            return redirect_content_type(next_url)
        else:
            response = dict(template='account/newsletter.html',
                            title=gettext("Subscribe to our Newsletter"),
                            next=next_url)
            return handle_content_type(response)
    else:
        return abort(404)


@blueprint.route('/register/confirmation', methods=['GET'])
def confirm_account():
    """Confirm account endpoint."""
    key = request.args.get('key')
    if key is None:
        abort(403)
    try:
        timeout = current_app.config.get('ACCOUNT_LINK_EXPIRATION', 3600)
        userdict = signer.loads(key, max_age=timeout, salt='account-validation')
    except BadData:
        abort(403)
    # First check if the user exists
    user = user_repo.get_by_name(userdict['name'])
    if user is not None:
        return _update_user_with_valid_email(user, userdict['email_addr'])
    create_account(userdict)
    flash(gettext('Created user succesfully!'), 'success')
    return redirect(url_for("home.home"))


def create_account(user_data, project_slugs=None, ldap_disabled=True):
    new_user = model.user.User(fullname=user_data['fullname'],
                               name=user_data['name'],
                               email_addr=user_data['email_addr'],
                               valid_email=True,
                               consent=user_data['consent'])
    if ldap_disabled:
        new_user.set_password(user_data['password'])
    user_repo.save(new_user)
    user_info = dict(fullname=user_data['fullname'], email_addr=user_data['email_addr'], password=user_data['password'])
    msg = generate_invitation_email_for_new_user(user=user_info, project_slugs=project_slugs)
    mail_queue.enqueue(send_mail, msg)



def _update_user_with_valid_email(user, email_addr):
    user.valid_email = True
    user.confirmation_email_sent = False
    user.email_addr = email_addr
    user_repo.update(user)
    flash(gettext('Your email has been validated.'))
    return _sign_in_user(user)


@blueprint.route('/profile', methods=['GET'])
@login_required
def redirect_profile():
    """Redirect method for profile."""
    if current_user.is_anonymous():  # pragma: no cover
        return redirect_content_type(url_for('.signin'), status='not_signed_in')
    if (request.headers.get('Content-Type') == 'application/json') and current_user.is_authenticated():
        return _show_own_profile(current_user)
    else:
        return redirect_content_type(url_for('.profile', name=current_user.name))


@blueprint.route('/<name>/', methods=['GET'])
@login_required
def profile(name):
    """
    Get user profile.

    Returns a Jinja2 template with the user information.

    """
    user = user_repo.get_by_name(name=name)
    if user is None:
        raise abort(404)
    if current_user.is_anonymous() or (user.id != current_user.id):
        return _show_public_profile(user)
    if current_user.is_authenticated() and user.id == current_user.id:
        return _show_own_profile(user)


def _show_public_profile(user):
    user_dict = cached_users.public_get_user_summary(user.name)
    md = cached_users.get_metadata(user.name)
    form = MetadataForm(**md)
    projects_contributed = cached_users.projects_contributed_cached(user.id)
    projects_created = cached_users.published_projects_cached(user.id)
    total_projects_contributed = '{} / {}'.format(cached_users.n_projects_contributed(user.id), n_published())
    percentage_tasks_completed = user_dict['n_answers'] * 100 / (n_total_tasks() or 1)

    if current_user.is_authenticated() and current_user.admin:
        draft_projects = cached_users.draft_projects(user.id)
        projects_created.extend(draft_projects)
    title = "%s &middot; User Profile" % user_dict['fullname']

    response = dict(template='/account/public_profile.html',
                    title=title,
                    user=user_dict,
                    projects=projects_contributed,
                    form=form,
                    projects_created=projects_created,
                    metadata=md,
                    can_update=can_update_user_info(current_user, user),
                    total_projects_contributed=total_projects_contributed,
                    percentage_tasks_completed=percentage_tasks_completed)

    return handle_content_type(response)


def _show_own_profile(user):
    user_dict = cached_users.get_user_summary(user.name)
    rank_and_score = cached_users.rank_and_score(user.id)
    user.rank = rank_and_score['rank']
    user.score = rank_and_score['score']
    user.total = cached_users.get_total_users()
    projects_contributed = cached_users.public_projects_contributed_cached(user.id)
    projects_published, projects_draft = _get_user_projects(user.id)
    cached_users.get_user_summary(user.name)

    response = dict(template='account/profile.html', title=gettext("Profile"),
                    projects_contrib=projects_contributed,
                    projects_published=projects_published,
                    projects_draft=projects_draft,
                    user=user_dict)

    return handle_content_type(response)


columns = {
    "created_on": "Created On",
    "project_name": "Project Name"
}

directions = {
    "desc": "Descending",
    "asc": "Ascending"
}


def get_project_browse_args(args):
    if args is None:
        args = {}
    query_str = args.get("order_by", "created_on:desc")
    col, order = query_str.split(":") if ":" in query_str \
        else (query_str, "")
    column = col if col in columns else "created_on"
    sort_order = order if order in directions else "desc"
    return dict(column=column, order=sort_order)


@blueprint.route('/<name>/applications')
@blueprint.route('/<name>/projects')
@login_required
def projects(name):
    """
    List user's project list.

    Returns a Jinja2 template with the list of projects of the user.

    """
    user = user_repo.get_by_name(name)
    if not user:
        return abort(404)
    if current_user.name != name:
        return abort(403)

    user = user_repo.get(current_user.id)
    args = get_project_browse_args(request.args)
    projects_published, projects_draft = _get_user_projects(user.id, args)

    sort_options = {
        "columns": {
            "entries": columns,
            "id": "project-column-selection",
            "current_selection": args["column"]
        },
        "directions": {
            "entries": directions,
            "id": "project-dir-selection",
            "current_selection": args["order"]
        }
    }

    return render_template('account/projects.html',
                           title=gettext("Projects"),
                           projects_published=projects_published,
                           projects_draft=projects_draft,
                           sort_options=sort_options)


def _get_user_projects(user_id, opts=None):
    projects_published = cached_users.published_projects(user_id, opts)
    projects_draft = cached_users.draft_projects(user_id)
    return projects_published, projects_draft


@blueprint.route('/<name>/update', methods=['GET', 'POST'])
@login_required
def update_profile(name):
    """
    Update user's profile.

    Returns Jinja2 template.

    """
    user = user_repo.get_by_name(name)
    if not user:
        return abort(404)
    ensure_authorized_to('update', user)
    show_passwd_form = True
    if user.twitter_user_id or user.google_user_id or user.facebook_user_id:
        show_passwd_form = False
    usr = cached_users.get_user_summary(name)
    # Extend the values
    user.rank = usr.get('rank')
    user.score = usr.get('score')
    if request.body.get('btn') != 'Profile':
        update_form = UpdateProfileForm(formdata=None, obj=user)
    else:
        update_form = UpdateProfileForm(obj=user)
    update_form.set_locales(current_app.config['LOCALES'])
    avatar_form = AvatarUploadForm()
    password_form = ChangePasswordForm()

    title_msg = "Update your profile: %s" % user.fullname

    if request.method == 'POST':
        # Update user avatar
        succeed = False
        if request.body.get('btn') == 'Upload':
            succeed = _handle_avatar_update(user, avatar_form)
        # Update user profile
        elif request.body.get('btn') == 'Profile':
            succeed = _handle_profile_update(user, update_form)
        # Update user password
        elif request.body.get('btn') == 'Password':
            succeed = _handle_password_update(user, password_form)
        # Update user external services
        elif request.body.get('btn') == 'External':
            succeed = _handle_external_services_update(user, update_form)
        # Otherwise return 415
        else:
            return abort(415)
        if succeed:
            return redirect_content_type(url_for('.update_profile',
                                                 name=user.name),
                                         status=SUCCESS)
        else:
            data = dict(template='/account/update.html',
                        form=update_form,
                        upload_form=avatar_form,
                        password_form=password_form,
                        title=title_msg,
                        show_passwd_form=show_passwd_form)
            return handle_content_type(data)

    data = dict(template='/account/update.html',
                form=update_form,
                upload_form=avatar_form,
                password_form=password_form,
                title=title_msg,
                show_passwd_form=show_passwd_form)
    return handle_content_type(data)


def _handle_avatar_update(user, avatar_form):
    if avatar_form.validate_on_submit():
        _file = request.files['avatar']
        coordinates = (avatar_form.x1.data, avatar_form.y1.data,
                       avatar_form.x2.data, avatar_form.y2.data)
        prefix = time.time()
        _file.filename = "%s_avatar.png" % prefix
        container = "user_%s" % user.id
        uploader.upload_file(_file,
                             container=container,
                             coordinates=coordinates)
        # Delete previous avatar from storage
        if user.info.get('avatar'):
            uploader.delete_file(user.info['avatar'], container)
        upload_method = current_app.config.get('UPLOAD_METHOD')
        avatar_url = get_avatar_url(upload_method,
                                    _file.filename, container)
        user.info = {'avatar': _file.filename,
                     'container': container,
                     'avatar_url': avatar_url}
        user_repo.update(user)
        cached_users.delete_user_summary(user.name)
        flash(gettext('Your avatar has been updated! It may \
                      take some minutes to refresh...'), 'success')
        return True
    else:
        flash("You have to provide an image file to update your avatar", "error")
        return False


def _handle_profile_update(user, update_form):
    acc_conf_dis = current_app.config.get('ACCOUNT_CONFIRMATION_DISABLED')
    if update_form.validate_on_submit():
        user.id = update_form.id.data
        user.fullname = update_form.fullname.data
        user.name = update_form.name.data
        if (user.email_addr != update_form.email_addr.data and
                acc_conf_dis is False):
            user.valid_email = False
            user.newsletter_prompted = False
            account = dict(fullname=update_form.fullname.data,
                           name=update_form.name.data,
                           email_addr=update_form.email_addr.data)
            confirm_url = get_email_confirmation_url(account)
            subject = ('You have updated your email in %s! Verify it'
                       % current_app.config.get('BRAND'))
            msg = dict(subject=subject,
                       recipients=[update_form.email_addr.data],
                       body=render_template(
                           '/account/email/validate_email.md',
                           user=account, confirm_url=confirm_url))
            msg['html'] = markdown(msg['body'])
            mail_queue.enqueue(send_mail, msg)
            user.confirmation_email_sent = True
            fls = gettext('An email has been sent to verify your \
                          new email: %s. Once you verify it, it will \
                          be updated.' % account['email_addr'])
            flash(fls, 'info')
            return True
        if acc_conf_dis:
            user.email_addr = update_form.email_addr.data
        user.privacy_mode = update_form.privacy_mode.data
        user.locale = update_form.locale.data
        user.subscribed = update_form.subscribed.data
        user_repo.update(user)
        cached_users.delete_user_summary(user.name)
        flash(gettext('Your profile has been updated!'), 'success')
        return True
    else:
        flash(gettext('Please correct the errors'), 'error')
        return False


def _handle_password_update(user, password_form):
    if password_form.validate_on_submit():
        user = user_repo.get(user.id)
        if user.check_password(password_form.current_password.data):
            user.set_password(password_form.new_password.data)
            user_repo.update(user)
            flash(gettext('Yay, you changed your password succesfully!'),
                  'success')
            return True
        else:
            msg = gettext("Your current password doesn't match the "
                          "one in our records")
            flash(msg, 'error')
            return False
    else:
        flash(gettext('Please correct the errors'), 'error')
        return False


def _handle_external_services_update(user, update_form):
    del update_form.locale
    del update_form.email_addr
    del update_form.fullname
    del update_form.name
    if update_form.validate():
        user.ckan_api = update_form.ckan_api.data or None
        user_repo.update(user)
        cached_users.delete_user_summary(user.name)
        flash(gettext('Your profile has been updated!'), 'success')
        return True
    else:
        flash(gettext('Please correct the errors'), 'error')
        return False


@blueprint.route('/reset-password', methods=['GET', 'POST'])
def reset_password():
    """
    Reset password method.

    Returns a Jinja2 template.

    """
    key = request.args.get('key')
    if key is None:
        abort(403)
    userdict = {}
    try:
        timeout = current_app.config.get('ACCOUNT_LINK_EXPIRATION', 3600)
        userdict = signer.loads(key, max_age=timeout, salt='password-reset')
    except BadData:
        abort(403)
    username = userdict.get('user')
    if not username or not userdict.get('password'):
        abort(403)
    user = user_repo.get_by_name(username)
    if user.passwd_hash != userdict.get('password'):
        abort(403)
    form = ChangePasswordForm(request.body)
    if form.validate_on_submit():
        user.set_password(form.new_password.data)
        user_repo.update(user)
        flash(gettext('You reset your password successfully!'), 'success')
        return _sign_in_user(user)
    if request.method == 'POST' and not form.validate():
        flash(gettext('Please correct the errors'), 'error')
    response = dict(template='/account/password_reset.html', form=form)
    return handle_content_type(response)


@blueprint.route('/forgot-password', methods=['GET', 'POST'])
def forgot_password():
    """
    Request a forgotten password for a user.

    Returns a Jinja2 template.

    """
    form = ForgotPasswordForm(request.body)
    if form.validate_on_submit():
        user = user_repo.get_by(email_addr=form.email_addr.data)
        if user and user.email_addr:
            msg = dict(subject='Account Recovery',
                       recipients=[user.email_addr])
            if user.twitter_user_id:
                msg['body'] = render_template(
                    '/account/email/forgot_password_openid.md',
                    user=user, account_name='Twitter')
                msg['html'] = render_template(
                    '/account/email/forgot_password_openid.html',
                    user=user, account_name='Twitter')
            elif user.facebook_user_id:
                msg['body'] = render_template(
                    '/account/email/forgot_password_openid.md',
                    user=user, account_name='Facebook')
                msg['html'] = render_template(
                    '/account/email/forgot_password_openid.html',
                    user=user, account_name='Facebook')
            elif user.google_user_id:
                msg['body'] = render_template(
                    '/account/email/forgot_password_openid.md',
                    user=user, account_name='Google')
                msg['html'] = render_template(
                    '/account/email/forgot_password_openid.html',
                    user=user, account_name='Google')
            else:
                userdict = {'user': user.name, 'password': user.passwd_hash}
                key = signer.dumps(userdict, salt='password-reset')
                recovery_url = url_for_app_type('.reset_password',
                                                key=key, _external=True)
                msg['body'] = render_template(
                    '/account/email/forgot_password.md',
                    user=user, recovery_url=recovery_url)
                msg['html'] = render_template(
                    '/account/email/forgot_password.html',
                    user=user, recovery_url=recovery_url)
            mail_queue.enqueue(send_mail, msg)
            flash(gettext("We've sent you an email with account "
                          "recovery instructions!"),
                  'success')
        else:
            flash(gettext("We don't have this email in our records. "
                          "You may have signed up with a different "
                          "email"), 'error')
    if request.method == 'POST' and not form.validate():
        flash(gettext('Something went wrong, please correct the errors on the '
              'form'), 'error')
    data = dict(template='/account/password_forgot.html',
                form=form)
    return handle_content_type(data)


@blueprint.route('/<name>/resetapikey', methods=['GET', 'POST'])
@login_required
def reset_api_key(name):
    """
    Reset API-KEY for user.

    Returns a Jinja2 template.

    """
    if request.method == 'POST':
        user = user_repo.get_by_name(name)
        if not user:
            return abort(404)
        ensure_authorized_to('update', user)
        user.api_key = model.make_uuid()
        user_repo.update(user)
        cached_users.delete_user_summary(user.name)
        msg = gettext('New API-KEY generated')
        flash(msg, 'success')
        return redirect_content_type(url_for('account.profile', name=name))
    else:
        csrf = dict(form=dict(csrf=generate_csrf()))
        return jsonify(csrf)


@blueprint.route('/save_metadata/<name>', methods=['POST'])
@admin_or_subadmin_required
@login_required
def add_metadata(name):
    """
    Admin can add metadata for selected user

    Redirects to public profile page for selected user.

    """
    user = user_repo.get_by_name(name=name)
    if not can_update_user_info(current_user, user):
        abort(403)
    form = MetadataForm(request.form)
    if not any(value for value in form.data.values()):
        user.info['metadata'] = {}
        user.user_pref = {}
    elif form.validate():
        metadata = dict(admin=current_user.name, time_stamp=time.ctime(),
                        user_type=form.user_type.data, start_time=form.start_time.data,
                        end_time=form.end_time.data, review=form.review.data,
                        timezone=form.timezone.data, profile_name=user.name)
        user.info['metadata'] = metadata
        user_pref = {}
        if form.languages.data:
            user_pref["languages"] = form.languages.data
        if form.locations.data:
            user_pref["locations"] = form.locations.data

        user.user_pref = user_pref
    else:
        projects_contributed = cached_users.projects_contributed_cached(user.id)
        projects_created = cached_users.published_projects_cached(user.id)
        metadata = cached_users.get_metadata(user.name)
        if current_user.is_authenticated() and current_user.admin:
            draft_projects = cached_users.draft_projects(user.id)
            projects_created.extend(draft_projects)
        title = "%s &middot; User Profile" % user.name
        flash("Please fix the errors", 'message')
        return render_template('/account/public_profile.html',
                               title=title, user=user, metadata=metadata,
                               projects=projects_contributed, form=form,
                               projects_created=projects_created,
                               input_form=True)
    user_repo.update(user)
    cached_users.delete_user_metadata(user.name)
    delete_memoized(get_user_preferences, user.id)
    flash("Input saved successfully", "info")
    return redirect(url_for('account.profile', name=name))


@blueprint.route('/ldap')
def ldap_protected():
    if ldap.bind_user('test', 'test'):
        print ldap.get_object_details('test')
        return "HOLA"
    else:
        return "INvalid"<|MERGE_RESOLUTION|>--- conflicted
+++ resolved
@@ -150,11 +150,7 @@
                                  email_addr=cn,
                                  valid_email=True,
                                  consent=False)
-<<<<<<< HEAD
-                _create_account(user_data, ldap_disabled=False)
-=======
                 create_account(user_data, ldap_disabled=False)
->>>>>>> 902e65fc
             else:
                 login_user(user_db, remember=True)
         else:
