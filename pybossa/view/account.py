--- conflicted
+++ resolved
@@ -49,11 +49,7 @@
 from pybossa.util import fuzzyboolean
 from pybossa.cache import users as cached_users
 from pybossa.auth import ensure_authorized_to
-<<<<<<< HEAD
-from pybossa.jobs import send_mail, export_userdata
-=======
-from pybossa.jobs import send_mail, delete_account
->>>>>>> 03fc76fb
+from pybossa.jobs import send_mail, export_userdata, delete_account
 from pybossa.core import user_repo, ldap
 from pybossa.feed import get_update_feed
 from pybossa.messages import *
@@ -67,7 +63,6 @@
 
 mail_queue = Queue('email', connection=sentinel.master)
 export_queue = Queue('high', connection=sentinel.master)
-
 super_queue = Queue('super', connection=sentinel.master)
 
 
