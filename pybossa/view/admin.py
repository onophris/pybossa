# -* -coding: utf8 -*-
# This file is part of PyBossa.
#
# Copyright (C) 2013 SF Isle of Man Limited
#
# PyBossa is free software: you can redistribute it and/or modify
# it under the terms of the GNU Affero General Public License as published by
# the Free Software Foundation, either version 3 of the License, or
# (at your option) any later version.
#
# PyBossa is distributed in the hope that it will be useful,
# but WITHOUT ANY WARRANTY; without even the implied warranty of
# MERCHANTABILITY or FITNESS FOR A PARTICULAR PURPOSE.  See the
# GNU Affero General Public License for more details.
#
# You should have received a copy of the GNU Affero General Public License
# along with PyBossa.  If not, see <http://www.gnu.org/licenses/>.

from flask import Blueprint
from flask import render_template
from flask import request
from flask import abort
from flask import flash
from flask import redirect
from flask import url_for
from flask import current_app
from flask import Response
from flask.ext.login import login_required, current_user
from flask.ext.babel import gettext
from werkzeug.exceptions import HTTPException

import pybossa.model as model
from pybossa.core import db
from pybossa.util import admin_required, UnicodeWriter
from pybossa.cache import apps as cached_apps
from pybossa.cache import categories as cached_cat
from pybossa.auth import require
import json
from StringIO import StringIO

from pybossa.forms.admin_view_forms import *



blueprint = Blueprint('admin', __name__)


from pybossa.repositories import UserRepository
from pybossa.repositories import ProjectRepository
user_repo = UserRepository(db)
project_repo = ProjectRepository(db)



def format_error(msg, status_code):
    error = dict(error=msg,
                 status_code=status_code)
    return Response(json.dumps(error), status=status_code,
                    mimetype='application/json')


@blueprint.route('/')
@login_required
@admin_required
def index():
    """List admin actions"""
    return render_template('/admin/index.html')


@blueprint.route('/featured')
@blueprint.route('/featured/<int:app_id>', methods=['POST', 'DELETE'])
@login_required
@admin_required
def featured(app_id=None):
    """List featured apps of PyBossa"""
    try:
        if request.method == 'GET':
            categories = cached_cat.get_all()
            apps = {}
            for c in categories:
                n_apps = cached_apps.n_count(category=c.short_name)
                apps[c.short_name] = cached_apps.get(category=c.short_name,
                                                             page=1,
                                                             per_page=n_apps)
            return render_template('/admin/applications.html', apps=apps,
                                   categories=categories)
        else:
            app = project_repo.get(app_id)
            if app:
                require.app.update(app)
                if request.method == 'POST':
<<<<<<< HEAD
                    if app.is_featured():
                        msg = "App.id %s alreay in Featured table" % app_id
=======
                    cached_apps.reset()
                    if not app.featured:
                        app.featured = True
                        db.session.add(app)
                        db.session.commit()
                        return json.dumps(app.dictize())
                    else:
                        msg = "App.id %s already featured" % app_id
>>>>>>> 69343710
                        return format_error(msg, 415)
                    cached_apps.reset()
<<<<<<< HEAD
                    app.featured.append(model.featured.Featured())
                    project_repo.update(app)
                    return json.dumps(app.featured[0].dictize())

                if request.method == 'DELETE':
                    if not app.is_featured():
                        msg = 'App.id %s is not in Featured table' % app_id
                        return format_error(msg, 404)
                    cached_apps.reset()
                    app.featured.pop()
                    project_repo.update(app)
                    return "", 204
=======
                    if app.featured:
                        app.featured = False
                        db.session.add(app)
                        db.session.commit()
                        return json.dumps(app.dictize())
                    else:
                        msg = 'App.id %s is not featured' % app_id
                        return format_error(msg, 415)
>>>>>>> 69343710
            else:
                msg = 'App.id %s not found' % app_id
                return format_error(msg, 404)
    except Exception as e: # pragma: no cover
        current_app.logger.error(e)
        return abort(500)


@blueprint.route('/users', methods=['GET', 'POST'])
@login_required
@admin_required
def users(user_id=None):
    """Manage users of PyBossa"""
    try:
        form = SearchForm(request.form)
        users = [user for user in user_repo.filter_by(admin=True) if user.id != current_user.id]

        if request.method == 'POST' and form.user.data:
            query = form.user.data
            found = [user for user in user_repo.search_by_name(query) if user.id != current_user.id]
            require.user.update(found)
            if not found:
                flash("<strong>Ooops!</strong> We didn't find a user "
                      "matching your query: <strong>%s</strong>" % form.user.data)
            return render_template('/admin/users.html', found=found, users=users,
                                   title=gettext("Manage Admin Users"),
                                   form=form)

        return render_template('/admin/users.html', found=[], users=users,
                               title=gettext("Manage Admin Users"), form=form)
    except Exception as e: # pragma: no cover
        current_app.logger.error(e)
        return abort(500)


@blueprint.route('/users/export')
@login_required
@admin_required
def export_users():
    """Export Users list in the given format, only for admins"""

    exportable_attributes = ('id', 'name', 'fullname', 'email_addr',
                             'created', 'locale', 'admin')

    def respond_json():
        tmp = 'attachment; filename=all_users.json'
        res = Response(gen_json(), mimetype='application/json')
        res.headers['Content-Disposition'] = tmp
        return res

    def gen_json():
        users = user_repo.get_all()
        json_users = []
        for user in users:
            json_users.append(dictize_with_exportable_attributes(user))
        return json.dumps(json_users)

    def dictize_with_exportable_attributes(user):
        dict_user = {}
        for attr in exportable_attributes:
            dict_user[attr] = getattr(user, attr)
        return dict_user

    def respond_csv():
        out = StringIO()
        writer = UnicodeWriter(out)
        tmp = 'attachment; filename=all_users.csv'
        res = Response(gen_csv(out, writer, write_user), mimetype='text/csv')
        res.headers['Content-Disposition'] = tmp
        return res

    def gen_csv(out, writer, write_user):
        add_headers(writer)
        for user in user_repo.get_all():
            write_user(writer, user)
        yield out.getvalue()

    def write_user(writer, user):
        values = [getattr(user, attr) for attr in sorted(exportable_attributes)]
        writer.writerow(values)

    def add_headers(writer):
        writer.writerow(sorted(exportable_attributes))

    export_formats = ["json", "csv"]

    fmt = request.args.get('format')
    if not fmt:
        return redirect(url_for('.index'))
    if fmt not in export_formats:
        abort(415)
    return {"json": respond_json, "csv": respond_csv}[fmt]()


@blueprint.route('/users/add/<int:user_id>')
@login_required
@admin_required
def add_admin(user_id=None):
    """Add admin flag for user_id"""
    try:
        if user_id:
            user = user_repo.get(user_id)
            require.user.update(user)
            if user:
                user.admin = True
                user_repo.update(user)
                return redirect(url_for(".users"))
            else:
                msg = "User not found"
                return format_error(msg, 404)
    except Exception as e: # pragma: no cover
        current_app.logger.error(e)
        return abort(500)


@blueprint.route('/users/del/<int:user_id>')
@login_required
@admin_required
def del_admin(user_id=None):
    """Del admin flag for user_id"""
    try:
        if user_id:
            user = user_repo.get(user_id)
            require.user.update(user)
            if user:
                user.admin = False
                user_repo.update(user)
                return redirect(url_for('.users'))
            else:
                msg = "User.id not found"
                return format_error(msg, 404)
        else:  # pragma: no cover
            msg = "User.id is missing for method del_admin"
            return format_error(msg, 415)
    except Exception as e:  # pragma: no cover
        current_app.logger.error(e)
        return abort(500)


@blueprint.route('/categories', methods=['GET', 'POST'])
@login_required
@admin_required
def categories():
    """List Categories"""
    try:
        if request.method == 'GET':
            require.category.read()
            form = CategoryForm()
        if request.method == 'POST':
            require.category.create()
            form = CategoryForm(request.form)
            if form.validate():
                slug = form.name.data.lower().replace(" ", "")
                category = model.category.Category(name=form.name.data,
                                          short_name=slug,
                                          description=form.description.data)
                project_repo.save_category(category)
                cached_cat.reset()
                msg = gettext("Category added")
                flash(msg, 'success')
            else:
                flash(gettext('Please correct the errors'), 'error')
        categories = cached_cat.get_all()
        n_apps_per_category = dict()
        for c in categories:
            n_apps_per_category[c.short_name] = cached_apps.n_count(c.short_name)

        return render_template('admin/categories.html',
                               title=gettext('Categories'),
                               categories=categories,
                               n_apps_per_category=n_apps_per_category,
                               form=form)
    except Exception as e:  # pragma: no cover
        current_app.logger.error(e)
        return abort(500)


@blueprint.route('/categories/del/<int:id>', methods=['GET', 'POST'])
@login_required
@admin_required
def del_category(id):
    """Deletes a category"""
    try:
        category = project_repo.get_category(id)
        if category:
            if len(cached_cat.get_all()) > 1:
                require.category.delete(category)
                if request.method == 'GET':
                    return render_template('admin/del_category.html',
                                           title=gettext('Delete Category'),
                                           category=category)
                if request.method == 'POST':
                    project_repo.delete_category(category)
                    msg = gettext("Category deleted")
                    flash(msg, 'success')
                    cached_cat.reset()
                    return redirect(url_for(".categories"))
            else:
                msg = gettext('Sorry, it is not possible to delete the only \
                                   available category. You can modify it, click the \
                                   edit button')
                flash(msg, 'warning')
                return redirect(url_for('.categories'))
        else:
            abort(404)
    except HTTPException:
        raise
    except Exception as e:  # pragma: no cover
        current_app.logger.error(e)
        return abort(500)


@blueprint.route('/categories/update/<int:id>', methods=['GET', 'POST'])
@login_required
@admin_required
def update_category(id):
    """Updates a category"""
    try:
        category = project_repo.get_category(id)
        if category:
            require.category.update(category)
            form = CategoryForm(obj=category)
            form.populate_obj(category)
            if request.method == 'GET':
                return render_template('admin/update_category.html',
                                       title=gettext('Update Category'),
                                       category=category,
                                       form=form)
            if request.method == 'POST':
                form = CategoryForm(request.form)
                if form.validate():
                    slug = form.name.data.lower().replace(" ", "")
                    new_category = model.category.Category(id=form.id.data,
                                                  name=form.name.data,
                                                  short_name=slug)
                    project_repo.update_category(new_category)
                    cached_cat.reset()
                    msg = gettext("Category updated")
                    flash(msg, 'success')
                    return redirect(url_for(".categories"))
                else:
                    msg = gettext("Please correct the errors")
                    flash(msg, 'success')
                    return render_template('admin/update_category.html',
                                           title=gettext('Update Category'),
                                           category=category,
                                           form=form)
        else:
            abort(404)
    except HTTPException:
        raise
    except Exception as e: # pragma: no cover
        current_app.logger.error(e)
        return abort(500)<|MERGE_RESOLUTION|>--- conflicted
+++ resolved
@@ -89,44 +89,22 @@
             if app:
                 require.app.update(app)
                 if request.method == 'POST':
-<<<<<<< HEAD
-                    if app.is_featured():
-                        msg = "App.id %s alreay in Featured table" % app_id
-=======
-                    cached_apps.reset()
-                    if not app.featured:
-                        app.featured = True
-                        db.session.add(app)
-                        db.session.commit()
-                        return json.dumps(app.dictize())
-                    else:
+                    if app.featured is True:
                         msg = "App.id %s already featured" % app_id
->>>>>>> 69343710
                         return format_error(msg, 415)
                     cached_apps.reset()
-<<<<<<< HEAD
-                    app.featured.append(model.featured.Featured())
+                    app.featured = True
                     project_repo.update(app)
-                    return json.dumps(app.featured[0].dictize())
+                    return json.dumps(app.dictize())
 
                 if request.method == 'DELETE':
-                    if not app.is_featured():
-                        msg = 'App.id %s is not in Featured table' % app_id
-                        return format_error(msg, 404)
-                    cached_apps.reset()
-                    app.featured.pop()
-                    project_repo.update(app)
-                    return "", 204
-=======
-                    if app.featured:
-                        app.featured = False
-                        db.session.add(app)
-                        db.session.commit()
-                        return json.dumps(app.dictize())
-                    else:
+                    if app.featured is False:
                         msg = 'App.id %s is not featured' % app_id
                         return format_error(msg, 415)
->>>>>>> 69343710
+                    cached_apps.reset()
+                    app.featured = False
+                    project_repo.update(app)
+                    return json.dumps(app.dictize())
             else:
                 msg = 'App.id %s not found' % app_id
                 return format_error(msg, 404)
