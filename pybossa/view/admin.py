--- conflicted
+++ resolved
@@ -177,19 +177,14 @@
 @admin_required
 def export_users():
     """Export Users list in the given format, only for admins."""
-<<<<<<< HEAD
     exportable_attributes = ('id', 'name', 'fullname', 'email_addr', 'locale',
                              'created', 'admin', 'subadmin', 'enabled', 'languages',
                              'locations', 'work_hours_from', 'work_hours_to',
                              'timezone', 'type_of_user', 'additional_comments',
                              'total_projects_contributed', 'completed_tasks',
                              'percentage_tasks_completed', 'first_submission_date',
-                             'last_submission_date', 'avg_time_per_task', 'consent')
-=======
-    exportable_attributes = ('id', 'name', 'fullname', 'email_addr',
-                             'created', 'locale', 'admin', 'consent',
+                             'last_submission_date', 'avg_time_per_task', 'consent',
                              'restrict')
->>>>>>> e9d08f27
 
     def respond_json():
         tmp = 'attachment; filename=all_users.json'
@@ -198,17 +193,9 @@
         return res
 
     def gen_json():
-<<<<<<< HEAD
         users = get_users_for_report()
         jdata = json.dumps(users)
         return jdata
-=======
-        users = user_repo.filter_by(restrict=False)
-        json_users = []
-        for user in users:
-            json_users.append(dictize_with_exportable_attributes(user))
-        return json.dumps(json_users)
->>>>>>> e9d08f27
 
     def dictize_with_exportable_attributes(user):
         dict_user = {}
@@ -226,12 +213,8 @@
 
     def gen_csv(out, writer, write_user):
         add_headers(writer)
-<<<<<<< HEAD
         users = get_users_for_report()
         for user in users:
-=======
-        for user in user_repo.filter_by(restrict=False):
->>>>>>> e9d08f27
             write_user(writer, user)
         yield out.getvalue()
 
