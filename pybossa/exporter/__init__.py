--- conflicted
+++ resolved
@@ -78,29 +78,14 @@
     def zip_existing(self, project, ty):
         """Check if exported ZIP is existing"""
         # TODO: Check ty
-<<<<<<< HEAD
-        filename=self.download_name(project, ty)
-        if isinstance(uploader, local.LocalUploader):
-            filepath = self._download_path(project)
-            return os.path.isfile(safe_join(filepath, filename))
-        else:
-            return True
-            # TODO: Check rackspace file existence
-=======
-        filename = self.download_name(app, ty)
-        return uploader.file_exists(filename, self._container(app))
->>>>>>> 7fdab719
+        filename = self.download_name(project, ty)
+        return uploader.file_exists(filename, self._container(project))
 
     def get_zip(self, project, ty):
         """Get a ZIP file directly from uploaded directory
         or generate one on the fly and upload it if not existing."""
-<<<<<<< HEAD
-        filename=self.download_name(project, ty)
+        filename = self.download_name(project, ty)
         if not self.zip_existing(project, ty):
-=======
-        filename = self.download_name(app, ty)
-        if not self.zip_existing(app, ty):
->>>>>>> 7fdab719
             print "Warning: Generating %s on the fly now!" % filename
             self._make_zip(project, ty)
         if isinstance(uploader, local.LocalUploader):
