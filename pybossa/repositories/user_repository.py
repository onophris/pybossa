# -*- coding: utf8 -*-
# This file is part of PYBOSSA.
#
# Copyright (C) 2015 Scifabric LTD.
#
# PYBOSSA is free software: you can redistribute it and/or modify
# it under the terms of the GNU Affero General Public License as published by
# the Free Software Foundation, either version 3 of the License, or
# (at your option) any later version.
#
# PYBOSSA is distributed in the hope that it will be useful,
# but WITHOUT ANY WARRANTY; without even the implied warranty of
# MERCHANTABILITY or FITNESS FOR A PARTICULAR PURPOSE.  See the
# GNU Affero General Public License for more details.
#
# You should have received a copy of the GNU Affero General Public License
# along with PYBOSSA.  If not, see <http://www.gnu.org/licenses/>.

from sqlalchemy import or_, func
from sqlalchemy.exc import IntegrityError
from pybossa.repositories import Repository
from sqlalchemy import text
from pybossa.model.user import User
<<<<<<< HEAD
from pybossa.util import AttrDict, can_have_super_user_access
from pybossa.exc import WrongObjectError, DBIntegrityError
from sqlalchemy.orm.base import _entity_descriptor
from flask import current_app
import re
from pybossa.util import get_unique_user_preferences
=======
from pybossa.model.task_run import TaskRun
from pybossa.exc import WrongObjectError, DBIntegrityError
from faker import Faker
from yacryptopan import CryptoPAn
from flask import current_app

>>>>>>> e9d08f27

class UserRepository(Repository):

    def __init__(self, db):
        self.db = db

    def get(self, id):
        return self.db.session.query(User).get(id)

    def get_by_name(self, name):
        return self.db.session.query(User).filter_by(name=name).first()

    def get_by(self, **attributes):
        return self.db.session.query(User).filter_by(**attributes).first()

    def get_all(self):
        return self.db.session.query(User).filter_by(restrict=False).all()

    def filter_by(self, limit=None, offset=0, yielded=False, last_id=None,
                  fulltextsearch=None, desc=False, **filters):
        if filters.get('owner_id'):
            del filters['owner_id']
        # Force only restrict to False
        filters['restrict'] = False
        return self._filter_by(User, limit, offset, yielded,
                               last_id, fulltextsearch, desc, **filters)

    def search_by_name(self, keyword, **filters):
        if len(keyword) == 0:
            return []
        keyword = '%' + keyword.lower() + '%'
        query = self.db.session.query(User).filter(or_(func.lower(User.name).like(keyword),
                                  func.lower(User.fullname).like(keyword)))
        if filters:
            query = query.filter_by(**filters)
        return query.all()

    def search_by_name_orfilters(self, keyword, **filters):
        if len(keyword) == 0:
            return []
        keyword = '%' + keyword.lower() + '%'
        query = self.db.session.query(User).filter(or_(func.lower(User.name).like(keyword),
                                  func.lower(User.fullname).like(keyword)))
        if filters:
            or_clauses = []
            for k in filters.keys():
                or_clauses.append(_entity_descriptor(User, k) == filters[k])
            query = query.filter(or_(*or_clauses))
        return query.all()

    def total_users(self):
        return self.db.session.query(User).count()

    def lowercase_user_attributes(self, user):
        user.email_addr = user.email_addr.lower()

    def save(self, user):
        self._validate_can_be('saved', user)
        try:
            can_have_super_user_access(user)
            self.lowercase_user_attributes(user)
            self.db.session.add(user)
            self.db.session.commit()
        except IntegrityError as e:
            self.db.session.rollback()
            raise DBIntegrityError(e)

    def update(self, new_user):
        self._validate_can_be('updated', new_user)
        try:
            can_have_super_user_access(new_user)
            self.lowercase_user_attributes(new_user)
            self.db.session.merge(new_user)
            self.db.session.commit()
        except IntegrityError as e:
            self.db.session.rollback()
            raise DBIntegrityError(e)

    def fake_user_id(self, user):
        faker = Faker()
        cp = CryptoPAn(current_app.config.get('CRYPTOPAN_KEY'))
        task_runs = self.db.session.query(TaskRun).filter_by(user_id=user.id)
        for tr in task_runs:
            tr.user_id = None
            tr.user_ip = cp.anonymize(faker.ipv4())
            self.db.session.merge(tr)
            self.db.session.commit()

    def delete(self, user):
        self._validate_can_be('deleted', user)
        try:
            self.fake_user_id(user)
            self.db.session.delete(user)
            self.db.session.commit()
        except IntegrityError as e:
            self.db.session.rollback()
            raise DBIntegrityError(e)

    def _validate_can_be(self, action, user):
        if not isinstance(user, User):
            name = user.__class__.__name__
            msg = '%s cannot be %s by %s' % (name, action, self.__class__.__name__)
            raise WrongObjectError(msg)

    def get_users(self, ids):
        if not ids:
            return []
        return self.db.session.query(User).filter(User.id.in_(ids)).all()

    def search_by_email(self, email_addr):
        return self.db.session.query(User).filter(func.lower(User.email_addr) == email_addr).first()

    def get_info_columns(self):
        return [u'languages', u'locations', u'work_hours_from', u'work_hours_to', u'timezone', u'user_type', u'additional_comments']

    def smart_search(self, current_user_is_admin, where, query_params):
        sql = text('''
                    SELECT id, name, fullname, info, enabled
                    FROM "user"
                    WHERE {where}
                    AND (:is_admin OR (NOT admin AND NOT subadmin));
                    '''.format(where=where))
        query_params['is_admin'] = current_user_is_admin
        results = self.db.session.execute(sql, query_params)
        return [dict(row) for row in results]

    def get_recent_contributor_emails(self, project_id):
        sql = text('''
                    SELECT DISTINCT email_addr
                    FROM "user" INNER JOIN task_run
                    ON (task_run.user_id = "user".id)
                    WHERE project_id = :project_id
                    AND current_timestamp - to_timestamp(finish_time, 'YYYY-MM-DD"T"HH24:MI:SS.US')
                        < interval '1 month';
                    ''')
        results = self.db.session.execute(sql, dict(project_id=project_id))
        return [row.email_addr for row in results]

    def get_user_pref_recent_contributor_emails(self, project_id, task_create_timestamp):
        # ongoing tasks user preferences
        sql = text('''
                    SELECT DISTINCT user_pref FROM task
                    WHERE project_id = :project_id
                    AND state = 'ongoing'
                    AND created >= :task_create_timestamp
                    AND user_pref::TEXT NOT IN ('null', '{}')
                    ''')
        results = self.db.session.execute(sql,
                    dict(project_id=project_id, task_create_timestamp=task_create_timestamp))
        task_prefs = [row.user_pref for row in results]
        dtask_prefs = get_unique_user_preferences(task_prefs) # distinct user prefs

        # user prefs for any ongoing tasks before task_create_timestamp that are to be excluded
        sql = text('''
                    SELECT DISTINCT user_pref FROM task
                    WHERE project_id = :project_id
                    AND state = 'ongoing'
                    AND created < :task_create_timestamp
                    AND user_pref::TEXT NOT IN ('null', '{}')
                    ''')
        results = self.db.session.execute(sql,
                    dict(project_id=project_id, task_create_timestamp=task_create_timestamp))
        exclude_task_prefs = [row.user_pref for row in results]
        dexclude_task_prefs = get_unique_user_preferences(exclude_task_prefs)   # distinct user prefs to exclude
        distinct_task_prefs = dtask_prefs - dexclude_task_prefs
        if not distinct_task_prefs:
            return []

        clauses = ('lower(user_pref::text)::jsonb @> lower({})::jsonb'.format(up) for up in distinct_task_prefs)
        user_prefs = ' AND ({})'.format(' OR '.join(clauses))

        sql = text('''
                    SELECT DISTINCT email_addr
                    FROM "user" INNER JOIN task_run
                    ON (task_run.user_id = "user".id)
                    WHERE project_id = :project_id {};
                    '''.format(user_prefs))
        current_app.logger.info(
            'get_user_pref_recent_contributor_emails Project {}: \
            task_pref {}, exclude_task_prefs {}, distinct_task_prefs {} \
            \n sql {}'.format(project_id, dtask_prefs, dexclude_task_prefs,
            distinct_task_prefs, str(sql)))

        results = self.db.session.execute(sql, dict(project_id=project_id))
        contributors = [ row.email_addr for row in results]
        current_app.logger.info('contributors {}'.format(contributors))
        return contributors<|MERGE_RESOLUTION|>--- conflicted
+++ resolved
@@ -21,21 +21,15 @@
 from pybossa.repositories import Repository
 from sqlalchemy import text
 from pybossa.model.user import User
-<<<<<<< HEAD
 from pybossa.util import AttrDict, can_have_super_user_access
 from pybossa.exc import WrongObjectError, DBIntegrityError
 from sqlalchemy.orm.base import _entity_descriptor
 from flask import current_app
 import re
 from pybossa.util import get_unique_user_preferences
-=======
 from pybossa.model.task_run import TaskRun
-from pybossa.exc import WrongObjectError, DBIntegrityError
 from faker import Faker
 from yacryptopan import CryptoPAn
-from flask import current_app
-
->>>>>>> e9d08f27
 
 class UserRepository(Repository):
 
