# -*- coding: utf8 -*-
# This file is part of PYBOSSA.
#
# Copyright (C) 2015 Scifabric LTD.
#
# PYBOSSA is free software: you can redistribute it and/or modify
# it under the terms of the GNU Affero General Public License as published by
# the Free Software Foundation, either version 3 of the License, or
# (at your option) any later version.
#
# PYBOSSA is distributed in the hope that it will be useful,
# but WITHOUT ANY WARRANTY; without even the implied warranty of
# MERCHANTABILITY or FITNESS FOR A PARTICULAR PURPOSE.  See the
# GNU Affero General Public License for more details.
#
# You should have received a copy of the GNU Affero General Public License
# along with PYBOSSA.  If not, see <http://www.gnu.org/licenses/>.
# Cache global variables for timeouts

""" This package exports repository objects.

These objects are an abstraction layer between the ORM and the application:

    * user_repo
    * project_repo
    * project_stats_repo
    * announcement_repo
    * blog_repo
    * task_repo
    * auditlog_repo
    * webhook_repo
    * result_repo

The responsibility of these repositories is only fetching one or many objects of
a kind and/or saving them to the DB by calling the ORM apropriate methods.

For more complex DB queries, refer to other packages or services within
PYBOSSA.
"""
import json
import re
from pybossa.model.project import Project, TaskRun, Task
from pybossa.model.announcement import Announcement
from pybossa.model.project_stats import ProjectStats
from sqlalchemy.sql import and_, or_
from sqlalchemy import cast, Text, func, desc
from sqlalchemy.types import TIMESTAMP
from sqlalchemy.orm.base import _entity_descriptor

class Repository(object):

    def __init__(self, db, language='english'):
        self.db = db
        self.language = language

    def generate_query_from_keywords(self, model, fulltextsearch=None,
                                     **kwargs):
        clauses = [_entity_descriptor(model, key) == value
                       for key, value in kwargs.items()
                       if (key != 'info' and key != 'fav_user_ids'
                            and key != 'created' and key != 'project_id')]
        queries = []
        headlines = []
        order_by_ranks = []
        or_clauses = []

        if 'info' in kwargs.keys():
            queries, headlines, order_by_ranks = self.handle_info_json(model, kwargs['info'],
                                                                       fulltextsearch)
            clauses = clauses + queries

        if 'created' in kwargs.keys():
            like_query = kwargs['created'] + '%'
            clauses.append(_entity_descriptor(model,'created').like(like_query))

        if 'project_id' in kwargs.keys():
            tmp = "%s" % kwargs['project_id']
            project_ids = re.findall(r'\d+', tmp)
            for project_id in project_ids:
                or_clauses.append((_entity_descriptor(model, 'project_id') ==
                                   project_id))
        all_clauses = and_(and_(*clauses), or_(*or_clauses))
        return (all_clauses,), queries, headlines, order_by_ranks


    def handle_info_json(self, model, info, fulltextsearch=None):
        """Handle info JSON query filter."""
        clauses = []
        headlines = []
        order_by_ranks = []
<<<<<<< HEAD
        if '->>' in info:
            pairs = info.split('|')
            for pair in pairs:
                if pair != '':
                    k, v = pair.split("::")
                    if fulltextsearch == '1':
                        first_key, second_key = k.split('->>')
                        print first_key, second_key
                        vector = _entity_descriptor(model,
                                                    'info')[(first_key,
                                                             second_key)].astext
                        # vector = _entity_descriptor(model, 'info')[k]
                        clause = func.to_tsvector(vector).match(v)
                        clauses.append(clause)
                        if len(headlines) == 0:
                            headline = func.ts_headline(self.language, vector, func.to_tsquery(v))
                            headlines.append(headline)
                            order = func.ts_rank_cd(func.to_tsvector(vector), func.to_tsquery(v), 4).label('rank')
                            order_by_ranks.append(order)
                    else:
                        clauses.append(_entity_descriptor(model,
                                                          'info')[k].astext == v)
            return clauses, headlines, order_by_ranks

        if '::' in info:
=======
        if info and '::' in info:
>>>>>>> e651837c
            pairs = info.split('|')
            for pair in pairs:
                if pair != '':
                    k,v = pair.split("::")
                    if fulltextsearch == '1':
                        vector = _entity_descriptor(model, 'info')[k].astext
                        clause = func.to_tsvector(vector).match(v)
                        clauses.append(clause)
                        if len(headlines) == 0:
                            headline = func.ts_headline(self.language, vector, func.to_tsquery(v))
                            headlines.append(headline)
                            order = func.ts_rank_cd(func.to_tsvector(vector), func.to_tsquery(v), 4).label('rank')
                            order_by_ranks.append(order)
                    else:
                        clauses.append(_entity_descriptor(model,
                                                          'info')[k].astext == v)
        else:
            if type(info) == dict:
                clauses.append(_entity_descriptor(model, 'info') == info)
            if type(info) == str:
                fmt_str = '"%s"' % info
                clauses.append(_entity_descriptor(model, 'info') == fmt_str)
        return clauses, headlines, order_by_ranks


    def create_context(self, filters, fulltextsearch, model):
        """Return query with context aware query."""
        owner_id = None
        query = None
        participated = None

        if filters.get('owner_id'):
            owner_id = filters.get('owner_id')
            del filters['owner_id']

        # Prevent external_uid for taks & participated arg
        if filters.get('participated') and filters.get('external_uid'):
            del filters['external_uid']

        if filters.get('participated'):
            participated = filters.get('participated')
            del filters['participated']

        query_args, queries, headlines, orders = self.generate_query_from_keywords(model,
                                                               fulltextsearch,
                                                               **filters)

        if model not in [Announcement, ProjectStats] and owner_id:
            subquery = self.db.session.query(Project)\
                           .with_entities(Project.id)\
                           .filter_by(owner_id=owner_id).subquery()
            if (model != Project):
                query = self.db.session.query(model)\
                            .filter(model.project_id.in_(subquery),
                                    *query_args)
            else:
                query = self.db.session.query(model)\
                            .filter(model.id.in_(subquery),
                                    *query_args)
        else:
            query = self.db.session.query(model).filter(*query_args)

        if participated and model == Task:
            if participated['user_id']:
                subquery = self.db.session.query(TaskRun)\
                               .with_entities(TaskRun.task_id)\
                               .filter_by(user_id=participated['user_id']).subquery()
            if participated['external_uid']:
                subquery = self.db.session.query(TaskRun)\
                               .with_entities(TaskRun.task_id)\
                               .filter_by(external_uid=participated['external_uid']).subquery()
            if participated['user_ip']:
                subquery = self.db.session.query(TaskRun)\
                               .with_entities(TaskRun.task_id)\
                               .filter_by(user_ip=participated['user_ip']).subquery()
            query = self.db.session.query(model)\
                        .filter(~model.id.in_(subquery),
                                *query_args)
        if len(headlines) > 0:
            query = query.add_column(headlines[0])
        if len(orders) > 0:
            query = query.add_column(orders[0])
            query = query.order_by('rank DESC')
        return query

    def _set_orderby_desc(self, query, model, limit,
                          last_id, offset, descending, orderby):
        """Return an updated query with the proper orderby and desc."""
        if orderby == 'fav_user_ids':
            n_favs = func.coalesce(func.array_length(model.fav_user_ids, 1), 0).label('n_favs')
            query = query.add_column(n_favs)
        if orderby in ['created', 'updated', 'finish_time']:
            if descending:
                query = query.order_by(desc(
                                            cast(getattr(model,
                                                         orderby),
                                                 TIMESTAMP)))
            else:
                query = query.order_by(cast(getattr(model, orderby), TIMESTAMP))
        else:
            if orderby != 'fav_user_ids':
                if descending:
                    query = query.order_by(desc(getattr(model, orderby)))
                else:
                    query = query.order_by(getattr(model, orderby))
            else:
                if descending:
                    query = query.order_by(desc("n_favs"))
                else:
                    query = query.order_by("n_favs")
        if last_id:
            query = query.limit(limit)
        else:
            query = query.limit(limit).offset(offset)
        return query


    def _filter_by(self, model, limit=None, offset=0, yielded=False,
                  last_id=None, fulltextsearch=None, desc=False,
                  orderby='id', **filters):
        """Filter by using several arguments and ordering items."""
        query = self.create_context(filters, fulltextsearch, model)
        if last_id:
            query = query.filter(model.id > last_id)
            query = self._set_orderby_desc(query, model, limit,
                                           last_id, offset, desc, orderby)
        else:
            query = self._set_orderby_desc(query, model, limit,
                                           last_id, offset, desc, orderby)
        if yielded:
            limit = limit or 1
            return query.yield_per(limit)
        print "HOLA"
        # print query
        from sqlalchemy.dialects import postgresql
        print str(query.statement.compile(dialect=postgresql.dialect(),
                                      compile_kwargs={"literal_binds":
                                                      True}))
        return query.all()


from project_repository import ProjectRepository
from project_stats_repository import ProjectStatsRepository
from user_repository import UserRepository
from announcement_repository import AnnouncementRepository
from blog_repository import BlogRepository
from task_repository import TaskRepository
from auditlog_repository import AuditlogRepository
from webhook_repository import WebhookRepository
from result_repository import ResultRepository
from helping_repository import HelpingMaterialRepository

assert ProjectRepository
assert ProjectStatsRepository
assert UserRepository
assert AnnouncementRepository
assert BlogRepository
assert TaskRepository
assert AuditlogRepository
assert WebhookRepository
assert ResultRepository
assert HelpingMaterialRepository<|MERGE_RESOLUTION|>--- conflicted
+++ resolved
@@ -88,7 +88,6 @@
         clauses = []
         headlines = []
         order_by_ranks = []
-<<<<<<< HEAD
         if '->>' in info:
             pairs = info.split('|')
             for pair in pairs:
@@ -113,10 +112,7 @@
                                                           'info')[k].astext == v)
             return clauses, headlines, order_by_ranks
 
-        if '::' in info:
-=======
         if info and '::' in info:
->>>>>>> e651837c
             pairs = info.split('|')
             for pair in pairs:
                 if pair != '':
