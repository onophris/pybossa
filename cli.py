#!/usr/bin/env python
import os
import sys
import optparse
import inspect

#import pybossa.model as model
from pybossa.core import db, create_app
from pybossa.model.project import Project
from pybossa.model.user import User
from pybossa.model.category import Category
from pybossa.util import get_avatar_url

from alembic.config import Config
from alembic import command
from html2text import html2text
from sqlalchemy.sql import text

app = create_app(run_as_server=False)

def setup_alembic_config():
    alembic_cfg = Config("alembic.ini")
    command.stamp(alembic_cfg, "head")

def db_create():
    '''Create the db'''
    with app.app_context():
        db.create_all()
        # then, load the Alembic configuration and generate the
        # version table, "stamping" it with the most recent rev:
        setup_alembic_config()
        # finally, add a minimum set of categories: Volunteer Thinking, Volunteer Sensing, Published and Draft
        categories = []
        categories.append(Category(name="Thinking",
                          short_name='thinking',
                          description='Volunteer Thinking projects'))
        categories.append(Category(name="Volunteer Sensing",
                          short_name='sensing',
                          description='Volunteer Sensing projects'))
        db.session.add_all(categories)
        db.session.commit()

def db_rebuild():
    '''Rebuild the db'''
    with app.app_context():
        db.drop_all()
        db.create_all()
        # then, load the Alembic configuration and generate the
        # version table, "stamping" it with the most recent rev:
        setup_alembic_config()

def fixtures():
    '''Create some fixtures!'''
    with app.app_context():
        user = User(
            name=u'tester',
            email_addr=u'tester@tester.org',
            api_key='tester'
            )
        user.set_password(u'tester')
        db.session.add(user)
        db.session.commit()

def markdown_db_migrate():
    '''Perform a migration of the app long descriptions from HTML to
    Markdown for existing database records'''
    with app.app_context():
        query = 'SELECT id, long_description FROM "app";'
        query_result = db.engine.execute(query)
        old_descriptions = query_result.fetchall()
        for old_desc in old_descriptions:
            if old_desc.long_description:
                new_description = html2text(old_desc.long_description)
                query = text('''
                           UPDATE app SET long_description=:long_description
                           WHERE id=:id''')
                db.engine.execute(query, long_description = new_description, id = old_desc.id)

def get_thumbnail_urls():
    """Update db records with full urls for avatar and thumbnail
    :returns: Nothing

    """
    with app.app_context():
        if app.config.get('SERVER_NAME'):
            projects = db.session.query(Project).all()
            for project in projects:
                upload_method = app.config.get('UPLOAD_METHOD')
                thumbnail = project.info.get('thumbnail')
                container = project.info.get('container')
                if (thumbnail and container):
                    print "Updating project: %s" % project.short_name
                    thumbnail_url = get_avatar_url(upload_method, thumbnail, container)
                    project.info['thumbnail_url'] = thumbnail_url
                    db.session.merge(project)
                    db.session.commit()
        else:
            print "Add SERVER_NAME to your config file."

def get_avatars_url():
    """Update db records with full urls for avatar and thumbnail
    :returns: Nothing

    """
    with app.app_context():
        if app.config.get('SERVER_NAME'):
            users = db.session.query(User).all()
            for user in users:
                upload_method = app.config.get('UPLOAD_METHOD')
                avatar = user.info.get('avatar')
                container = user.info.get('container')
                if (avatar and container):
                    print "Updating user: %s" % user.name
                    avatar_url = get_avatar_url(upload_method, avatar, container)
                    user.info['avatar_url'] = avatar_url
                    db.session.merge(user)
                    db.session.commit()
        else:
            print "Add SERVER_NAME to your config file."


def fix_task_date():
    """Fix Date format in Task."""
    import re
    from datetime import datetime
    with app.app_context():
        query = text('''SELECT id, created FROM task WHERE created LIKE ('%Date%')''')
        results = db.engine.execute(query)
        tasks = results.fetchall()
        for task in tasks:
            # It's in miliseconds
            timestamp = int(re.findall(r'\d+', task.created)[0])
            print timestamp
            # Postgresql expects this format 2015-05-21T13:19:06.471074
            fixed_created = datetime.fromtimestamp(timestamp/1000)\
                                    .replace(microsecond=timestamp%1000*1000)\
                                    .strftime('%Y-%m-%dT%H:%M:%S.%f')
            query = text('''UPDATE task SET created=:created WHERE id=:id''')
            db.engine.execute(query, created=fixed_created, id=task.id)


def delete_hard_bounces():
    '''Delete fake accounts from hard bounces.'''
    del_users = 0
    fake_emails = 0
    with app.app_context():
        with open('email.csv', 'r') as f:
            emails = f.readlines()
            print "Number of users: %s" % len(emails)
            for email in emails:
                usr = db.session.query(User).filter_by(email_addr=email.rstrip()).first()
                if usr and len(usr.projects) == 0 and len(usr.task_runs) == 0:
                    print "Deleting user: %s" % usr.email_addr
                    del_users +=1
                    db.session.delete(usr)
                    db.session.commit()
                else:
                    if usr:
                        if len(usr.projects) > 0:
                            print "Invalid email (user owns app): %s" % usr.email_addr
                        if len(usr.task_runs) > 0:
                            print "Invalid email (user has contributed): %s" % usr.email_addr
                        fake_emails +=1
                        usr.valid_email = False
                        db.session.commit()
        print "%s users were deleted" % del_users
        print "%s users have fake emails" % fake_emails


def bootstrap_avatars():
    """Download current links from user avatar and projects to real images hosted in the
    PYBOSSA server."""
    import requests
    import os
    import time
    from urlparse import urlparse
    from PIL import Image

    def get_gravatar_url(email, size):
        # import code for encoding urls and generating md5 hashes
        import urllib, hashlib

        # construct the url
        gravatar_url = "http://www.gravatar.com/avatar/" + hashlib.md5(email.lower()).hexdigest() + "?"
        gravatar_url += urllib.urlencode({'d':404, 's':str(size)})
        return gravatar_url

    with app.app_context():
        if app.config['UPLOAD_METHOD'] == 'local':
            users = User.query.order_by('id').all()
            print "Downloading avatars for %s users" % len(users)
            for u in users:
                print "Downloading avatar for %s ..." % u.name
                container = "user_%s" % u.id
                path = os.path.join(app.config.get('UPLOAD_FOLDER'), container)
                try:
                    print get_gravatar_url(u.email_addr, 100)
                    r = requests.get(get_gravatar_url(u.email_addr, 100), stream=True)
                    if r.status_code == 200:
                        if not os.path.isdir(path):
                            os.makedirs(path)
                        prefix = time.time()
                        filename = "%s_avatar.png" % prefix
                        with open(os.path.join(path, filename), 'wb') as f:
                            for chunk in r.iter_content(1024):
                                f.write(chunk)
                        u.info['avatar'] = filename
                        u.info['container'] = container
                        db.session.commit()
                        print "Done!"
                    else:
                        print "No Gravatar, this user will use the placeholder."
                except:
                    raise
                    print "No gravatar, this user will use the placehoder."


            apps = Project.query.all()
            print "Downloading avatars for %s projects" % len(apps)
            for a in apps:
                if a.info.get('thumbnail') and not a.info.get('container'):
                    print "Working on project: %s ..." % a.short_name
                    print "Saving avatar: %s ..." % a.info.get('thumbnail')
                    url = urlparse(a.info.get('thumbnail'))
                    if url.scheme and url.netloc:
                        container = "user_%s" % a.owner_id
                        path = os.path.join(app.config.get('UPLOAD_FOLDER'), container)
                        try:
                            r = requests.get(a.info.get('thumbnail'), stream=True)
                            if r.status_code == 200:
                                prefix = time.time()
                                filename = "app_%s_thumbnail_%i.png" % (a.id, prefix)
                                if not os.path.isdir(path):
                                    os.makedirs(path)
                                with open(os.path.join(path, filename), 'wb') as f:
                                    for chunk in r.iter_content(1024):
                                        f.write(chunk)
                                a.info['thumbnail'] = filename
                                a.info['container'] = container
                                db.session.commit()
                                print "Done!"
                        except:
                            print "Something failed, this project will use the placehoder."
        if app.config['UPLOAD_METHOD'] == 'rackspace':
            import pyrax
            import tempfile
            pyrax.set_setting("identity_type", "rackspace")
            pyrax.set_credentials(username=app.config['RACKSPACE_USERNAME'],
                                  api_key=app.config['RACKSPACE_API_KEY'],
                                  region=app.config['RACKSPACE_REGION'])

            cf = pyrax.cloudfiles
            users = User.query.all()
            print "Downloading avatars for %s users" % len(users)
            dirpath = tempfile.mkdtemp()
            for u in users:
                try:
                    r = requests.get(get_gravatar_url(u.email_addr, 100), stream=True)
                    if r.status_code == 200:
                        print "Downloading avatar for %s ..." % u.name
                        container = "user_%s" % u.id
                        try:
                            cf.get_container(container)
                        except pyrax.exceptions.NoSuchContainer:
                            cf.create_container(container)
                            cf.make_container_public(container)
                        prefix = time.time()
                        filename = "%s_avatar.png" % prefix
                        with open(os.path.join(dirpath, filename), 'wb') as f:
                            for chunk in r.iter_content(1024):
                                f.write(chunk)
                        chksum = pyrax.utils.get_checksum(os.path.join(dirpath,
                                                                       filename))
                        cf.upload_file(container,
                                       os.path.join(dirpath, filename),
                                       obj_name=filename,
                                       etag=chksum)
                        u.info['avatar'] = filename
                        u.info['container'] = container
                        db.session.commit()
                        print "Done!"
                    else:
                        print "No Gravatar, this user will use the placeholder."
                except:
                    print "No gravatar, this user will use the placehoder."


            apps = Project.query.all()
            print "Downloading avatars for %s projects" % len(apps)
            for a in apps:
                if a.info.get('thumbnail') and not a.info.get('container'):
                    print "Working on project: %s ..." % a.short_name
                    print "Saving avatar: %s ..." % a.info.get('thumbnail')
                    url = urlparse(a.info.get('thumbnail'))
                    if url.scheme and url.netloc:
                        container = "user_%s" % a.owner_id
                        try:
                            cf.get_container(container)
                        except pyrax.exceptions.NoSuchContainer:
                            cf.create_container(container)
                            cf.make_container_public(container)

                        try:
                            r = requests.get(a.info.get('thumbnail'), stream=True)
                            if r.status_code == 200:
                                prefix = time.time()
                                filename = "app_%s_thumbnail_%i.png" % (a.id, prefix)
                                with open(os.path.join(dirpath, filename), 'wb') as f:
                                    for chunk in r.iter_content(1024):
                                        f.write(chunk)
                                chksum = pyrax.utils.get_checksum(os.path.join(dirpath,
                                                                               filename))
                                cf.upload_file(container,
                                               os.path.join(dirpath, filename),
                                               obj_name=filename,
                                               etag=chksum)
                                a.info['thumbnail'] = filename
                                a.info['container'] = container
                                db.session.commit()
                                print "Done!"
                        except:
                            print "Something failed, this project will use the placehoder."


def resize_avatars():
    """Resize avatars to 512px."""
    if app.config['UPLOAD_METHOD'] == 'rackspace':
        import pyrax
        import tempfile
        import requests
        from PIL import Image
        import time
        pyrax.set_setting("identity_type", "rackspace")
        pyrax.set_credentials(username=app.config['RACKSPACE_USERNAME'],
                              api_key=app.config['RACKSPACE_API_KEY'],
                              region=app.config['RACKSPACE_REGION'])

        cf = pyrax.cloudfiles
        user_id_updated_avatars = []
        if os.path.isfile('user_id_updated_avatars.txt'):
            t = open('user_id_updated_avatars.txt', 'r')
            user_id_updated_avatars = t.readlines()
            t.close()
        users = User.query.filter(~User.id.in_(user_id_updated_avatars)).all()
        print "Downloading avatars for %s users" % len(users)
        dirpath = tempfile.mkdtemp()
        f = open('user_id_updated_avatars.txt', 'a')
        for u in users:
            try:
                if u.info.get('container'):
                    cont = cf.get_container(u.info['container'])
                    if cont.cdn_ssl_uri:
                    	avatar_url = "%s/%s" % (cont.cdn_ssl_uri, u.info['avatar'])
                    else:
                        cont.make_public()
                        avatar_url = "%s/%s" % (cont.cdn_ssl_uri, u.info['avatar'])
                    r = requests.get(avatar_url, stream=True)
                    if r.status_code == 200:
                        print "Downloading avatar for %s ..." % u.name
                        #container = "user_%s" % u.id
                        #try:
                        #    cf.get_container(container)
                        #except pyrax.exceptions.NoSuchContainer:
                        #    cf.create_container(container)
                        #    cf.make_container_public(container)
                        prefix = time.time()
                        filename = "%s_avatar.png" % prefix
                        with open(os.path.join(dirpath, filename), 'wb') as f:
                            for chunk in r.iter_content(1024):
                                f.write(chunk)
                        # Resize image
                        im = Image.open(os.path.join(dirpath, filename))
                        size = 512, 512
                        tmp = im.resize(size, Image.ANTIALIAS)
                        scale_down_img = tmp.convert('P', colors=255, palette=Image.ADAPTIVE)
                        scale_down_img.save(os.path.join(dirpath, filename), format='png')

                        print "New scaled down image created!"
                        print "%s" % (os.path.join(dirpath, filename))
                        print "---"

                        chksum = pyrax.utils.get_checksum(os.path.join(dirpath,
                                                                       filename))
                        cf.upload_file(cont,
                                       os.path.join(dirpath, filename),
                                       obj_name=filename,
                                       etag=chksum)
                        old_avatar = u.info['avatar']
                        # Update new values
                        u.info['avatar'] = filename
                        u.info['container'] = "user_%s" % u.id
                        db.session.commit()
                        # Save the user.id to avoid downloading it again.
                        f = open('user_id_updated_avatars.txt', 'a')
                        f.write("%s\n" % u.id)
                        # delete old avatar
                        obj = cont.get_object(old_avatar)
                        obj.delete()
                        print "Done!"
                    else:
                        print "No Avatar found."
                else:
                    f.write("%s\n" % u.id)
                    print "No avatar found"
            except pyrax.exceptions.NoSuchObject:
                print "Previous avatar not found, so not deleting it."
            except:
                raise
                print "No Avatar, this user will use the placehoder."
        f.close()

def resize_project_avatars():
    """Resize project avatars to 512px."""
    if app.config['UPLOAD_METHOD'] == 'rackspace':
        import pyrax
        import tempfile
        import requests
        from PIL import Image
        import time
        import pybossa.cache.projects as cached_apps
        # Disable cache to update the data in it :-)
        os.environ['PYBOSSA_REDIS_CACHE_DISABLED'] = '1'
        pyrax.set_setting("identity_type", "rackspace")
        pyrax.set_credentials(username=app.config['RACKSPACE_USERNAME'],
                              api_key=app.config['RACKSPACE_API_KEY'],
                              region=app.config['RACKSPACE_REGION'])

        cf = pyrax.cloudfiles

        #apps = Project.query.all()
        file_name = 'project_id_updated_thumbnails.txt'
        project_id_updated_thumbnails = []
        if os.path.isfile(file_name):
            f = open(file_name, 'r')
            project_id_updated_thumbnails = f.readlines()
            f.close()
        apps = Project.query.filter(~Project.id.in_(project_id_updated_thumbnails)).all()
        #apps = [Project.query.get(2042)]
        print "Downloading avatars for %s projects" % len(apps)
        dirpath = tempfile.mkdtemp()
        f = open(file_name, 'a')
        for a in apps:
            try:
                if a.info.get('container'):
                   cont = cf.get_container(a.info['container'])
                   avatar_url = "%s/%s" % (cont.cdn_ssl_uri, a.info['thumbnail'])
                   r = requests.get(avatar_url, stream=True)
                   if r.status_code == 200:
                       print "Downloading avatar for %s ..." % a.short_name
                       prefix = time.time()
                       filename = "app_%s_thumbnail_%s.png" % (a.id, prefix)
                       with open(os.path.join(dirpath, filename), 'wb') as f:
                           for chunk in r.iter_content(1024):
                               f.write(chunk)
                       # Resize image
                       im = Image.open(os.path.join(dirpath, filename))
                       size = 512, 512
                       tmp = im.resize(size, Image.ANTIALIAS)
                       scale_down_img = tmp.convert('P', colors=255, palette=Image.ADAPTIVE)
                       scale_down_img.save(os.path.join(dirpath, filename), format='png')

                       print "New scaled down image created!"
                       print "%s" % (os.path.join(dirpath, filename))
                       print "---"

                       chksum = pyrax.utils.get_checksum(os.path.join(dirpath,
                                                                      filename))
                       cf.upload_file(cont,
                                      os.path.join(dirpath, filename),
                                      obj_name=filename,
                                      etag=chksum)
                       old_avatar = a.info['thumbnail']
                       # Update new values
                       a.info['thumbnail'] = filename
                       #a.info['container'] = "user_%s" % u.id
                       db.session.commit()
                       f = open(file_name, 'a')
                       f.write("%s\n" % a.id)
                       # delete old avatar
                       obj = cont.get_object(old_avatar)
                       obj.delete()
                       print "Done!"
                       cached_apps.get_app(a.short_name)
                   else:
                       print "No Avatar found."
                else:
                   print "No avatar found."
            except pyrax.exceptions.NoSuchObject:
                print "Previous avatar not found, so not deleting it."
            except:
                raise
                print "No Avatar, this project will use the placehoder."
        f.close()
        #    if a.info.get('thumbnail') and not a.info.get('container'):
        #        print "Working on project: %s ..." % a.short_name
        #        print "Saving avatar: %s ..." % a.info.get('thumbnail')
        #        url = urlparse(a.info.get('thumbnail'))
        #        if url.scheme and url.netloc:
        #            container = "user_%s" % a.owner_id
        #            try:
        #                cf.get_container(container)
        #            except pyrax.exceptions.NoSuchContainer:
        #                cf.create_container(container)
        #                cf.make_container_public(container)

        #            try:
        #                r = requests.get(a.info.get('thumbnail'), stream=True)
        #                if r.status_code == 200:
        #                    prefix = time.time()
        #                    filename = "app_%s_thumbnail_%i.png" % (a.id, prefix)
        #                    with open(os.path.join(dirpath, filename), 'wb') as f:
        #                        for chunk in r.iter_content(1024):
        #                            f.write(chunk)
        #                    chksum = pyrax.utils.get_checksum(os.path.join(dirpath,
        #                                                                   filename))
        #                    cf.upload_file(container,
        #                                   os.path.join(dirpath, filename),
        #                                   obj_name=filename,
        #                                   etag=chksum)
        #                    a.info['thumbnail'] = filename
        #                    a.info['container'] = container
        #                    db.session.commit()
        #                    print "Done!"
        #            except:
        #                print "Something failed, this project will use the placehoder."


def password_protect_hidden_projects():
    import random
    from pybossa.core import project_repo, user_repo, mail
    from pybossa.jobs import enqueue_job, send_mail


    def generate_random_password():
        CHARS = 'ABCDEFGHIJKLMNOPQRSTUVWXYZabcdefghijklmnopqrstuvwxyz0123456789'
        password = ''
        for i in range(8):
            password += random.choice(CHARS)
        return password

    def generate_email_for(project_name, owner_name, password):
        subject = "Changes in your hidden project %s" % project_name
        content = (
"""
Dear %s,

We are writing you to let you know that, due to recent changes in Crowdcrafting,
hidden projects will soon no longer be supported. However, you can still
protect your project with a password, allowing only people with it to
access and contribute to it.

We have checked that your project %s is hidden. We don't want to expose it
to the public, so we have protected it with a password instead. The current
password for your project is:

%s

You will be able to change it on your project settings page.

You can find more information about passwords in the documentation
(http://docs.pybossa.com/user/tutorial/#protecting-the-project-with-a-password).

If you have any doubts, please contact us and we will be pleased to help you!

Best regards,

Crowdcrafting team.
""" % (owner_name, project_name, password))

        return subject, content


    with app.app_context():
        for project in project_repo.filter_by(hidden=1):
            password = generate_random_password()
            subject, content = generate_email_for(project.name, project.owner.name, password)
            message = dict(recipients=[project.owner.email_addr],
                           subject=subject,
                           body=content)
            job = dict(name=send_mail,
                       args=[message],
                       kwargs={},
                       timeout=(600),
                       queue='medium')
            enqueue_job(job)
            project.set_password(password)
            project_repo.save(project)


def create_results():
    """Create results when migrating."""
    from pybossa.core import project_repo, task_repo, result_repo
    from pybossa.model.result import Result

    projects = project_repo.filter_by(published=True)

    for project in projects:
        print "Working on project: %s" % project.short_name
        tasks = task_repo.filter_tasks_by(state='completed',
                                          project_id=project.id)
        print "Analyzing %s tasks" % len(tasks)
        for task in tasks:
            result = result_repo.get_by(project_id=project.id, task_id=task.id)
            if result is None:
                result = Result(project_id=project.id,
                                task_id=task.id,
                                task_run_ids=[tr.id for tr in task.task_runs],
                                last_version=True)
                db.session.add(result)
        db.session.commit()
        print "Project %s completed!" % project.short_name

def update_counters():
    """Populates the counters table."""
    from pybossa.core import db
    from pybossa.core import project_repo, task_repo, result_repo
    from pybossa.model.task import Task
    from pybossa.model.task_run import TaskRun
    from pybossa.model.counter import Counter

    projects = project_repo.get_all()

    print len(projects)

    db.session.query(Counter).delete()
    db.session.commit()


    for project in projects:
        print "Working on project: %s" % project.id
        sql = text('''select task.project_id as project_id, task.id as task_id, count(task_run.task_id) as n_task_runs from task left outer join task_run on (task_run.task_id=task.id) where task.project_id=:project_id group by task.project_id, task.id, task_run.task_id''')
        results = db.engine.execute(sql, project_id=project.id)
        for result in results:
            db.session.add(Counter(project_id=result.project_id,
                                   task_id=result.task_id,
                                   n_task_runs=result.n_task_runs))
        db.session.commit()

def update_project_stats():
    """Update project stats for draft projects."""
    from pybossa.core import db
    from pybossa.core import project_repo, task_repo, result_repo
    from pybossa.model.task import Task
    from pybossa.model.task_run import TaskRun
    from pybossa.model.counter import Counter
    import pybossa.cache.project_stats as stats

    projects = project_repo.get_all()

    for project in projects:
        print "Working on project: %s" % project.short_name
        sql_query = """INSERT INTO project_stats
                       (project_id, n_tasks, n_task_runs, n_results, n_volunteers,
                       n_completed_tasks, overall_progress, average_time,
                       n_blogposts, last_activity, info)
                       VALUES (%s, 0, 0, 0, 0, 0, 0, 0, 0, 0, '{}');""" % (project.id)
        db.engine.execute(sql_query)

<<<<<<< HEAD
def update_user_work_hours():
    from pybossa.core import user_repo

    print 'in update_user_work_hours'
    users = user_repo.get_all()
    with app.app_context():
        for user in users:
            metadata = user.info.get('metadata') if user.info else None
            print '---------------------\nbefore metadata: {}'.format(metadata)
            if metadata and 'start_time' in metadata:
                metadata['work_hours_from'] = metadata.pop('start_time')

            if metadata and 'end_time' in metadata:
                metadata['work_hours_to'] = metadata.pop('end_time')

            print 'after metadata: {}'.format(metadata)
            if metadata and any(x in metadata for x in ['work_hours_from', 'work_hours_to']):
                user.info['metadata'] = metadata
                user_repo.save(user)

def revert_user_work_hours():
    from pybossa.core import user_repo

    print 'in revert_user_work_hours'
    users = user_repo.get_all()
    with app.app_context():
        for user in users:
            metadata = user.info.get('metadata') if user.info else None
            print '---------------------\nbefore metadata: {}'.format(metadata)
            if metadata and 'work_hours_from' in metadata:
                metadata['start_time'] = metadata.pop('work_hours_from')

            if metadata and 'work_hours_to' in metadata:
                metadata['end_time'] = metadata.pop('work_hours_to')

            print 'after metadata: {}'.format(metadata)
            if metadata and any(x in metadata for x in ['start_time', 'end_time']):
                user.info['metadata'] = metadata
                user_repo.save(user)
=======

def anonymize_ips():
    """Anonymize all the IPs of the server."""
    from pybossa.core import anonymizer, task_repo

    taskruns = task_repo.filter_task_runs_by(user_id=None)
    for tr in taskruns:
        print "Working on taskrun %s" % tr.id
        print "From %s to %s" % (tr.user_ip, anonymizer.ip(tr.user_ip))
        tr.user_ip = anonymizer.ip(tr.user_ip)
        task_repo.update(tr)
>>>>>>> e9d08f27

## ==================================================
## Misc stuff for setting up a command line interface

def _module_functions(functions):
    local_functions = dict(functions)
    for k,v in local_functions.items():
        if not inspect.isfunction(v) or k.startswith('_'):
            del local_functions[k]
    return local_functions

def _main(functions_or_object):
    isobject = inspect.isclass(functions_or_object)
    if isobject:
        _methods = _object_methods(functions_or_object)
    else:
        _methods = _module_functions(functions_or_object)

    usage = '''%prog {action}

Actions:
    '''
    usage += '\n    '.join(
        [ '%s: %s' % (name, m.__doc__.split('\n')[0] if m.__doc__ else '') for (name,m)
        in sorted(_methods.items()) ])
    parser = optparse.OptionParser(usage)
    # Optional: for a config file
    # parser.add_option('-c', '--config', dest='config',
    #         help='Config file to use.')
    options, args = parser.parse_args()

    if not args or not args[0] in _methods:
        parser.print_help()
        sys.exit(1)

    method = args[0]
    if isobject:
        getattr(functions_or_object(), method)(*args[1:])
    else:
        _methods[method](*args[1:])

__all__ = [ '_main' ]

if __name__ == '__main__':
    _main(locals())<|MERGE_RESOLUTION|>--- conflicted
+++ resolved
@@ -656,48 +656,6 @@
                        VALUES (%s, 0, 0, 0, 0, 0, 0, 0, 0, 0, '{}');""" % (project.id)
         db.engine.execute(sql_query)
 
-<<<<<<< HEAD
-def update_user_work_hours():
-    from pybossa.core import user_repo
-
-    print 'in update_user_work_hours'
-    users = user_repo.get_all()
-    with app.app_context():
-        for user in users:
-            metadata = user.info.get('metadata') if user.info else None
-            print '---------------------\nbefore metadata: {}'.format(metadata)
-            if metadata and 'start_time' in metadata:
-                metadata['work_hours_from'] = metadata.pop('start_time')
-
-            if metadata and 'end_time' in metadata:
-                metadata['work_hours_to'] = metadata.pop('end_time')
-
-            print 'after metadata: {}'.format(metadata)
-            if metadata and any(x in metadata for x in ['work_hours_from', 'work_hours_to']):
-                user.info['metadata'] = metadata
-                user_repo.save(user)
-
-def revert_user_work_hours():
-    from pybossa.core import user_repo
-
-    print 'in revert_user_work_hours'
-    users = user_repo.get_all()
-    with app.app_context():
-        for user in users:
-            metadata = user.info.get('metadata') if user.info else None
-            print '---------------------\nbefore metadata: {}'.format(metadata)
-            if metadata and 'work_hours_from' in metadata:
-                metadata['start_time'] = metadata.pop('work_hours_from')
-
-            if metadata and 'work_hours_to' in metadata:
-                metadata['end_time'] = metadata.pop('work_hours_to')
-
-            print 'after metadata: {}'.format(metadata)
-            if metadata and any(x in metadata for x in ['start_time', 'end_time']):
-                user.info['metadata'] = metadata
-                user_repo.save(user)
-=======
-
 def anonymize_ips():
     """Anonymize all the IPs of the server."""
     from pybossa.core import anonymizer, task_repo
@@ -708,7 +666,6 @@
         print "From %s to %s" % (tr.user_ip, anonymizer.ip(tr.user_ip))
         tr.user_ip = anonymizer.ip(tr.user_ip)
         task_repo.update(tr)
->>>>>>> e9d08f27
 
 ## ==================================================
 ## Misc stuff for setting up a command line interface
