from setuptools import setup, find_packages

requirements = [
    "alembic>=0.6.4, <1.0",
    "beautifulsoup4>=4.3.2, <5.0",
    "blinker>=1.3, <2.0",
    "Flask-Babel>=0.9, <0.10",
    "Flask-Login",                      # was pinned to Flask-Login==0.2.3 in the past. GitHub version 3.0+ is used now.
    "Flask-Mail>=0.9.0, <1.0",
    "misaka>=1.0.0, <2.0.0",
    "Flask-Misaka>=0.2.0, <0.4.0",
    "Flask-OAuthlib>=0.9.1, <0.9.2",
    "Flask-SQLAlchemy>=2.0, <2.1",
    "Flask-WTF>=0.9.5, <0.9.6",         # was pinned to Flask-WTF==0.9.5
    "Flask>=0.10.1, <0.10.2",           # was pinned to Flask==0.10.1
    "html2text>=2014.4.5, <2014.9.7",
    "itsdangerous>=0.24, <1.0",
    "rsa>=3.4.2",
    "markdown>=2.4, <3.0",
    "psycopg2>=2.5.2, <3.0",
    "pygeoip>=0.3.1, <1.0",
    "python-dateutil>=2.2, <3.0",
    "raven>=4.1.1, <5.0",
    "pyOpenSSL>=16.2",                  # fix for python below 2.7.9
    "ndg-httpsclient>=0.4.0, <1.0",     # fix for python below 2.7.9
    "pyasn1>=0.1.7, <1.0",              # fix for python below 2.7.9
    "requests>=2.2.1, <3.0",
    "SQLAlchemy>=1.1.7, <1.1.8",
    "six>=1.9.0, <2.0.0",
    "nose",
    "rednose",
    "redis>=2.9, <2.10",
    "sphinx>=1.2.2, <2.0",
    "coverage",
    "nose-cov",
    "mock",
    "pyrax>=1.9.6, <2.0",
    "pillow>=3.0, <3.1",
    "flask-debugtoolbar>=0.9.0, <1.0",
    "factory_boy>=2.4.1, <2.5",
    "rq>=0.4.6, <0.5",
    "rq-scheduler>=0.5.1, <0.5.2",
    "rq-dashboard",
    "unidecode>=0.04.16, <0.05",
    "mailchimp",
    "flask-plugins",
    "humanize",
    "pbr>=1.0, <2.0",                   # keep an eye on pbr: https://github.com/rackspace/pyrax/issues/561
    "feedparser",
    "twitter>=1.17.1, <1.18",
    "google-api-python-client>=1.5.0, <1.6.0",
    "Flask-Assets",
    "jsmin",
    "libsass",
    "pyjwt",
    "flask_json_multidict",
    "flask-cors>=3.0.2, <3.0.3",
    "webassets>=0.12.1, <0.12.2",
    "readability-lxml>=0.6.2, <1.0",
    "pybossa-onesignal",
    "pandas>=0.20.2, <0.20.3",
    "flatten-json",
<<<<<<< HEAD
    "pycountry",
    "boto>=2.47.0, <2.48",
    "python-magic>=0.4.13, <0.4.14",
    "wtforms-components>=0.10.3, <0.10.4",
    "otpauth>=1.0.1, <1.0.2"
=======
    "otpauth>=1.0.1, <1.0.2",
    "Flask-SimpleLDAP >=1.1.2, <1.1.3",
>>>>>>> 919b8db8
]

setup(
    name = 'pybossa',
    version = '2.7.0',
    packages = find_packages(),
    install_requires = requirements,
    # only needed when installing directly from setup.py (PyPi, eggs?) and pointing to e.g. a git repo.
    # Keep in mind that dependency_links are not used when installing with requirements.txt
    # and need to be added redundant to requirements.txt in this case!
    # Example:
    # dependency_links = ['git+https://github.com/Hypernode/M2Crypto#egg=M2Crypto-0.22.dev'],
    dependency_links = ['git+https://github.com/maxcountryman/flask-login.git@13af160b3fd14dfb5f35f9cdc3863771efe194eb#egg=Flask-Login',
                        'git+https://github.com/Scifabric/rq-dashboard.git#egg=rq-dashboard',
                        'git+https://github.com/Scifabric/flatten.git@5d57cc6336df277822305ad70b86adf8c6a1c947#egg=flatten_json',
                        ],

    # metadata for upload to PyPI
    author = 'Scifabric LTD',
    author_email = 'info@scifabric.com',
    description = 'Open Source CrowdSourcing framework',
    long_description = '''PYBOSSA is the ultimate crowdsourcing framework to analyze or enrich data that can't be processed by machines alone.''',
    license = 'AGPLv3',
    url = 'http://pybossa.com',
    download_url = 'https://github.com/Scifabric/pybossa',
    include_package_data = True,
    classifiers = [
        'Development Status :: 5 - Production/Stable',
        'Environment :: Console',
        'Intended Audience :: Developers',
        'License :: OSI Approved :: GNU Affero v3',
        'Operating System :: OS Independent',
        'Programming Language :: Python',
        'Topic :: Software Development :: Libraries :: Python Modules'
    ],
    entry_points = '''
    '''
)<|MERGE_RESOLUTION|>--- conflicted
+++ resolved
@@ -60,16 +60,12 @@
     "pybossa-onesignal",
     "pandas>=0.20.2, <0.20.3",
     "flatten-json",
-<<<<<<< HEAD
     "pycountry",
     "boto>=2.47.0, <2.48",
     "python-magic>=0.4.13, <0.4.14",
     "wtforms-components>=0.10.3, <0.10.4",
-    "otpauth>=1.0.1, <1.0.2"
-=======
     "otpauth>=1.0.1, <1.0.2",
     "Flask-SimpleLDAP >=1.1.2, <1.1.3",
->>>>>>> 919b8db8
 ]
 
 setup(
