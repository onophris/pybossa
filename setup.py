from setuptools import setup, find_packages

requirements = [
    "alembic>=0.6.4, <1.0",
    "beautifulsoup4>=4.3.2, <5.0",
    "blinker>=1.3, <2.0",
    "Flask-Babel>=0.9, <1.0",
    "Flask-Cache>=0.12, <1.0",
    "Flask-Gravatar>=0.4.1, <1.0",
    "flask-heroku>=0.1.8, <1.0",
    "Flask-Login>=0.2.3, <0.2.4",       # was pinned to Flask-Login==0.2.3
    "Flask-Mail>=0.9.0, <1.0",
    "Flask-Misaka>=0.2.0, <1.0",
    "Flask-OAuth>=0.12, <0.13",         # was pinned to Flask-OAuth==0.12
    "Flask-SQLAlchemy-dev",
    "Flask-WTF>=0.9.5, <0.9.6",         # was pinned to Flask-WTF==0.9.5
    "Flask>=0.10.1, <0.10.2",           # was pinned to Flask==0.10.1
    "html2text>=2014.4.5, <2016.1.1",
    "itsdangerous>=0.24, <1.0",
    "M2Crypto>=0.22.3, <0.22.4",        # let's be more restrictive on M2Crypto version
    "markdown>=2.4, <3.0",
    "psycopg2>=2.5.2, <3.0",
    "pygeoip>=0.3.1, <1.0",
    "python-dateutil>=2.2, <3.0",
    "raven>=4.1.1, <5.0",
    "requests>=2.2.1, <3.0",
    "SQLAlchemy>=0.9.6, <0.9.7",         # was pinned to SQLAlchemy==0.7.8
    "nose",
    "rednose",
    "redis>=2.9, <2.10",
    "sphinx>=1.2.2, <2.0",
    "coverage",
    "mock",
    "pyrax>=1.8, <1.8.1",
    "pillow>=2.4, <2.5",
    "flask-debugtoolbar>=0.9.0, <1.0",
    "factory_boy>=2.4.1"
]

setup(
    name = 'pybossa',
    version = '0.2.1',
    packages = find_packages(),
    install_requires = requirements,
<<<<<<< HEAD
    dependency_links = ['git+https://github.com/Hypernode/M2Crypto#egg=M2Crypto-0.22.dev',
                        'git+https://github.com/andymccurdy/redis-py.git@976e72be529fdf741b75a71746f34c6530fc8ae9#egg=redis-dev',
                        'git+https://github.com/alejandrodob/flask-sqlalchemy.git@2e92c476c4dd6d74a62ece1fe989925f7c33daef#egg=Flask-SQLAlchemy-dev'],
=======
    # only needed when installing directly from setup.py (PyPi, eggs?) and pointing to e.g. a git repo.
    # Keep in mind that dependency_links are not used when installing with requirements.txt
    # and need to be added redundant to requirements.txt in this case!
    # Example:
    # dependency_links = ['git+https://github.com/Hypernode/M2Crypto#egg=M2Crypto-0.22.dev'],

>>>>>>> 7348c709
    # metadata for upload to PyPI
    author = 'SF Isle of Man Limited',
    # TODO: change
    author_email = 'info@pybossa.com',
    description = 'Open Source CrowdSourcing framework',
    long_description = '''PyBossa is an open source crowdsourcing solution for volunteer computing, thinking and sensing ''',
    license = 'AGPLv3',
    url = 'https://github.com/PyBossa/pybossa',
    download_url = '',
    include_package_data = True,
    classifiers = [
        'Development Status :: 3 - Alpha',
        'Environment :: Console',
        'Intended Audience :: Developers',
        'License :: OSI Approved :: GNU Affero v3',
        'Operating System :: OS Independent',
        'Programming Language :: Python',
        'Topic :: Software Development :: Libraries :: Python Modules'
    ],
    entry_points = '''
    '''
)
<|MERGE_RESOLUTION|>--- conflicted
+++ resolved
@@ -42,18 +42,13 @@
     version = '0.2.1',
     packages = find_packages(),
     install_requires = requirements,
-<<<<<<< HEAD
-    dependency_links = ['git+https://github.com/Hypernode/M2Crypto#egg=M2Crypto-0.22.dev',
-                        'git+https://github.com/andymccurdy/redis-py.git@976e72be529fdf741b75a71746f34c6530fc8ae9#egg=redis-dev',
-                        'git+https://github.com/alejandrodob/flask-sqlalchemy.git@2e92c476c4dd6d74a62ece1fe989925f7c33daef#egg=Flask-SQLAlchemy-dev'],
-=======
+    dependency_links = ['git+https://github.com/alejandrodob/flask-sqlalchemy.git@2e92c476c4dd6d74a62ece1fe989925f7c33daef#egg=Flask-SQLAlchemy-dev'],
     # only needed when installing directly from setup.py (PyPi, eggs?) and pointing to e.g. a git repo.
     # Keep in mind that dependency_links are not used when installing with requirements.txt
     # and need to be added redundant to requirements.txt in this case!
     # Example:
     # dependency_links = ['git+https://github.com/Hypernode/M2Crypto#egg=M2Crypto-0.22.dev'],
 
->>>>>>> 7348c709
     # metadata for upload to PyPI
     author = 'SF Isle of Man Limited',
     # TODO: change
