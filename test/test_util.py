--- conflicted
+++ resolved
@@ -15,13 +15,8 @@
 #
 # You should have received a copy of the GNU Affero General Public License
 # along with PyBossa.  If not, see <http://www.gnu.org/licenses/>.
-<<<<<<< HEAD
-import pybossa.util
-from default import Test
-=======
 import pybossa.util as util
 from mock import patch
->>>>>>> 7d7b4816
 from datetime import datetime, timedelta
 import calendar
 import time
