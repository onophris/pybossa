--- conflicted
+++ resolved
@@ -179,63 +179,26 @@
                            new_category_id="1",
                            new_long_description="Long desc",
                            new_sched="random",
-<<<<<<< HEAD
-=======
-                           new_hidden='false',
->>>>>>> 17b3707f
                            new_webhook='http://server.com',
                            new_protect='false',
                            new_password=''):
         """Helper function to update a project"""
         if method == "POST":
-<<<<<<< HEAD
             return self.app.post("/project/%s/update" % short_name,
-                                 data={'id': id, 'name': new_name,
-                                       'short_name': new_short_name,
-                                       'allow_anonymous_contributors': new_allow_anonymous_contributors,
-                                       'category_id': new_category_id,
-                                       'long_description': new_long_description,
-                                       'sched': new_sched,
-                                       'description': new_description,
-                                       'password': new_password,
-                                       'webhook': new_webhook,
-                                       'btn': 'Save'
-                                       },
-                                 follow_redirects=True)
-=======
-            if new_hidden:
-                return self.app.post("/project/%s/update" % short_name,
-                                     data={
-                                         'id': id,
-                                         'name': new_name,
-                                         'short_name': new_short_name,
-                                         'description': new_description,
-                                         'allow_anonymous_contributors': new_allow_anonymous_contributors,
-                                         'category_id': new_category_id,
-                                         'long_description': new_long_description,
-                                         'sched': new_sched,
-                                         'hidden': new_hidden,
-                                         'webhook': new_webhook,
-                                         'protect': new_protect,
-                                         'password': new_password,
-                                         'btn': 'Save'},
-                                     follow_redirects=True)
-            else:
-                return self.app.post("/project/%s/update" % short_name,
-                                     data={'id': id, 'name': new_name,
-                                           'short_name': new_short_name,
-                                           'allow_anonymous_contributors': new_allow_anonymous_contributors,
-                                           'category_id': new_category_id,
-                                           'long_description': new_long_description,
-                                           'sched': new_sched,
-                                           'description': new_description,
-                                           'protect': new_protect,
-                                           'password': new_password,
-                                           'webhook': new_webhook,
-                                           'btn': 'Save'
-                                           },
-                                     follow_redirects=True)
->>>>>>> 17b3707f
+                                 data={
+                                    'id': id,
+                                    'name': new_name,
+                                    'short_name': new_short_name,
+                                    'description': new_description,
+                                    'allow_anonymous_contributors': new_allow_anonymous_contributors,
+                                    'category_id': new_category_id,
+                                    'long_description': new_long_description,
+                                    'sched': new_sched,
+                                    'webhook': new_webhook,
+                                    'protect': new_protect,
+                                    'password': new_password,
+                                    'btn': 'Save'},
+                                 follow_redirects=True)
         else:
             return self.app.get("/project/%s/update" % short_name,
                                 follow_redirects=True)