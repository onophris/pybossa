# -*- coding: utf8 -*-
# This file is part of PYBOSSA.
#
# Copyright (C) 2015 Scifabric LTD.
#
# PYBOSSA is free software: you can redistribute it and/or modify
# it under the terms of the GNU Affero General Public License as published by
# the Free Software Foundation, either version 3 of the License, or
# (at your option) any later version.
#
# PYBOSSA is distributed in the hope that it will be useful,
# but WITHOUT ANY WARRANTY; without even the implied warranty of
# MERCHANTABILITY or FITNESS FOR A PARTICULAR PURPOSE.  See the
# GNU Affero General Public License for more details.
#
# You should have received a copy of the GNU Affero General Public License
# along with PYBOSSA.  If not, see <http://www.gnu.org/licenses/>.
import json
from default import db, Test, with_context
from collections import namedtuple
from factories import ProjectFactory, TaskFactory, UserFactory, CategoryFactory
from helper import web

from pybossa.repositories import UserRepository
from pybossa.repositories import AuditlogRepository
from mock import patch, MagicMock

auditlog_repo = AuditlogRepository(db)
user_repo = UserRepository(db)


FakeRequest = namedtuple('FakeRequest', ['text', 'status_code', 'headers'])

class TestAuditlogAPI(Test):

    @with_context
    def test_project_create(self):
        """Test Auditlog API project create works."""
        CategoryFactory.create()
        user = UserFactory.create()

        data = {'name': 'New Name',
                'short_name': 'new_short_name',
                'description': 'new_description',
                'long_description': 'new_long_description',
                'allow_anonymous_contributors': 'False',
<<<<<<< HEAD
                'info': dict(passwd_hash="hello")
=======
                'zip_download': 'True'
>>>>>>> e9d08f27
                }
        url = '/api/project?api_key=%s' % (user.api_key)
        self.app.post(url, data=json.dumps(data))
        logs = auditlog_repo.filter_by(project_short_name='new_short_name')

        assert len(logs) == 1, logs
        for log in logs:
            assert log.user_id == user.id, log.user_id
            assert log.user_name == user.name, log.user_name
            assert log.project_short_name == 'new_short_name', log.project_short_name
            assert log.caller == 'api', log.caller
            assert log.action == 'create', log.action
            assert log.attribute == 'project', log.attribute
            assert log.old_value == 'Nothing', log.old_value
            assert log.new_value == 'New project', log.new_value

    @with_context
    def test_project_delete(self):
        """Test Auditlog API project create works."""
        user = UserFactory.create()
        project = ProjectFactory.create(owner=user)
        project_short_name = project.short_name

        url = '/api/project/%s?api_key=%s' % (project.id, user.api_key)
        self.app.delete(url)
        logs = auditlog_repo.filter_by(project_short_name=project_short_name)

        assert len(logs) == 1, logs
        for log in logs:
            assert log.user_id == user.id, log.user_id
            assert log.user_name == user.name, log.user_name
            assert log.project_short_name == project_short_name, log.project_short_name
            assert log.caller == 'api', log.caller
            assert log.action == 'delete', log.action
            assert log.attribute == 'project', log.attribute
            assert log.old_value == 'Saved', log.old_value
            assert log.new_value == 'Deleted', log.new_value

    @with_context
    def test_project_update_attributes(self):
        """Test Auditlog API project update attributes works."""
        project = ProjectFactory.create(info=dict(list=[0]))

        data = {'name': 'New Name',
                'short_name': 'new_short_name',
                'description': 'new_description',
                'long_description': 'new_long_description',
                'allow_anonymous_contributors': 'False',
                'info': {u'list': [1]}
                }
        attributes = data.keys()
        attributes.append('list')
        url = '/api/project/%s?api_key=%s' % (project.id, project.owner.api_key)
        self.app.put(url, data=json.dumps(data))
        logs = auditlog_repo.filter_by(project_id=project.id)

        assert len(logs) == 6, (len(logs), logs)
        for log in logs:
            assert log.user_id == project.owner_id, log.user_id
            assert log.user_name == project.owner.name, log.user_name
            assert log.project_short_name == project.short_name, log.project_short_name
            assert log.action == 'update', log.action
            assert log.caller == 'api', log.caller
            assert log.attribute in attributes, (log.attribute, attributes)
            if log.attribute != 'list':
                msg = "%s != %s" % (data[log.attribute], log.new_value)
                assert data[log.attribute] == log.new_value, msg
            else:
                msg = "%s != %s" % (data['info'][log.attribute], log.new_value)
                assert data['info'][log.attribute] == json.loads(log.new_value), msg

    @with_context
    def test_project_update_attributes_admin(self):
        """Test Auditlog API project update attributes works for admins."""
        project = ProjectFactory.create()
        admin = UserFactory.create(admin=True)

        data = {'name': 'New Name',
                'short_name': 'new_short_name',
                'description': 'new_description',
                'long_description': 'new_long_description',
                'allow_anonymous_contributors': 'False',
                }
        attributes = data.keys()
        url = '/api/project/%s?api_key=%s' % (project.id, admin.api_key)
        self.app.put(url, data=json.dumps(data))
        logs = auditlog_repo.filter_by(project_id=project.id)

        assert len(logs) == 5, logs
        for log in logs:
            assert log.user_id == admin.id, log.user_id
            assert log.user_name == admin.name, log.user_name
            assert log.project_short_name == project.short_name, log.project_short_name
            assert log.action == 'update', log.action
            assert log.caller == 'api', log.caller
            assert log.attribute in attributes, log.attribute
            msg = "%s != %s" % (data[log.attribute], log.new_value)
            assert data[log.attribute] == log.new_value, msg

    @with_context
    def test_project_update_attributes_non_owner(self):
        """Test Auditlog API project update attributes works for non owners."""
        project = ProjectFactory.create()
        user = UserFactory.create()

        data = {'name': 'New Name',
                'short_name': 'new_short_name',
                'description': 'new_description',
                'long_description': 'new_long_description',
                'allow_anonymous_contributors': 'False',
                }
        url = '/api/project/%s?api_key=%s' % (project.id, user.api_key)
        self.app.put(url, data=json.dumps(data))
        logs = auditlog_repo.filter_by(project_id=project.id)

        assert len(logs) == 0, logs

    @with_context
    def test_project_update_task_presenter(self):
        """Test Auditlog API project update info task_presenter works."""
        project = ProjectFactory.create()

        owner_id = project.owner.id
        owner_name = project.owner.name
        data = {'info': {'task_presenter': 'new'}}
        url = '/api/project/%s?api_key=%s' % (project.id, project.owner.api_key)
        self.app.put(url, data=json.dumps(data))
        logs = auditlog_repo.filter_by(project_id=project.id)

        assert len(logs) == 1, logs
        for log in logs:
            assert log.user_id == owner_id, log.user_id
            assert log.user_name == owner_name, log.user_name
            assert log.project_short_name == project.short_name, log.project_short_name
            assert log.action == 'update', log.action
            assert log.caller == 'api', log.caller
            assert log.attribute == 'task_presenter', log.attribute
            msg = "%s != %s" % (data['info']['task_presenter'], log.new_value)
            assert data['info']['task_presenter'] == log.new_value, msg

    @with_context
    def test_project_update_scheduler(self):
        """Test Auditlog API project update info scheduler works."""
        project = ProjectFactory.create()

        owner_id = project.owner.id
        owner_name = project.owner.name
        data = {'info': {'sched': 'depth_first'}}
        url = '/api/project/%s?api_key=%s' % (project.id, project.owner.api_key)
        self.app.put(url, data=json.dumps(data))
        logs = auditlog_repo.filter_by(project_id=project.id)

        assert len(logs) == 1, logs
        for log in logs:
            assert log.user_id == owner_id, log.user_id
            assert log.user_name == owner_name, log.user_name
            assert log.project_short_name == project.short_name, log.project_short_name
            assert log.action == 'update', log.action
            assert log.caller == 'api', log.caller
            assert log.attribute == 'sched', log.attribute
            msg = "%s != %s" % (data['info']['sched'], log.new_value)
            assert data['info']['sched'] == log.new_value, msg

    @with_context
    def test_project_update_two_info_objects(self):
        """Test Auditlog API project update two info objects works."""
        project = ProjectFactory.create()

        owner_id = project.owner.id
        owner_name = project.owner.name
        data = {'info': {'sched': 'depth_first', 'task_presenter': 'new'}}
        attributes = data['info'].keys()
        url = '/api/project/%s?api_key=%s' % (project.id, project.owner.api_key)
        self.app.put(url, data=json.dumps(data))
        logs = auditlog_repo.filter_by(project_id=project.id)

        assert len(logs) == 2, logs
        for log in logs:
            assert log.user_id == owner_id, log.user_id
            assert log.user_name == owner_name, log.user_name
            assert log.project_short_name == project.short_name, log.project_short_name
            assert log.action == 'update', log.action
            assert log.caller == 'api', log.caller
            assert log.attribute in attributes, log.attribute
            msg = "%s != %s" % (data['info'][log.attribute], log.new_value)
            assert data['info'][log.attribute] == log.new_value, msg


class TestAuditlogWEB(web.Helper):

    data = {}
    editor = {}

    def setUp(self):
        super(TestAuditlogWEB, self).setUp()
        self.data = {'id': 1,
                     'name': 'Sample Project',
                     'short_name': 'sampleapp',
                     'description': 'Description',
                     'allow_anonymous_contributors': 'true',
                     'category_id': 1,
                     'long_description': 'Long Description\n================',
                     'btn': 'Save'}
        self.editor = {'editor': 'Some HTML code!'}

    @with_context
    def test_project_create(self):
        self.register()
        self.new_project()
        short_name = 'sampleapp'

        logs = auditlog_repo.filter_by(project_short_name=short_name)
        assert len(logs) == 1, logs
        for log in logs:
            assert log.attribute == 'project', log.attribute
            assert log.old_value == 'Nothing', log.old_value
            assert log.new_value == 'New project', log.new_value
            assert log.caller == 'web', log.caller
            assert log.action == 'create', log.action
            assert log.user_name == 'johndoe', log.user_name
            assert log.user_id == 1, log.user_id

    @with_context
    def test_project_create(self):
        self.register()
        self.signin()
        self.new_project()
        self.delete_project()
        short_name = 'sampleapp'

        logs = auditlog_repo.filter_by(project_short_name=short_name, offset=1)
        assert len(logs) == 1, logs
        for log in logs:
            assert log.attribute == 'project', log.attribute
            assert log.old_value == 'Saved', log.old_value
            assert log.new_value == 'Deleted', log.new_value
            assert log.caller == 'web', log.caller
            assert log.action == 'delete', log.action
            assert log.user_name == 'johndoe', log.user_name
            assert log.user_id == 1, log.user_id

    @with_context
    def test_project_update_name(self):
        self.register()
        self.signin()
        self.new_project()
        short_name = 'sampleapp'

        url = "/project/%s/update" % short_name

        self.data['name'] = 'New'
        self.data['zip_download'] = True

        self.app.post(url, data=self.data, follow_redirects=True)

        logs = auditlog_repo.filter_by(project_short_name=short_name, offset=1)
        assert len(logs) == 1, logs
        for log in logs:
            assert log.attribute == 'name', log.attribute
            assert log.old_value == 'Sample Project', log.old_value
            assert log.new_value == self.data['name'], log.new_value
            assert log.caller == 'web', log.caller
            assert log.action == 'update', log.action
            assert log.user_name == 'johndoe', log.user_name
            assert log.user_id == 1, log.user_id

    @with_context
    def test_project_update_short_name(self):
        self.register()
        self.signin()
        self.new_project()
        short_name = 'newshort_name'

        url = "/project/sampleapp/update"

        self.data['short_name'] = 'newshort_name'
        self.data['zip_download'] = True

        res = self.app.post(url, data=self.data, follow_redirects=True)

        logs = auditlog_repo.filter_by(project_short_name=short_name)
        assert len(logs) == 1, logs
        for log in logs:
            assert log.attribute == 'short_name', log.attribute
            assert log.old_value == 'sampleapp', log.old_value
            assert log.new_value == self.data['short_name'], log.new_value
            assert log.caller == 'web', log.caller
            assert log.action == 'update', log.action
            assert log.user_name == 'johndoe', log.user_name
            assert log.user_id == 1, log.user_id

    @with_context
    def test_project_description(self):
        self.register()
        self.signin()
        self.new_project()
        short_name = 'sampleapp'

        url = "/project/%s/update" % short_name

        attribute = 'description'

        new_string = 'New Something'

        old_value = self.data[attribute]

        self.data[attribute] = new_string
        self.data['zip_download'] = True

        self.app.post(url, data=self.data, follow_redirects=True)

        logs = auditlog_repo.filter_by(project_short_name=short_name, offset=1)
        assert len(logs) == 1, logs
        for log in logs:
            assert log.attribute == attribute, log.attribute
            assert log.old_value == old_value, log.old_value
            assert log.new_value == self.data[attribute], log.new_value
            assert log.caller == 'web', log.caller
            assert log.action == 'update', log.action
            assert log.user_name == 'johndoe', log.user_name
            assert log.user_id == 1, log.user_id

    @with_context
    def test_project_allow_anonymous_contributors(self):
        self.register()
        self.signin()
        self.new_project()
        short_name = 'sampleapp'

        url = "/project/%s/update" % short_name

        attribute = 'allow_anonymous_contributors'

        new_value = 'false'

        old_value = self.data[attribute]

        self.data[attribute] = new_value

        self.data['zip_download'] = True

        self.app.post(url, data=self.data, follow_redirects=True)

        logs = auditlog_repo.filter_by(project_short_name=short_name, offset=1)
        for log in logs:
            print log
        assert len(logs) == 1, logs
        for log in logs:
            assert log.attribute == attribute, log.attribute
            assert log.old_value == old_value.capitalize(), log.old_value
            assert log.new_value == new_value.capitalize(), log.new_value
            assert log.caller == 'web', log.caller
            assert log.action == 'update', log.action
            assert log.user_name == 'johndoe', log.user_name
            assert log.user_id == 1, log.user_id

    @with_context
    def test_project_published(self):
        owner = UserFactory.create(email_addr='a@a.com', pro=True)
        owner.set_password('1234')
        user_repo.save(owner)
        project = ProjectFactory.create(owner=owner, published=False)
        self.signin(email='a@a.com', password='1234')
        TaskFactory.create(project=project)
        short_name = project.short_name

        url = "/project/%s/publish" % short_name

        attribute = 'published'

        new_string = 'true'

        old_value = 'false'

        self.data[attribute] = new_string

        self.app.post(url, follow_redirects=True)

        logs = auditlog_repo.filter_by(project_short_name=short_name)
        assert len(logs) == 1, logs
        for log in logs:
            assert log.attribute == attribute, log.attribute
            assert log.old_value == old_value, (log.old_value, old_value)
            assert log.new_value == self.data[attribute], log.new_value
            assert log.caller == 'web', log.caller
            assert log.action == 'update', log.action
            assert log.user_name == owner.name, log.user_name
            assert log.user_id == owner.id, log.user_id

    @with_context
    def test_project_long_description(self):
        self.register()
        self.signin()
        self.new_project()
        short_name = 'sampleapp'

        url = "/project/%s/update" % short_name

        attribute = 'long_description'

        new_string = 'New long desc'

        old_value = self.data[attribute]

        self.data[attribute] = new_string
        self.data['zip_download'] = True

        self.app.post(url, data=self.data, follow_redirects=True)

        logs = auditlog_repo.filter_by(project_short_name=short_name, offset=1)
        assert len(logs) == 1, logs
        for log in logs:
            assert log.attribute == attribute, log.attribute
            assert log.old_value == old_value, log.old_value
            assert log.new_value == self.data[attribute], log.new_value
            assert log.caller == 'web', log.caller
            assert log.action == 'update', log.action
            assert log.user_name == 'johndoe', log.user_name
            assert log.user_id == 1, log.user_id

    @with_context
    def test_project_password(self):
        self.register()
        self.signin()
        self.new_project()
        short_name = 'sampleapp'

        url = "/project/%s/update" % short_name

        attribute = 'password'

        new_string = 'new password'

        old_value = None

        self.data[attribute] = new_string
        self.data['protect'] = True
<<<<<<< HEAD
        self.data['password'] = 'Npwd1@'
=======
        self.data['zip_download'] = True
>>>>>>> e9d08f27

        self.app.post(url, data=self.data, follow_redirects=True)

        logs = auditlog_repo.filter_by(project_short_name=short_name, offset=1)
        assert len(logs) == 1, logs
        for log in logs:
            assert log.attribute == 'passwd_hash', log.attribute
            assert log.new_value != None, log.new_value
            assert log.caller == 'web', log.caller
            assert log.action == 'update', log.action
            assert log.user_name == 'johndoe', log.user_name
            assert log.user_id == 1, log.user_id

    @with_context
    @patch('pybossa.forms.validator.requests.get')
    def test_project_webhook(self, mock):
        html_request = FakeRequest(json.dumps(self.data), 200,
                                   {'content-type': 'projectlication/json'})
        mock.return_value = html_request

        self.register()
        self.signin()
        self.new_project()
        short_name = 'sampleapp'

        url = "/project/%s/update" % short_name

        attribute = 'webhook'

        new_string = 'http://google.com'

        old_value = ''

        self.data[attribute] = new_string
        self.data['zip_download'] = True

        self.app.post(url, data=self.data, follow_redirects=True)

        logs = auditlog_repo.filter_by(project_short_name=short_name, offset=1)
        assert len(logs) == 1, logs
        for log in logs:
            assert log.attribute == attribute, log.attribute
            assert log.old_value == old_value, log.old_value
            assert log.new_value == self.data[attribute], log.new_value
            assert log.caller == 'web', log.caller
            assert log.action == 'update', log.action
            assert log.user_name == 'johndoe', log.user_name
            assert log.user_id == 1, log.user_id

    @with_context
    def test_project_task_presenter(self):
        self.register()
        self.signin()
        self.new_project()
        short_name = 'sampleapp'

        url = "/project/%s/tasks/taskpresentereditor" % short_name

        attribute = 'editor'

        new_string = 'new code'

        old_value = None

        self.editor[attribute] = new_string

        self.app.post(url, data=self.editor, follow_redirects=True)

        logs = auditlog_repo.filter_by(project_short_name=short_name, offset=1)
        assert len(logs) == 1, logs
        for log in logs:
            assert log.attribute == 'task_presenter', log.attribute
            assert log.old_value == old_value, log.old_value
            assert log.new_value == new_string, log.new_value
            assert log.caller == 'web', log.caller
            assert log.action == 'update', log.action
            assert log.user_name == 'johndoe', log.user_name
            assert log.user_id == 1, log.user_id

    @with_context
    def test_project_task_scheduler(self):
        self.register()
        self.signin()
        self.new_project()
        short_name = 'sampleapp'

        url = "/project/%s/tasks/scheduler" % short_name

        attribute = 'sched'

        new_string = 'depth_first'

        old_value = 'default'

        self.app.post(url, data={'sched': new_string}, follow_redirects=True)

        logs = auditlog_repo.filter_by(project_short_name=short_name, offset=1)
        assert len(logs) == 1, logs
        for log in logs:
            assert log.attribute == 'sched', log.attribute
            assert log.old_value == old_value, log.old_value
            assert log.new_value == new_string, log.new_value
            assert log.caller == 'web', log.caller
            assert log.action == 'update', log.action
            assert log.user_name == 'johndoe', log.user_name
            assert log.user_id == 1, log.user_id

    @with_context
    def test_project_task_priority(self):
        self.register()
        self.signin()
        self.new_project()
        self.new_task(1)
        short_name = 'sampleapp'

        url = "/project/%s/tasks/priority" % short_name

        attribute = 'task.priority_0'

        new_string = json.dumps({'task_id': 1, 'task_priority_0': 0.5})

        old_value = json.dumps({'task_id': 1, 'task_priority_0': 0.0})

        self.app.post(url, data={'task_ids': '1', 'priority_0': '0.5'}, follow_redirects=True)

        logs = auditlog_repo.filter_by(project_short_name=short_name, offset=1)
        assert len(logs) == 1, logs
        for log in logs:
            assert log.attribute == attribute, log.attribute
            assert log.old_value == old_value, log.old_value
            assert log.new_value == new_string, log.new_value
            assert log.caller == 'web', log.caller
            assert log.action == 'update', log.action
            assert log.user_name == 'johndoe', log.user_name
            assert log.user_id == 1, log.user_id

    @with_context
    def test_project_task_priority_two_tasks(self):
        self.register()
        self.signin()
        self.new_project()
        self.new_task(1)
        self.new_task(1)
        short_name = 'sampleapp'

        url = "/project/%s/tasks/priority" % short_name

        attribute = 'task.priority_0'

        self.app.post(url, data={'task_ids': '1,2', 'priority_0': '0.5'}, follow_redirects=True)

        logs = auditlog_repo.filter_by(project_short_name=short_name, offset=1)
        assert len(logs) == 2, logs
        id = 1
        for log in logs:
            new_string = json.dumps({'task_id': id, 'task_priority_0': 0.5})
            old_value = json.dumps({'task_id': id, 'task_priority_0': 0.0})

            assert log.attribute == attribute, log.attribute
            assert log.old_value == old_value, log.old_value
            assert log.new_value == new_string, log.new_value
            assert log.caller == 'web', log.caller
            assert log.action == 'update', log.action
            assert log.user_name == 'johndoe', log.user_name
            assert log.user_id == 1, log.user_id
            id = id +1

    @with_context
    def test_project_task_redundancy(self):
        self.register()
        self.signin()
        self.new_project()
        self.new_task(1)
        short_name = 'sampleapp'

        url = "/project/%s/tasks/redundancy" % short_name

        attribute = 'task.n_answers'

        new_string = '10'
        # Depends on each specific task, so old value will be non-avaliable
        old_value = 'N/A'

        self.app.post(url, data={'n_answers': '10'}, follow_redirects=True)

        logs = auditlog_repo.filter_by(project_short_name=short_name, offset=1)
        assert len(logs) == 1, logs
        for log in logs:
            assert log.attribute == attribute, log.attribute
            assert log.old_value == old_value, log.old_value
            assert log.new_value == new_string, log.new_value
            assert log.caller == 'web', log.caller
            assert log.action == 'update', log.action
            assert log.user_name == 'johndoe', log.user_name
            assert log.user_id == 1, log.user_id

    @with_context
    def test_project_auditlog_autoimporter_create(self):
        self.register()
        self.signin()
        self.new_project()
        self.new_task(1)
        short_name = 'sampleapp'

        url = "/project/%s/tasks/autoimporter" % short_name
        data = {'form_name': 'localCSV', 'csv_filename': 'http://fakeurl.com'}

        self.app.post(url, data=data, follow_redirects=True)

        attribute = 'autoimporter'

        new_value = '{"type": "localCSV", "csv_filename": null}'

        old_value = 'Nothing'

        logs = auditlog_repo.filter_by(project_short_name=short_name, offset=1)
        assert len(logs) == 1, logs
        for log in logs:
            assert log.attribute == attribute, log.attribute
            assert log.old_value == old_value, log.old_value
            assert log.new_value == new_value, log.new_value
            assert log.caller == 'web', log.caller
            assert log.action == 'create', log.action
            assert log.user_name == 'johndoe', log.user_name
            assert log.user_id == 1, log.user_id

    @with_context
    def test_project_auditlog_autoimporter_delete(self):
        self.register()
        self.signin()
        owner = user_repo.get(1)
        autoimporter = {'type': 'csv', 'csv_url': 'http://fakeurl.com'}
        project = ProjectFactory.create(owner=owner, info={'autoimporter': autoimporter})
        short_name = project.short_name

        attribute = 'autoimporter'

        old_value = json.dumps(autoimporter)

        new_value = 'Nothing'

        url = "/project/%s/tasks/autoimporter/delete" % short_name
        self.app.post(url, data={}, follow_redirects=True)

        logs = auditlog_repo.filter_by(project_short_name=short_name)
        assert len(logs) == 1, logs
        for log in logs:
            assert log.attribute == attribute, log.attribute
            assert log.old_value == old_value, log.old_value
            assert log.new_value == new_value, log.new_value
            assert log.caller == 'web', log.caller
            assert log.action == 'delete', log.action
            assert log.user_name == 'johndoe', log.user_name
            assert log.user_id == 1, log.user_id

    @with_context
    def test_project_auditlog_access_anon(self):
        # Admin
        self.register()
        self.signin()
        self.new_project()
        self.new_task(1)
        short_name = 'sampleapp'
        self.signout()

        url = "/project/%s/auditlog" % short_name

        res = self.app.get(url, follow_redirects=True)
        assert "Sign in" in res.data, res.data

    @with_context
    def test_project_auditlog_access_owner(self):
        '''
        # Admin
        self.register()
        self.signout()
        # User
        self.register(name="Iser")
        self.new_project()
        self.new_task(1)
        short_name = 'sampleapp'

        url = "/project/%s/auditlog" % short_name

        res = self.app.get(url, follow_redirects=True)
        assert  res.status_code == 403, res.status_code
        '''

    @with_context
    def test_project_auditlog_access_pro(self):
        '''
        # Admin
        self.register()
        self.signout()
        # User
        self.register(name="Iser")
        self.new_project()
        self.new_task(1)
        short_name = 'sampleapp'

        user = user_repo.filter_by(name="Iser")[0]
        user.pro = True
        user_repo.save(user)

        url = "/project/%s/auditlog" % short_name

        res = self.app.get(url, follow_redirects=True)
        assert  res.status_code == 200, res.status_code
        '''

    @with_context
    def test_project_auditlog_access_admin(self):
        '''
        # Admin
        self.register()
        self.signout()
        # User
        self.register(name="user", password="user")
        self.signin(email="user@user.com", password="user")
        self.new_project()
        self.new_task(1)
        self.signout()
        # Access as admin
        self.signin()
        short_name = 'sampleapp'

        url = "/project/%s/auditlog" % short_name

        res = self.app.get(url, follow_redirects=True)
        assert  res.status_code == 200, res.status_code
        '''<|MERGE_RESOLUTION|>--- conflicted
+++ resolved
@@ -44,11 +44,8 @@
                 'description': 'new_description',
                 'long_description': 'new_long_description',
                 'allow_anonymous_contributors': 'False',
-<<<<<<< HEAD
-                'info': dict(passwd_hash="hello")
-=======
+                'info': dict(passwd_hash="hello"),
                 'zip_download': 'True'
->>>>>>> e9d08f27
                 }
         url = '/api/project?api_key=%s' % (user.api_key)
         self.app.post(url, data=json.dumps(data))
@@ -486,11 +483,8 @@
 
         self.data[attribute] = new_string
         self.data['protect'] = True
-<<<<<<< HEAD
         self.data['password'] = 'Npwd1@'
-=======
         self.data['zip_download'] = True
->>>>>>> e9d08f27
 
         self.app.post(url, data=self.data, follow_redirects=True)
 
