# -*- coding: utf8 -*-
# This file is part of PYBOSSA.
#
# Copyright (C) 2015 Scifabric LTD.
#
# PYBOSSA is free software: you can redistribute it and/or modify
# it under the terms of the GNU Affero General Public License as published by
# the Free Software Foundation, either version 3 of the License, or
# (at your option) any later version.
#
# PYBOSSA is distributed in the hope that it will be useful,
# but WITHOUT ANY WARRANTY; without even the implied warranty of
# MERCHANTABILITY or FITNESS FOR A PARTICULAR PURPOSE.  See the
# GNU Affero General Public License for more details.
#
# You should have received a copy of the GNU Affero General Public License
# along with PYBOSSA.  If not, see <http://www.gnu.org/licenses/>.

from wtforms import ValidationError
from nose.tools import raises, assert_raises
from flask import current_app

from default import Test, db, with_context
from pybossa.forms.forms import (RegisterForm, LoginForm, EMAIL_MAX_LENGTH,
    USER_NAME_MAX_LENGTH, USER_FULLNAME_MAX_LENGTH, BulkTaskLocalCSVImportForm,
    RegisterFormWithUserPrefMetadata, UserPrefMetadataForm)
from pybossa.forms import validator
from pybossa.repositories import UserRepository
from factories import UserFactory
from mock import patch, MagicMock
from werkzeug.datastructures import MultiDict

user_repo = UserRepository(db)

class TestValidator(Test):
    def setUp(self):
        super(TestValidator, self).setUp()
        with self.flask_app.app_context():
            self.create()

    @raises(ValidationError)
    def test_unique(self):
        """Test VALIDATOR Unique works."""
        with self.flask_app.test_request_context('/'):
            f = LoginForm()
            f.email.data = self.email_addr
            u = validator.Unique(user_repo.get_by, 'email_addr')
            u.__call__(f, f.email)

    @raises(ValidationError)
    def test_not_allowed_chars(self):
        """Test VALIDATOR NotAllowedChars works."""
        with self.flask_app.test_request_context('/'):
            f = LoginForm()
            f.email.data = self.email_addr + "$"
            u = validator.NotAllowedChars()
            u.__call__(f, f.email)

    @raises(ValidationError)
    def test_comma_separated_integers(self):
        """Test VALIDATOR CommaSeparatedIntegers works."""
        with self.flask_app.test_request_context('/'):
            f = LoginForm()
            f.email.data = '1 2 3'
            u = validator.CommaSeparatedIntegers()
            u.__call__(f, f.email)

    @with_context
    @raises(ValidationError)
    def test_reserved_names_account_signin(self):
        """Test VALIDATOR ReservedName for account URLs"""
        form = RegisterForm()
        form.name.data = 'signin'
        val = validator.ReservedName('account', current_app)
        val(form, form.name)

    @with_context
    @raises(ValidationError)
    def test_reserved_names_project_published(self):
        """Test VALIDATOR ReservedName for project URLs"""
        form = RegisterForm()
        form.name.data = 'category'
        val = validator.ReservedName('project', current_app)
        val(form, form.name)

    @with_context
    @raises(ValidationError)
    def test_check_password_strength(self):
        """Test VALIDATOR CheckPasswordStrength for new user password"""
        form = RegisterForm()
        form.password.data = 'Abcd12345'
        u = validator.CheckPasswordStrength()
        u.__call__(form, form.password)

    @with_context
    @raises(ValidationError)
    def test_check_password_strength_custom_message(self):
        """Test VALIDATOR CheckPasswordStrength with custom message """
        form = RegisterForm()
        form.password.data = 'Abcd12345'
        u = validator.CheckPasswordStrength(message='custom message')
        u.__call__(form, form.password)

    @with_context
    def test_check_password_strength_no_policy(self):
        """Test VALIDATOR CheckPasswordStrength with no password policy """
        form = RegisterForm()
        form.password.data = 'Abcd12345'
        u = validator.CheckPasswordStrength(uppercase=None,
                lowercase=None, numeric=None, special=None)
        u.__call__(form, form.password)


class TestRegisterForm(Test):

    def setUp(self):
        super(TestRegisterForm, self).setUp()
        self.fill_in_data = {'fullname': 'Tyrion Lannister', 'name': 'mylion',
                             'email_addr': 'tyrion@casterly.rock',
                             'password':'secret', 'confirm':'secret'}

    fields = ['fullname', 'name', 'email_addr', 'password', 'confirm']

    @with_context
    def test_register_form_contains_fields(self):
        form = RegisterForm()

        for field in self.fields:
            assert form.__contains__(field), 'Field %s is not in form' %field

    @with_context
    def test_register_form_validates_with_valid_fields(self):
        form = RegisterForm(**self.fill_in_data)

        assert form.validate()

    @with_context
    def test_register_form_unique_name(self):
        form = RegisterForm(**self.fill_in_data)
        user = UserFactory.create(name='mylion')

        assert not form.validate()
        assert "The user name is already taken" in form.errors['name'], form.errors

    @with_context
    def test_register_name_length(self):
        self.fill_in_data['name'] = 'a'
        form = RegisterForm(**self.fill_in_data)
        error_message = "User name must be between 3 and %s characters long" % USER_NAME_MAX_LENGTH

        assert not form.validate()
        assert error_message in form.errors['name'], form.errors

    @with_context
    def test_register_name_allowed_chars(self):
        self.fill_in_data['name'] = '$#&amp;\/|'
        form = RegisterForm(**self.fill_in_data)

        assert not form.validate()
        assert "$#&\\/| and space symbols are forbidden" in form.errors['name'], form.errors

    @with_context
    def test_register_name_reserved_name(self):
        self.fill_in_data['name'] = 'signin'

        form = RegisterForm(**self.fill_in_data)

        assert not form.validate()
        assert u'This name is used by the system.' in form.errors['name'], form.errors

    @with_context
    def test_register_form_unique_email(self):
        form = RegisterForm(**self.fill_in_data)
        user = UserFactory.create(email_addr='tyrion@casterly.rock')

        assert not form.validate()
        assert "Email is already taken" in form.errors['email_addr'], form.errors

    @with_context
    def test_register_form_email_unicode(self):
        self.fill_in_data['email_addr'] = u'tyrion@casterly.rock'
        form = RegisterForm(**self.fill_in_data)

        assert form.validate()

    @with_context
    def test_register_form_unique_email_case_insensitive(self):
        self.fill_in_data['email_addr'] = 'TYRION@CASTERLY.ROCK'
        form = RegisterForm(**self.fill_in_data)
        user = UserFactory.create(email_addr='tyrion@casterly.rock')

        assert not form.validate()
        assert "Email is already taken" in form.errors['email_addr'], form.errors

    @with_context
    def test_register_form_unique_email_case_insensitive_unicode(self):
        self.fill_in_data['email_addr'] = u'TYRION@CASTERLY.ROCK'
        form = RegisterForm(**self.fill_in_data)
        user = UserFactory.create(email_addr='tyrion@casterly.rock')

        assert not form.validate()
        assert "Email is already taken" in form.errors['email_addr'], form.errors

    @with_context
    def test_register_email_length(self):
        self.fill_in_data['email_addr'] = ''
        form = RegisterForm(**self.fill_in_data)
        error_message = "Email must be between 3 and %s characters long" % EMAIL_MAX_LENGTH

        assert not form.validate()
        assert error_message in form.errors['email_addr'], form.errors

    @with_context
    def test_register_email_valid_format(self):
        self.fill_in_data['email_addr'] = 'notanemail'
        form = RegisterForm(**self.fill_in_data)

        assert not form.validate()
        assert "Invalid email address." in form.errors['email_addr'], form.errors

    @with_context
    def test_register_fullname_length(self):
        self.fill_in_data['fullname'] = 'a'
        form = RegisterForm(**self.fill_in_data)
        error_message = "Full name must be between 3 and %s characters long" % USER_FULLNAME_MAX_LENGTH

        assert not form.validate()
        assert error_message in form.errors['fullname'], form.errors

    @with_context
    def test_register_password_required(self):
        self.fill_in_data['password'] = ''
        form = RegisterForm(**self.fill_in_data)

        assert not form.validate()
        assert "Password cannot be empty" in form.errors['password'], form.errors

    @with_context
    def test_register_password_missmatch(self):
        self.fill_in_data['confirm'] = 'badpasswd'
        form = RegisterForm(**self.fill_in_data)

        assert not form.validate()
        assert "Passwords must match" in form.errors['password'], form.errors

    @with_context
    def test_register_password_valid_password(self):
        self.fill_in_data['password'] = self.fill_in_data['confirm'] = 'Abcd12345!'
        form = RegisterForm(**self.fill_in_data)
        assert form.validate()


class TestBulkTaskLocalCSVForm(Test):

    def setUp(self):
        super(TestBulkTaskLocalCSVForm, self).setUp()
        self.form_data = {'csv_filename': 'sample.csv'}

    @with_context
    @patch('pybossa.forms.forms.request')
    def test_import_request_with_no_file_returns_none(self, mock_request):
        mock_request.method = 'POST'
        mock_request.files = dict(somekey='somevalue')
        form = BulkTaskLocalCSVImportForm(**self.form_data)
        return_value = form.get_import_data()
        assert return_value['type'] is 'localCSV' and return_value['csv_filename'] is None

    @with_context
    @patch('pybossa.forms.forms.request')
    def test_import_blank_local_csv_file_returns_none(self, mock_request):
        mock_request.method = 'POST'
        mock_file = MagicMock()
        mock_file.filename = ''
        mock_request.files = dict(file=mock_file)
        form = BulkTaskLocalCSVImportForm(**self.form_data)
        return_value = form.get_import_data()
        assert return_value['type'] is 'localCSV' and return_value['csv_filename'] is None

    @with_context
    @patch('pybossa.forms.forms.request')
    def test_import_invalid_local_csv_file_ext_returns_none(self, mock_request):
        mock_request.method = 'POST'
        mock_file = MagicMock()
        mock_file.filename = 'sample.txt'
        mock_request.files = dict(file=mock_file)
        form = BulkTaskLocalCSVImportForm(**self.form_data)
        return_value = form.get_import_data()
        assert return_value['type'] is 'localCSV' and return_value['csv_filename'] is None

    @with_context
    @patch('pybossa.util.s3_upload_file_storage')
    @patch('pybossa.forms.forms.request')
    @patch('pybossa.forms.forms.current_user')
    def test_import_upload_path_works(self, mock_user, mock_request,
                                      mock_upload):
        url = 'https://s3.amazonaws.com/bucket/hello.csv'
        patch_dict = {'S3_IMPORT_BUCKET': 'bucket'}
        with patch.dict(self.flask_app.config, patch_dict):
            mock_upload.return_value = url
            mock_user.id = 1
            mock_request.method = 'POST'
            mock_file = MagicMock()
            mock_file.filename = 'sample.csv'
            mock_request.files = dict(file=mock_file)
            form = BulkTaskLocalCSVImportForm(**self.form_data)
            return_value = form.get_import_data()
            assert return_value['type'] is 'localCSV', return_value
            assert return_value['csv_filename'] == url, return_value


class TestRegisterFormWithUserPrefMetadata(Test):

    def setUp(self):
        super(TestRegisterFormWithUserPrefMetadata, self).setUp()
        self.fill_in_data = {'fullname': 'Tyrion Lannister', 'name': 'mylion',
                             'email_addr': 'tyrion@casterly.rock',
                             'password':'secret', 'confirm':'secret',
                             'user_type': 'Researcher'}

        self.fields = ['fullname', 'name', 'email_addr', 'password', 'confirm',
                  'languages', 'locations', 'work_hours_from', 'work_hours_to',
                  'timezone', 'user_type', 'review']

        self.upref_mdata_valid_choices = dict(languages=[("en", "en"), ("sp", "sp")],
                                    locations=[("us", "us"), ("uk", "uk")],
                                    timezones=[("", ""), ("ACT", "Australia Central Time")],
                                    user_types=[("Researcher", "Researcher"), ("Analyst", "Analyst")])

    @with_context
<<<<<<< HEAD
=======
    @patch('pybossa.forms.forms.uploader')
    @patch('pybossa.forms.forms.request')
    @patch('pybossa.forms.forms.current_user')
    def test_import_upload_path_ioerror(self, mock_user, mock_request,
                                        mock_uploader):
        mock_user.id = 1
        mock_request.method = 'POST'
        mock_file = MagicMock()
        mock_file.filename = 'sample.csv'
        mock_request.files = dict(file=mock_file)
        form = BulkTaskLocalCSVImportForm(**self.form_data)
        assert_raises(IOError, form.get_import_data)


class TestRegisterFormWithUserPrefMetadata(Test):

    def setUp(self):
        super(TestRegisterFormWithUserPrefMetadata, self).setUp()
        self.fill_in_data = {'fullname': 'Tyrion Lannister', 'name': 'mylion',
                             'email_addr': 'tyrion@casterly.rock',
                             'password':'secret', 'confirm':'secret',
                             'user_type': 'Researcher'}

        self.fields = ['fullname', 'name', 'email_addr', 'password', 'confirm',
                  'languages', 'locations', 'work_hours_from', 'work_hours_to',
                  'timezone', 'user_type', 'review']

        self.upref_mdata_valid_choices = dict(languages=[("en", "en"), ("sp", "sp")],
                                    locations=[("us", "us"), ("uk", "uk")],
                                    timezones=[("", ""), ("ACT", "Australia Central Time")],
                                    user_types=[("Researcher", "Researcher"), ("Analyst", "Analyst")])

    @with_context
>>>>>>> e9d08f27
    def test_register_form_with_upref_mdata_contains_fields(self):
        form = RegisterFormWithUserPrefMetadata()

        for field in self.fields:
            assert form.__contains__(field), 'Field %s is not in form' %field

    @with_context
    def test_register_form_with_upref_mdata_validates_with_valid_fields(self):
        import pybossa.core
        pybossa.core.upref_mdata_choices = self.upref_mdata_valid_choices

        form_data = dict(languages="en", locations="uk",
                        user_type="Researcher", timezone="")
        form = UserPrefMetadataForm(MultiDict(form_data))
        form.set_upref_mdata_choices()
        assert form.validate()

    @with_context
    def test_register_form_with_upref_mdata_with_invalid_language(self):
        import pybossa.core
        pybossa.core.upref_mdata_choices = self.upref_mdata_valid_choices

        form_data = dict(languages="somelang", locations="uk",
                        user_type="Researcher", timezone="")
        form = UserPrefMetadataForm(MultiDict(form_data))
        form.set_upref_mdata_choices()
        assert not form.validate()

    @with_context
    def test_register_form_with_upref_mdata_with_invalid_preferences(self):
        import pybossa.core
        pybossa.core.upref_mdata_choices = self.upref_mdata_valid_choices

        form_data = dict(languages="somelang", locations="someloc",
                        user_type="someutype", timezone="ZZZ")
        form = UserPrefMetadataForm(MultiDict(form_data))
        form.set_upref_mdata_choices()
        assert not form.validate()
        expected_form_errors = {
                        'work_hours_to':
                            ['Work Hours From, Work Hours To, and Timezone must be filled out for submission'],
                        'locations':
                            [u"'someloc' is not a valid choice for this field"],
                        'user_type':
                            [u'Not a valid choice'],
                        'languages':
                            [u"'somelang' is not a valid choice for this field"],
                        'work_hours_from':
                            ['Work Hours From, Work Hours To, and Timezone must be filled out for submission'],
                        'timezone':
                            [u'Not a valid choice', 'Work Hours From, Work Hours To, and Timezone must be filled out for submission']
                        }
        assert form.errors == expected_form_errors<|MERGE_RESOLUTION|>--- conflicted
+++ resolved
@@ -327,8 +327,6 @@
                                     user_types=[("Researcher", "Researcher"), ("Analyst", "Analyst")])
 
     @with_context
-<<<<<<< HEAD
-=======
     @patch('pybossa.forms.forms.uploader')
     @patch('pybossa.forms.forms.request')
     @patch('pybossa.forms.forms.current_user')
@@ -362,7 +360,6 @@
                                     user_types=[("Researcher", "Researcher"), ("Analyst", "Analyst")])
 
     @with_context
->>>>>>> e9d08f27
     def test_register_form_with_upref_mdata_contains_fields(self):
         form = RegisterFormWithUserPrefMetadata()
 
