--- conflicted
+++ resolved
@@ -122,12 +122,8 @@
         """Test ADMIN featured projects add-remove works as an admin user"""
         self.register()
         self.new_application()
-<<<<<<< HEAD
+        self.update_application()
         # The project is in the system but not in the front page
-=======
-        self.update_application()
-        # The application is in the system but not in the front page
->>>>>>> eb370880
         res = self.app.get('/', follow_redirects=True)
         assert "Create a Project" in res.data,\
             "The project should not be listed in the front page"\
