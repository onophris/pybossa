--- conflicted
+++ resolved
@@ -40,11 +40,8 @@
     @patch('pybossa.api.task.TaskAPI._verify_auth')
     def test_00_link_object(self, auth):
         """Test HATEOAS object link is created"""
-<<<<<<< HEAD
         user = UserFactory.create(admin=True)
-=======
         auth.return_value = True
->>>>>>> ee4a2987
         # For project
         res = self.app.get('/api/project/1?api_key=' + user.api_key, follow_redirects=True)
         output = json.loads(res.data)
@@ -137,13 +134,10 @@
     def test_01_link_object(self, auth):
         """Test HATEOAS object link is created"""
         # For project
-<<<<<<< HEAD
         user = UserFactory.create(admin=True)
+        auth.return_value = True
+
         res = self.app.get('/api/project?all=1&api_key=' + user.api_key, follow_redirects=True)
-=======
-        auth.return_value = True
-        res = self.app.get("/api/project", follow_redirects=True)
->>>>>>> ee4a2987
         output = json.loads(res.data)[0]
         err_msg = "There should be a Link with the object URI"
         assert output['link'] is not None, err_msg
