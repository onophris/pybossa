# -*- coding: utf8 -*-
# This file is part of PyBossa.
#
# Copyright (C) 2013 SF Isle of Man Limited
#
# PyBossa is free software: you can redistribute it and/or modify
# it under the terms of the GNU Affero General Public License as published by
# the Free Software Foundation, either version 3 of the License, or
# (at your option) any later version.
#
# PyBossa is distributed in the hope that it will be useful,
# but WITHOUT ANY WARRANTY; without even the implied warranty of
# MERCHANTABILITY or FITNESS FOR A PARTICULAR PURPOSE.  See the
# GNU Affero General Public License for more details.
#
# You should have received a copy of the GNU Affero General Public License
# along with PyBossa.  If not, see <http://www.gnu.org/licenses/>.

import json

from base import Fixtures
from helper import web as web_helper
from pybossa.hateoas import Hateoas


class TestHateoas(web_helper.Helper):
    url = "/app/%s/tasks/export" % Fixtures.app_short_name

    hateoas = Hateoas()

    def setUp(self):
        super(TestHateoas, self).setUp()
        Fixtures.create()

    # Tests

    def test_00_link_object(self):
        """Test HATEOAS object link is created"""
        # For app
        res = self.app.get("/api/app/1", follow_redirects=True)
        output = json.loads(res.data)
        err_msg = "There should be a Link with the object URI"
        assert output['link'] is not None, err_msg

        err_msg = "There should be a Links list with the category URI"
        assert output['links'] is not None, err_msg
        assert len(output['links']) == 1, err_msg
        app_link = self.hateoas.link(rel='category', title='category',
                                     href='http://localhost/api/category/1')
        assert app_link == output['links'][0], err_msg

        app_link = self.hateoas.link(rel='self', title='app',
                                     href='http://localhost/api/app/1')
        err_msg = "The object link is wrong: %s" % output['link']
        assert app_link == output['link'], err_msg

        # For task
        res = self.app.get("/api/task/1", follow_redirects=True)
        output = json.loads(res.data)
        err_msg = "There should be a Link with the object URI"
        assert output['link'] is not None, err_msg
        task_link = self.hateoas.link(rel='self', title='task',
                                      href='http://localhost/api/task/1')
        err_msg = "The object link is wrong: %s" % output['link']
        assert task_link == output['link'], err_msg
        err_msg = "There should be one parent link: app"
        assert output.get('links') is not None, err_msg
        assert len(output.get('links')) == 1, err_msg
        err_msg = "The parent link is wrong"
        app_link = self.hateoas.link(rel='parent', title='app',
                                     href='http://localhost/api/app/1')
        assert output.get('links')[0] == app_link, err_msg

        # For taskrun
        res = self.app.get("/api/taskrun/1", follow_redirects=True)
        output = json.loads(res.data)
        err_msg = "There should be a Link with the object URI"
        assert output['link'] is not None, err_msg
        task_link = self.hateoas.link(rel='self', title='taskrun',
                                      href='http://localhost/api/taskrun/1')
        err_msg = "The object link is wrong: %s" % output['link']
        assert task_link == output['link'], err_msg
        err_msg = "There should be two parent links: app and task"
        assert output.get('links') is not None, err_msg
        assert len(output.get('links')) == 2, err_msg
        err_msg = "The parent app link is wrong"
        app_link = self.hateoas.link(rel='parent', title='app',
                                     href='http://localhost/api/app/1')
        assert output.get('links')[0] == app_link, err_msg

        err_msg = "The parent task link is wrong"
        app_link = self.hateoas.link(rel='parent', title='task',
                                     href='http://localhost/api/task/1')
        assert output.get('links')[1] == app_link, err_msg

<<<<<<< HEAD
        # For category
        res = self.app.get("/api/category/1", follow_redirects=True)
        output = json.loads(res.data)
        err_msg = "There should be a Link with the object URI"
        assert output['link'] is not None, err_msg
        category_link = self.hateoas.link(rel='self', title='category',
                                          href='http://localhost/api/category/1')
        err_msg = "The object link is wrong: %s" % output['link']
        assert category_link == output['link'], err_msg
        err_msg = "There should be no other links"
        assert output.get('links') is None, err_msg
        err_msg = "The object links should are wrong"

        # For user
        # Pending define what user fields will be visible through the API
        # Issue #626. For now let's suppose link and links are not visible
        # res = self.app.get("/api/user/1?api_key=" + Fixtures.root_api_key, follow_redirects=True)
        # output = json.loads(res.data)
        # err_msg = "There should be a Link with the object URI"
        # assert output['link'] is not None, err_msg
        # user_link = self.hateoas.link(rel='self', title='user',
        #                               href='http://localhost/api/user/1')
        # err_msg = "The object link ir wrong: %s" % output['link']
        # assert user_link == output['link'], err_msg
        # # when the links specification of a user will be set, modify the following
        # err_msg = "The list of links should be empty for now"
        # assert output.get('links') == None, err_msg




=======
>>>>>>> 3ace6589
    def test_01_link_object(self):
        """Test HATEOAS object link is created"""
        # For app
        res = self.app.get("/api/app", follow_redirects=True)
        output = json.loads(res.data)[0]
        err_msg = "There should be a Link with the object URI"
        assert output['link'] is not None, err_msg
        app_link = self.hateoas.link(rel='self', title='app',
                                     href='http://localhost/api/app/1')

        err_msg = "The object link is wrong: %s" % output['link']
        assert app_link == output['link'], err_msg

        err_msg = "There should be a Links list with the category URI"
        assert output['links'] is not None, err_msg
        assert len(output['links']) == 1, err_msg
        app_link = self.hateoas.link(rel='category', title='category',
                                     href='http://localhost/api/category/1')
        assert app_link == output['links'][0], err_msg

        # For task
        res = self.app.get("/api/task", follow_redirects=True)
        output = json.loads(res.data)[0]
        err_msg = "There should be a Link with the object URI"
        assert output['link'] is not None, err_msg
        task_link = self.hateoas.link(rel='self', title='task',
                                      href='http://localhost/api/task/1')
        err_msg = "The object link is wrong: %s" % output['link']
        assert task_link == output['link'], err_msg
        err_msg = "There should be one parent link: app"
        assert output.get('links') is not None, err_msg
        assert len(output.get('links')) == 1, err_msg
        err_msg = "The parent link is wrong"
        app_link = self.hateoas.link(rel='parent', title='app',
                                     href='http://localhost/api/app/1')
        assert output.get('links')[0] == app_link, err_msg

        # For taskrun
        res = self.app.get("/api/taskrun", follow_redirects=True)
        output = json.loads(res.data)[0]
        err_msg = "There should be a Link with the object URI"
        assert output['link'] is not None, err_msg
        task_link = self.hateoas.link(rel='self', title='taskrun',
                                      href='http://localhost/api/taskrun/1')
        err_msg = "The object link is wrong: %s" % output['link']
        assert task_link == output['link'], err_msg
        err_msg = "There should be two parent links: app and task"
        assert output.get('links') is not None, err_msg
        assert len(output.get('links')) == 2, err_msg
        err_msg = "The parent app link is wrong"
        app_link = self.hateoas.link(rel='parent', title='app',
                                     href='http://localhost/api/app/1')
        assert output.get('links')[0] == app_link, err_msg

        err_msg = "The parent task link is wrong"
        app_link = self.hateoas.link(rel='parent', title='task',
                                     href='http://localhost/api/task/1')
<<<<<<< HEAD
        assert output.get('links')[1] == app_link, err_msg

        # For category
        res = self.app.get("/api/category", follow_redirects=True)
        output = json.loads(res.data)[0]
        err_msg = "There should be a Link with the object URI"
        assert output['link'] is not None, err_msg
        category_link = self.hateoas.link(rel='self', title='category',
                                      href='http://localhost/api/category/1')
        err_msg = "The object link is wrong: %s" % output['link']
        assert category_link == output['link'], err_msg
        err_msg = "There should be no other links"
        assert output.get('links') is None, err_msg
        err_msg = "The object links should are wrong"

        # For user
        # Pending define what user fields will be visible through the API
        # Issue #626. For now let's suppose link and links are not visible
        # res = self.app.get("/api/user?api_key=" + Fixtures.root_api_key, follow_redirects=True)
        # output = json.loads(res.data)[0]
        # err_msg = "There should be a Link with the object URI"
        # assert output['link'] is not None, err_msg
        # user_link = self.hateoas.link(rel='self', title='user',
        #                               href='http://localhost/api/user/1')
        # err_msg = "The object link ir wrong: %s" % output['link']
        # assert user_link == output['link'], err_msg
        # # when the links specification of a user will be set, modify the following
        # err_msg = "The list of links should be empty for now"
        # assert output.get('links') == None, err_msg
=======
        assert output.get('links')[1] == app_link, err_msg
>>>>>>> 3ace6589
<|MERGE_RESOLUTION|>--- conflicted
+++ resolved
@@ -93,7 +93,6 @@
                                      href='http://localhost/api/task/1')
         assert output.get('links')[1] == app_link, err_msg
 
-<<<<<<< HEAD
         # For category
         res = self.app.get("/api/category/1", follow_redirects=True)
         output = json.loads(res.data)
@@ -123,10 +122,6 @@
         # assert output.get('links') == None, err_msg
 
 
-
-
-=======
->>>>>>> 3ace6589
     def test_01_link_object(self):
         """Test HATEOAS object link is created"""
         # For app
@@ -184,7 +179,6 @@
         err_msg = "The parent task link is wrong"
         app_link = self.hateoas.link(rel='parent', title='task',
                                      href='http://localhost/api/task/1')
-<<<<<<< HEAD
         assert output.get('links')[1] == app_link, err_msg
 
         # For category
@@ -213,7 +207,4 @@
         # assert user_link == output['link'], err_msg
         # # when the links specification of a user will be set, modify the following
         # err_msg = "The list of links should be empty for now"
-        # assert output.get('links') == None, err_msg
-=======
-        assert output.get('links')[1] == app_link, err_msg
->>>>>>> 3ace6589
+        # assert output.get('links') == None, err_msg