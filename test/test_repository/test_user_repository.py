--- conflicted
+++ resolved
@@ -328,9 +328,7 @@
         retrieved_users = self.user_repo.get_users([tyrion.id, theon.id])
         assert any(user == tyrion for user in retrieved_users)
         assert any(user == theon for user in retrieved_users)
-<<<<<<< HEAD
         assert all(user != robb for user in retrieved_users)
-=======
 
     @with_context
     def test_delete_user(self):
@@ -374,5 +372,4 @@
             fake_ips.append(taskrun.user_ip)
         assert len(set(fake_ips)) == 3
         user = self.user_repo.get_by(id=user_id)
-        assert user is None
->>>>>>> e9d08f27
+        assert user is None