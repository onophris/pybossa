--- conflicted
+++ resolved
@@ -111,14 +111,9 @@
     @with_context
     def test_get_all_importer_names_returns_default_importer_names(self, create):
         importers = self.importer.get_all_importer_names()
-<<<<<<< HEAD
-        expected_importers = ['csv', 'gdocs', 'epicollect', 's3', 'localCSV']
-        print(importers)
-=======
         expected_importers = ['csv', 'gdocs', 'epicollect', 's3', 'localCSV',
                               'iiif']
 
->>>>>>> e9d08f27
         assert set(importers) == set(expected_importers)
 
     @with_context
