# -*- coding: utf8 -*-
# This file is part of PyBossa.
#
# Copyright (C) 2013 SF Isle of Man Limited
#
# PyBossa is free software: you can redistribute it and/or modify
# it under the terms of the GNU Affero General Public License as published by
# the Free Software Foundation, either version 3 of the License, or
# (at your option) any later version.
#
# PyBossa is distributed in the hope that it will be useful,
# but WITHOUT ANY WARRANTY; without even the implied warranty of
# MERCHANTABILITY or FITNESS FOR A PARTICULAR PURPOSE.  See the
# GNU Affero General Public License for more details.
#
# You should have received a copy of the GNU Affero General Public License
# along with PyBossa.  If not, see <http://www.gnu.org/licenses/>.

import json
import StringIO

from default import db, Fixtures, with_context
from helper import web
from mock import patch, Mock
from flask import Response
from itsdangerous import BadSignature
from collections import namedtuple
from pybossa.core import signer, mail
from pybossa.util import unicode_csv_reader
from pybossa.util import get_user_signup_method
from pybossa.ckan import Ckan
from bs4 import BeautifulSoup
from requests.exceptions import ConnectionError
from werkzeug.exceptions import NotFound
from pybossa.model.app import App
from pybossa.model.category import Category
from pybossa.model.task import Task
from pybossa.model.task_run import TaskRun
from pybossa.model.user import User
from pybossa.model.featured import Featured
from factories import AppFactory, TaskFactory, TaskRunFactory


FakeRequest = namedtuple('FakeRequest', ['text', 'status_code', 'headers'])


class TestWeb(web.Helper):
    pkg_json_not_found = {
        "help": "Return ...",
        "success": False,
        "error": {
            "message": "Not found",
            "__type": "Not Found Error"}}

    @with_context
    def test_01_index(self):
        """Test WEB home page works"""
        res = self.app.get("/", follow_redirects=True)
        assert self.html_title() in res.data, res
        assert "Create a Project" in res.data, res

    @with_context
    def test_01_search(self):
        """Test WEB search page works."""
        res = self.app.get('/search')
        err_msg = "Search page should be accessible"
        assert "Search" in res.data, err_msg

    @with_context
    @patch('pybossa.stats.pygeoip', autospec=True)
    @patch('pybossa.view.applications.uploader.upload_file', return_value=True)
    def test_02_stats(self, mock1, mock2):
        """Test WEB leaderboard or stats page works"""
        with self.flask_app.app_context():
            res = self.register()
            res = self.signin()
            res = self.new_application(short_name="igil")
            returns = [Mock()]
            returns[0].GeoIP.return_value = 'gic'
            returns[0].GeoIP.record_by_addr.return_value = {}
            mock1.side_effects = returns

            app = db.session.query(App).first()
            # Without stats
            url = '/app/%s/stats' % app.short_name
            res = self.app.get(url)
            assert "Sorry" in res.data, res.data

            # We use a string here to check that it works too
            task = Task(app_id=app.id, n_answers=10)
            db.session.add(task)
            db.session.commit()

            for i in range(10):
                task_run = TaskRun(app_id=app.id, task_id=1,
                                         user_id=1,
                                         info={'answer': 1})
                db.session.add(task_run)
                db.session.commit()
                self.app.get('api/app/%s/newtask' % app.id)

            # With stats
            url = '/app/%s/stats' % app.short_name
            res = self.app.get(url)
            assert res.status_code == 200, res.status_code
            assert "Distribution" in res.data, res.data

            with patch.dict(self.flask_app.config, {'GEO': True}):
                url = '/app/%s/stats' % app.short_name
                res = self.app.get(url)
                assert "GeoLite" in res.data, res.data

            res = self.app.get('/leaderboard', follow_redirects=True)
            assert self.html_title("Community Leaderboard") in res.data, res
            assert self.user.fullname in res.data, res.data

            # With hidden app
            app.hidden = 1
            db.session.add(app)
            db.session.commit()
            url = '/app/%s/stats' % app.short_name
            res = self.app.get(url)
            assert res.status_code == 200, res.status_code
            assert "Distribution" in res.data, res.data
            self.signout()

            self.create()
            # As anonymous
            url = '/app/%s/stats' % app.short_name
            res = self.app.get(url)
            assert res.status_code == 403, res.status_code
            # As another user, but not owner
            self.signin(email=Fixtures.email_addr2, password=Fixtures.password)
            url = '/app/%s/stats' % app.short_name
            res = self.app.get(url)
            assert res.status_code == 403, res.status_code

    @with_context
    def test_03_account_index(self):
        """Test WEB account index works."""
        # Without users
        with self.flask_app.app_context():
            res = self.app.get('/account/page/15', follow_redirects=True)
            assert res.status_code == 404, res.status_code

            self.create()
            res = self.app.get('/account', follow_redirects=True)
            assert res.status_code == 200, res.status_code
            err_msg = "There should be a Community page"
            assert "Community" in res.data, err_msg

    @with_context
    def test_03_register(self):
        """Test WEB register user works"""
        with self.flask_app.app_context():
            res = self.app.get('/account/signin')
            assert 'Forgot Password' in res.data

            res = self.register(method="GET")
            # The output should have a mime-type: text/html
            assert res.mimetype == 'text/html', res
            assert self.html_title("Register") in res.data, res

            res = self.register()
            assert self.html_title() in res.data, res
            assert "Thanks for signing-up" in res.data, res.data

            res = self.register()
            assert self.html_title("Register") in res.data, res
            assert "The user name is already taken" in res.data, res.data

            res = self.register(fullname='')
            assert self.html_title("Register") in res.data, res
            msg = "Full name must be between 3 and 35 characters long"
            assert msg in res.data, res.data

            res = self.register(name='')
            assert self.html_title("Register") in res.data, res
            msg = "User name must be between 3 and 35 characters long"
            assert msg in res.data, res.data

            res = self.register(name='%a/$|')
            assert self.html_title("Register") in res.data, res
            msg = '$#&amp;\/| and space symbols are forbidden'
            assert msg in res.data, res.data

            res = self.register(email='')
            assert self.html_title("Register") in res.data, res.data
            assert self.html_title("Register") in res.data, res.data
            msg = "Email must be between 3 and 35 characters long"
            assert msg in res.data, res.data

            res = self.register(email='invalidemailaddress')
            assert self.html_title("Register") in res.data, res.data
            assert "Invalid email address" in res.data, res.data

            res = self.register()
            assert self.html_title("Register") in res.data, res.data
            assert "Email is already taken" in res.data, res.data

            res = self.register(password='')
            assert self.html_title("Register") in res.data, res.data
            assert "Password cannot be empty" in res.data, res.data

            res = self.register(password2='different')
            assert self.html_title("Register") in res.data, res.data
            assert "Passwords must match" in res.data, res.data

    @with_context
    def test_04_signin_signout(self):
        """Test WEB sign in and sign out works"""
        res = self.register()
        # Log out as the registration already logs in the user
        res = self.signout()

        res = self.signin(method="GET")
        assert self.html_title("Sign in") in res.data, res.data
        assert "Sign in" in res.data, res.data

        res = self.signin(email='')
        assert "Please correct the errors" in res.data, res
        assert "The e-mail is required" in res.data, res

        res = self.signin(password='')
        assert "Please correct the errors" in res.data, res
        assert "You must provide a password" in res.data, res

        res = self.signin(email='', password='')
        assert "Please correct the errors" in res.data, res
        assert "The e-mail is required" in res.data, res
        assert "You must provide a password" in res.data, res

        # Non-existant user
        msg = "Ooops, we didn't find you in the system"
        res = self.signin(email='wrongemail')
        assert msg in res.data, res.data

        res = self.signin(email='wrongemail', password='wrongpassword')
        assert msg in res.data, res

        # Real user but wrong password or username
        msg = "Ooops, Incorrect email/password"
        res = self.signin(password='wrongpassword')
        assert msg in res.data, res

        res = self.signin()
        assert self.html_title() in res.data, res
        assert "Welcome back %s" % self.user.fullname in res.data, res

        # Check profile page with several information chunks
        res = self.profile()
        assert self.html_title("Profile") in res.data, res
        assert self.user.fullname in res.data, res
        assert self.user.email_addr in res.data, res

        # Log out
        res = self.signout()
        assert self.html_title() in res.data, res
        assert "You are now signed out" in res.data, res

        # Request profile as an anonymous user
        # Check profile page with several information chunks
        res = self.profile()
        assert self.user.fullname in res.data, res
        assert self.user.email_addr not in res.data, res

        # Try to access protected areas like update
        res = self.app.get('/account/johndoe/update', follow_redirects=True)
        # As a user must be signed in to access, the page the title will be the
        # redirection to log in
        assert self.html_title("Sign in") in res.data, res.data
        assert "Please sign in to access this page." in res.data, res.data

        res = self.signin(next='%2Faccount%2Fprofile')
        assert self.html_title("Profile") in res.data, res
        assert "Welcome back %s" % self.user.fullname in res.data, res

    @with_context
    @patch('pybossa.view.applications.uploader.upload_file', return_value=True)
    def test_profile_applications(self, mock):
        """Test WEB user profile project page works."""
        with self.flask_app.app_context():
            self.create()
            self.signin(email=Fixtures.email_addr, password=Fixtures.password)
            self.new_application()
            url = '/account/%s/applications' % Fixtures.name
            res = self.app.get(url)
            assert "Projects" in res.data, res.data
            assert "Published" in res.data, res.data
            assert "Draft" in res.data, res.data
            assert Fixtures.app_name in res.data, res.data

            url = '/account/fakename/applications'
            res = self.app.get(url)
            assert res.status_code == 404, res.status_code

            url = '/account/%s/applications' % Fixtures.name2
            res = self.app.get(url)
            assert res.status_code == 403, res.status_code


    @with_context
    def test_05_update_user_profile(self):
        """Test WEB update user profile"""


        # Create an account and log in
        self.register()
        url = "/account/fake/update"
        res = self.app.get(url, follow_redirects=True)
        assert res.status_code == 404, res.status_code

        # Update profile with new data
        res = self.update_profile(method="GET")
        msg = "Update your profile: %s" % self.user.fullname
        assert self.html_title(msg) in res.data, res.data
        msg = 'input id="id" name="id" type="hidden" value="1"'
        assert msg in res.data, res
        assert self.user.fullname in res.data, res
        assert "Save the changes" in res.data, res
        msg = '<a href="/account/johndoe/update" class="btn">Cancel</a>'
        assert  msg in res.data, res.data

        res = self.update_profile(fullname="John Doe 2",
                                  email_addr="johndoe2@example",
                                  locale="en")
        assert "Please correct the errors" in res.data, res.data


        res = self.update_profile(fullname="John Doe 2",
                                  email_addr="johndoe2@example.com",
                                  locale="en")
        title = "Update your profile: John Doe 2"
        assert self.html_title(title) in res.data, res.data
        assert "Your profile has been updated!" in res.data, res.data
        assert "John Doe 2" in res.data, res
        assert "johndoe" in res.data, res
        assert "johndoe2@example.com" in res.data, res

        # Updating the username field forces the user to re-log in
        res = self.update_profile(fullname="John Doe 2",
                                  email_addr="johndoe2@example.com",
                                  locale="en",
                                  new_name="johndoe2")
        assert "Your profile has been updated!" in res.data, res
        assert "Please sign in" in res.data, res.data

        res = self.signin(method="POST", email="johndoe2@example.com",
                          password="p4ssw0rd",
                          next="%2Faccount%2Fprofile")
        assert "Welcome back John Doe 2" in res.data, res.data
        assert "John Doe 2" in res.data, res
        assert "johndoe2" in res.data, res
        assert "johndoe2@example.com" in res.data, res

        res = self.signout()
        assert self.html_title() in res.data, res
        assert "You are now signed out" in res.data, res

        # A user must be signed in to access the update page, the page
        # the title will be the redirection to log in
        res = self.update_profile(method="GET")
        assert self.html_title("Sign in") in res.data, res
        assert "Please sign in to access this page." in res.data, res

        # A user must be signed in to access the update page, the page
        # the title will be the redirection to log in
        res = self.update_profile()
        assert self.html_title("Sign in") in res.data, res
        assert "Please sign in to access this page." in res.data, res

        self.register(fullname="new", name="new")
        url = "/account/johndoe2/update"
        res = self.app.get(url)
        assert res.status_code == 403

    @with_context
    def test_05a_get_nonexistant_app(self):
        """Test WEB get not existant app should return 404"""
        res = self.app.get('/app/nonapp', follow_redirects=True)
        assert res.status == '404 NOT FOUND', res.status

    @with_context
    def test_05b_get_nonexistant_app_newtask(self):
        """Test WEB get non existant app newtask should return 404"""
        res = self.app.get('/app/noapp/presenter', follow_redirects=True)
        assert res.status == '404 NOT FOUND', res.status
        res = self.app.get('/app/noapp/newtask', follow_redirects=True)
        assert res.status == '404 NOT FOUND', res.status

    @with_context
    def test_05c_get_nonexistant_app_tutorial(self):
        """Test WEB get non existant app tutorial should return 404"""
        res = self.app.get('/app/noapp/tutorial', follow_redirects=True)
        assert res.status == '404 NOT FOUND', res.status

    @with_context
    def test_05d_get_nonexistant_app_delete(self):
        """Test WEB get non existant app delete should return 404"""
        self.register()
        # GET
        res = self.app.get('/app/noapp/delete', follow_redirects=True)
        assert res.status == '404 NOT FOUND', res.data
        # POST
        res = self.delete_application(short_name="noapp")
        assert res.status == '404 NOT FOUND', res.status

    @with_context
    def test_05d_get_nonexistant_app_update(self):
        """Test WEB get non existant app update should return 404"""
        self.register()
        # GET
        res = self.app.get('/app/noapp/update', follow_redirects=True)
        assert res.status == '404 NOT FOUND', res.status
        # POST
        res = self.update_application(short_name="noapp")
        assert res.status == '404 NOT FOUND', res.status

    @with_context
    def test_05d_get_nonexistant_app_import(self):
        """Test WEB get non existant app import should return 404"""
        self.register()
        # GET
        res = self.app.get('/app/noapp/import', follow_redirects=True)
        assert res.status == '404 NOT FOUND', res.status
        # POST
        res = self.app.post('/app/noapp/import', follow_redirects=True)
        assert res.status == '404 NOT FOUND', res.status

    @with_context
    def test_05d_get_nonexistant_app_task(self):
        """Test WEB get non existant app task should return 404"""
        res = self.app.get('/app/noapp/task', follow_redirects=True)
        assert res.status == '404 NOT FOUND', res.status
        # Pagination
        res = self.app.get('/app/noapp/task/25', follow_redirects=True)
        assert res.status == '404 NOT FOUND', res.status

    @with_context
    def test_05d_get_nonexistant_app_results_json(self):
        """Test WEB get non existant app results json should return 404"""
        res = self.app.get('/app/noapp/24/results.json', follow_redirects=True)
        assert res.status == '404 NOT FOUND', res.status

    @with_context
    def test_06_applications_without_apps(self):
        """Test WEB projects index without apps works"""
        # Check first without apps
        with self.flask_app.app_context():
            self.create_categories()
            res = self.app.get('/app', follow_redirects=True)
            assert "Projects" in res.data, res.data
            assert Fixtures.cat_1 in res.data, res.data

    @with_context
    def test_06_applications_2(self):
        """Test WEB projects index with apps"""
        with self.flask_app.app_context():
            self.create()

            res = self.app.get('/app', follow_redirects=True)
            assert self.html_title("Projects") in res.data, res.data
            assert "Projects" in res.data, res.data
            assert Fixtures.app_short_name in res.data, res.data


    @with_context
    def test_06_featured_apps(self):
        """Test WEB projects index shows featured projects in all the pages works"""
        with self.flask_app.app_context():
            self.create()

            f = Featured()
            f.app_id = 1
            db.session.add(f)
            db.session.commit()

            res = self.app.get('/app', follow_redirects=True)
            assert self.html_title("Projects") in res.data, res.data
            assert "Projects" in res.data, res.data
            assert '/app/test-app' in res.data, res.data
            assert '<h2><a href="/app/test-app/">My New Project</a></h2>' in res.data, res.data

            # Update one task to have more answers than expected
            task = db.session.query(Task).get(1)
            task.n_answers=1
            db.session.add(task)
            db.session.commit()
            task = db.session.query(Task).get(1)
            cat = db.session.query(Category).get(1)
            url = '/app/category/featured/'
            res = self.app.get(url, follow_redirects=True)
            tmp = '1 Featured Projects'
            assert tmp in res.data, res.data

    @with_context
    @patch('pybossa.ckan.requests.get')
    @patch('pybossa.view.applications.uploader.upload_file', return_value=True)
    def test_10_get_application(self, Mock, mock2):
        """Test WEB project URL/<short_name> works"""
        # Sign in and create a project
        with self.flask_app.app_context():
            html_request = FakeRequest(json.dumps(self.pkg_json_not_found), 200,
                                       {'content-type': 'application/json'})
            Mock.return_value = html_request
            self.register()
            res = self.new_application()

            res = self.app.get('/app/sampleapp', follow_redirects=True)
            msg = "Project: Sample Project"
            assert self.html_title(msg) in res.data, res
            err_msg = "There should be a contribute button"
            assert "Start Contributing Now" in res.data, err_msg

            res = self.app.get('/app/sampleapp/settings', follow_redirects=True)
            assert res.status == '200 OK', res.status
            self.signout()

            # Now as an anonymous user
            res = self.app.get('/app/sampleapp', follow_redirects=True)
            assert self.html_title("Project: Sample Project") in res.data, res
            assert "Start Contributing Now" in res.data, err_msg
            res = self.app.get('/app/sampleapp/settings', follow_redirects=True)
            assert res.status == '200 OK', res.status
            err_msg = "Anonymous user should be redirected to sign in page"
            assert "Please sign in to access this page" in res.data, err_msg

            # Now with a different user
            self.register(fullname="Perico Palotes", name="perico")
            res = self.app.get('/app/sampleapp', follow_redirects=True)
            assert self.html_title("Project: Sample Project") in res.data, res
            assert "Start Contributing Now" in res.data, err_msg
            res = self.app.get('/app/sampleapp/settings')
            assert res.status == '403 FORBIDDEN', res.status

    @with_context
    @patch('pybossa.view.applications.uploader.upload_file', return_value=True)
    def test_10b_application_long_description_allows_markdown(self, mock):
        """Test WEB long description markdown is supported"""
        with self.flask_app.app_context():
            markdown_description = u'Markdown\n======='
            self.register()
            self.new_application(long_description=markdown_description)

            res = self.app.get('/app/sampleapp', follow_redirects=True)
            data = res.data
            assert '<h1>Markdown</h1>' in data, 'Markdown text not being rendered!'

    @with_context
    @patch('pybossa.view.applications.uploader.upload_file', return_value=True)
    def test_11_create_application(self, mock):
        """Test WEB create a project works"""
        # Create an app as an anonymous user
        with self.flask_app.app_context():
            res = self.new_application(method="GET")
            assert self.html_title("Sign in") in res.data, res
            assert "Please sign in to access this page" in res.data, res

            res = self.new_application()
            assert self.html_title("Sign in") in res.data, res.data
            assert "Please sign in to access this page." in res.data, res.data

            # Sign in and create a project
            res = self.register()

            res = self.new_application(method="GET")
            assert self.html_title("Create a Project") in res.data, res
            assert "Create the project" in res.data, res

            res = self.new_application(long_description='My Description')
<<<<<<< HEAD
            assert "<strong>Sample Project</strong>: Settings" in res.data, res.data
            assert "Project created!" in res.data, res
=======
            assert "<strong>Sample App</strong>: Update the application" in res.data
            assert "Application created!" in res.data, res
>>>>>>> eb370880

            app = db.session.query(App).first()
            assert app.name == 'Sample Project', 'Different names %s' % app.name
            assert app.short_name == 'sampleapp', \
                'Different names %s' % app.short_name

            assert app.long_description == 'My Description', \
                "Long desc should be the same: %s" % app.long_description

    # After refactoring applications view, these 3 tests should be more isolated and moved to another place
    @with_context
    def test_description_is_generated_from_long_desc(self):
        """Test WEB when creating an application, the description field is
        automatically filled in by truncating the long_description"""
        self.register()
        res = self.new_application(long_description="Hello")

        app = db.session.query(App).first()
        assert app.description == "Hello", app.description

    @with_context
    def test_description_is_generated_from_long_desc_formats(self):
        """Test WEB when when creating an application, the description generated
        from the long_description is only text (no html, no markdown)"""
        self.register()
        res = self.new_application(long_description="## Hello")

        app = db.session.query(App).first()
        assert '##' not in app.description, app.description
        assert '<h2>' not in app.description, app.description

    @with_context
    def test_description_is_generated_from_long_desc_truncates(self):
        """Test WEB when when creating an application, the description generated
        from the long_description is only text (no html, no markdown)"""
        self.register()
        res = self.new_application(long_description="a"*300)

        app = db.session.query(App).first()
        assert len(app.description) == 255, len(app.description)
        assert app.description[-3:] == '...'

    @with_context
    @patch('pybossa.view.applications.uploader.upload_file', return_value=True)
    def test_11_a_create_application_errors(self, mock):
        """Test WEB create a project issues the errors"""
        with self.flask_app.app_context():
            self.register()
            # Required fields checks
            # Issue the error for the app.name
            res = self.new_application(name="")
            err_msg = "A project must have a name"
            assert "This field is required" in res.data, err_msg

            # Issue the error for the app.short_name
            res = self.new_application(short_name="")
            err_msg = "A project must have a short_name"
            assert "This field is required" in res.data, err_msg

            # Issue the error for the app.description
<<<<<<< HEAD
            res = self.new_application(description="")
            err_msg = "A project must have a description"
            assert "You must provide a description" in res.data, err_msg
=======
            res = self.new_application(long_description="")
            err_msg = "An application must have a description"
            assert "This field is required" in res.data, err_msg
>>>>>>> eb370880

            # Issue the error for the app.short_name
            res = self.new_application(short_name='$#/|')
            err_msg = "A project must have a short_name without |/$# chars"
            assert '$#&amp;\/| and space symbols are forbidden' in res.data, err_msg

            # Now Unique checks
            self.new_application()
            res = self.new_application()
            err_msg = "There should be a Unique field"
            assert "Name is already taken" in res.data, err_msg
            assert "Short Name is already taken" in res.data, err_msg

    @with_context
    @patch('pybossa.ckan.requests.get')
    @patch('pybossa.view.applications.uploader.upload_file', return_value=True)
    def test_12_update_application(self, Mock, mock):
        """Test WEB update application works"""
        with self.flask_app.app_context():
            html_request = FakeRequest(json.dumps(self.pkg_json_not_found), 200,
                                       {'content-type': 'application/json'})
            Mock.return_value = html_request

            self.register()
            self.new_application()

            # Get the Update Project web page
            res = self.update_application(method="GET")
            msg = "Project: Sample Project &middot; Update"
            assert self.html_title(msg) in res.data, res
            msg = 'input id="id" name="id" type="hidden" value="1"'
            assert msg in res.data, res
            assert "Save the changes" in res.data, res

            # Check form validation
            res = self.update_application(new_name="",
                                          new_short_name="",
                                          new_description="New description",
                                          new_long_description='New long desc',
                                          new_hidden=True)
            assert "Please correct the errors" in res.data, res.data

            # Update the project
            res = self.update_application(new_name="New Sample Project",
                                          new_short_name="newshortname",
                                          new_description="New description",
                                          new_long_description='New long desc',
                                          new_hidden=True)
            app = db.session.query(App).first()
            assert "Project updated!" in res.data, res
            err_msg = "Project name not updated %s" % app.name
            assert app.name == "New Sample Project", err_msg
            err_msg = "Project short name not updated %s" % app.short_name
            assert app.short_name == "newshortname", err_msg
            err_msg = "Project description not updated %s" % app.description
            assert app.description == "New description", err_msg
<<<<<<< HEAD
            err_msg = "Project thumbnail not updated %s" % app.info['thumbnail']
            assert app.info['thumbnail'] == "New Icon Link", err_msg
            err_msg = "Project long description not updated %s" % app.long_description
=======
            err_msg = "App long description not updated %s" % app.long_description
>>>>>>> eb370880
            assert app.long_description == "New long desc", err_msg
            err_msg = "Project hidden not updated %s" % app.hidden
            assert app.hidden == 1, err_msg


            # Check that the owner can access it even though is hidden

            user = db.session.query(User).filter_by(name='johndoe').first()
            user.admin = False
            db.session.add(user)
            db.session.commit()
            res = self.app.get('/app/newshortname/')
            err_msg = "Owner should be able to see his hidden app"
            assert app.name in res.data, err_msg
            self.signout()

            res = self.register(fullname='Paco', name='paco')
            url = '/app/newshortname/'
            res = self.app.get(url, follow_redirects=True)
            assert "Forbidden" in res.data, res.data
            assert res.status_code == 403

            tmp = db.session.query(App).first()
            tmp.hidden = 0
            db.session.add(tmp)
            db.session.commit()

            url = '/app/newshortname/update'
            res = self.app.get(url, follow_redirects=True)
            assert res.status_code == 403, res.status_code

            tmp.hidden = 1
            db.session.add(tmp)
            db.session.commit()


            user = db.session.query(User).filter_by(name='paco').first()
            user.admin = True
            db.session.add(user)
            db.session.commit()
            res = self.app.get('/app/newshortname/')
            err_msg = "Root user should be able to see his hidden app"
            assert app.name in res.data, err_msg


    @with_context
    def test_update_application_errors(self):
        """Test WEB update form validation issues the errors"""
        with self.flask_app.app_context():

            self.register()
            self.new_application()

            res = self.update_application(new_name="")
            assert "This field is required" in res.data

            res = self.update_application(new_short_name="")
            assert "This field is required" in res.data

            res = self.update_application(new_description="")
            assert "You must provide a description." in res.data

            res = self.update_application(new_description="a"*256)
            assert "Field cannot be longer than 255 characters." in res.data

            res = self.update_application(new_long_description="")
            assert "This field is required" not in res.data


    @with_context
    @patch('pybossa.ckan.requests.get')
    @patch('pybossa.view.applications.uploader.upload_file', return_value=True)
    def test_13_hidden_applications(self, Mock, mock):
        """Test WEB hidden application works"""
        with self.flask_app.app_context():
            html_request = FakeRequest(json.dumps(self.pkg_json_not_found), 200,
                                       {'content-type': 'application/json'})
            Mock.return_value = html_request
            self.register()
            self.new_application()
            self.update_application(new_hidden=True)
            self.signout()

            res = self.app.get('/app/', follow_redirects=True)
            assert "Sample Project" not in res.data, res

            res = self.app.get('/app/sampleapp', follow_redirects=True)
            err_msg = "Hidden apps should return a 403"
            res.status_code == 403, err_msg

    @with_context
    @patch('pybossa.ckan.requests.get')
    @patch('pybossa.view.applications.uploader.upload_file', return_value=True)
    def test_13a_hidden_applications_owner(self, Mock, mock):
        """Test WEB hidden projects are shown to their owners"""
        with self.flask_app.app_context():
            html_request = FakeRequest(json.dumps(self.pkg_json_not_found), 200,
                                       {'content-type': 'application/json'})
            Mock.return_value = html_request

            self.register()
            self.new_application()
            self.update_application(new_hidden=True)

            res = self.app.get('/app/', follow_redirects=True)
            assert "Sample Project" not in res.data, ("Projects should be hidden"
                                                  "in the index")

            res = self.app.get('/app/sampleapp', follow_redirects=True)
            assert "Sample Project" in res.data, ("Project should be shown to"
                                              "the owner")

    @with_context
    @patch('pybossa.view.applications.uploader.upload_file', return_value=True)
    def test_14_delete_application(self, mock):
        """Test WEB delete project works"""
        with self.flask_app.app_context():
            self.create()
            self.register()
            self.new_application()
            res = self.delete_application(method="GET")
            msg = "Project: Sample Project &middot; Delete"
            assert self.html_title(msg) in res.data, res
            assert "No, do not delete it" in res.data, res

            app = db.session.query(App).filter_by(short_name='sampleapp').first()
            app.hidden = 1
            db.session.add(app)
            db.session.commit()
            res = self.delete_application(method="GET")
            msg = "Project: Sample Project &middot; Delete"
            assert self.html_title(msg) in res.data, res
            assert "No, do not delete it" in res.data, res

            res = self.delete_application()
            assert "Project deleted!" in res.data, res

            self.signin(email=Fixtures.email_addr2, password=Fixtures.password)
            res = self.delete_application(short_name=Fixtures.app_short_name)
            assert res.status_code == 403, res.status_code


    @with_context
    def test_15_twitter_email_warning(self):
        """Test WEB Twitter email warning works"""
        # This test assumes that the user allows Twitter to authenticate,
        #  returning a valid resp. The only difference is a user object
        #  without a password
        #  Register a user and sign out
        with self.flask_app.app_context():
            user = User(name="tester", passwd_hash="tester",
                              fullname="tester",
                              email_addr="tester")
            user.set_password('tester')
            db.session.add(user)
            db.session.commit()
            db.session.query(User).all()

            # Sign in again and check the warning message
            self.signin(email="tester", password="tester")
            res = self.app.get('/', follow_redirects=True)
            msg = "Please update your e-mail address in your profile page, " \
                  "right now it is empty!"
            user = db.session.query(User).get(1)
            assert msg in res.data, res.data

    @with_context
    @patch('pybossa.view.applications.uploader.upload_file', return_value=True)
    def test_16_task_status_completed(self, mock):
        """Test WEB Task Status Completed works"""
        with self.flask_app.app_context():
            self.register()
            self.new_application()

            app = db.session.query(App).first()
            # We use a string here to check that it works too
            task = Task(app_id=app.id, info={'n_answers': '10'})
            db.session.add(task)
            db.session.commit()

            res = self.app.get('app/%s/tasks/browse' % (app.short_name),
                               follow_redirects=True)
            dom = BeautifulSoup(res.data)
            assert "Sample Project" in res.data, res.data
            assert '0 of 10' in res.data, res.data
            err_msg = "Download button should be disabled"
            assert dom.find(id='nothingtodownload') is not None, err_msg

            for i in range(5):
                task_run = TaskRun(app_id=app.id, task_id=1,
                                         info={'answer': 1})
                db.session.add(task_run)
                db.session.commit()
                self.app.get('api/app/%s/newtask' % app.id)

            res = self.app.get('app/%s/tasks/browse' % (app.short_name),
                               follow_redirects=True)
            dom = BeautifulSoup(res.data)
            assert "Sample Project" in res.data, res.data
            assert '5 of 10' in res.data, res.data
            err_msg = "Download Partial results button should be shown"
            assert dom.find(id='partialdownload') is not None, err_msg

            for i in range(5):
                task_run = TaskRun(app_id=app.id, task_id=1,
                                         info={'answer': 1})
                db.session.add(task_run)
                db.session.commit()
                self.app.get('api/app/%s/newtask' % app.id)

            self.signout()

            app = db.session.query(App).first()

            res = self.app.get('app/%s/tasks/browse' % (app.short_name),
                               follow_redirects=True)
            assert "Sample Project" in res.data, res.data
            msg = 'Task <span class="label label-success">#1</span>'
            assert msg in res.data, res.data
            assert '10 of 10' in res.data, res.data
            dom = BeautifulSoup(res.data)
            err_msg = "Download Full results button should be shown"
            assert dom.find(id='fulldownload') is not None, err_msg

            app.hidden = 1
            db.session.add(app)
            db.session.commit()
            res = self.app.get('app/%s/tasks/browse' % (app.short_name),
                               follow_redirects=True)
            assert res.status_code == 403, res.status_code

            self.create()
            self.signin(email=Fixtures.email_addr2, password=Fixtures.password)
            res = self.app.get('app/%s/tasks/browse' % (app.short_name),
                               follow_redirects=True)
            assert res.status_code == 403, res.status_code


    @with_context
    @patch('pybossa.view.applications.uploader.upload_file', return_value=True)
    def test_17_export_task_runs(self, mock):
        """Test WEB TaskRun export works"""
        with self.flask_app.app_context():
            self.register()
            self.new_application()

            app = db.session.query(App).first()
            task = Task(app_id=app.id, info={'n_answers': 10})
            db.session.add(task)
            db.session.commit()

            for i in range(10):
                task_run = TaskRun(app_id=app.id, task_id=1,
                                         info={'answer': 1})
                db.session.add(task_run)
                db.session.commit()


            app = db.session.query(App).first()
            res = self.app.get('app/%s/%s/results.json' % (app.short_name, 1),
                               follow_redirects=True)
            data = json.loads(res.data)
            assert len(data) == 10, data
            for tr in data:
                assert tr['info']['answer'] == 1, tr

            # Check with correct app but wrong task id
            res = self.app.get('app/%s/%s/results.json' % (app.short_name, 5000),
                               follow_redirects=True)
            assert res.status_code == 404, res.status_code

            # Check with hidden app: owner should have access to it
            app.hidden = 1
            db.session.add(app)
            db.session.commit()
            res = self.app.get('app/%s/%s/results.json' % (app.short_name, 1),
                               follow_redirects=True)
            data = json.loads(res.data)
            assert len(data) == 10, data
            for tr in data:
                assert tr['info']['answer'] == 1, tr
            self.signout()

            # Check with hidden app: anonymous should not have access to it
            res = self.app.get('app/%s/%s/results.json' % (app.short_name, 1),
                               follow_redirects=True)
            assert res.status_code == 403, res.data
            assert "Forbidden" in res.data, res.data

    @with_context
    @patch('pybossa.view.applications.uploader.upload_file', return_value=True)
    def test_18_task_status_wip(self, mock):
        """Test WEB Task Status on going works"""
        with self.flask_app.app_context():
            self.register()
            self.new_application()

            app = db.session.query(App).first()
            task = Task(app_id=app.id, info={'n_answers': 10})
            db.session.add(task)
            db.session.commit()
            self.signout()

            app = db.session.query(App).first()

            res = self.app.get('app/%s/tasks/browse' % (app.short_name),
                               follow_redirects=True)
            assert "Sample Project" in res.data, res.data
            msg = 'Task <span class="label label-info">#1</span>'
            assert msg in res.data, res.data
            assert '0 of 10' in res.data, res.data

            # For a non existing page
            res = self.app.get('app/%s/tasks/browse/5000' % (app.short_name),
                               follow_redirects=True)
            assert res.status_code == 404, res.status_code


    @with_context
    def test_19_app_index_categories(self):
        """Test WEB Project Index categories works"""
        with self.flask_app.app_context():
            self.register()
            self.create()
            self.signout()

            res = self.app.get('app', follow_redirects=True)
            assert "Projects" in res.data, res.data
            assert Fixtures.cat_1 in res.data, res.data

            task = db.session.query(Task).get(1)
            # Update one task to have more answers than expected
            task.n_answers=1
            db.session.add(task)
            db.session.commit()
            task = db.session.query(Task).get(1)
            cat = db.session.query(Category).get(1)
            url = '/app/category/%s/' % Fixtures.cat_1
            res = self.app.get(url, follow_redirects=True)
            tmp = '1 %s Projects' % Fixtures.cat_1
            assert tmp in res.data, res

    @with_context
    @patch('pybossa.view.applications.uploader.upload_file', return_value=True)
    def test_20_app_index_published(self, mock):
        """Test WEB Project Index published works"""
        with self.flask_app.app_context():
            self.register()
            self.new_application()
            self.update_application(new_category_id="1")
            app = db.session.query(App).first()
            info = dict(task_presenter="some html")
            app.info = info
            db.session.commit()
            task = Task(app_id=app.id, info={'n_answers': 10})
            db.session.add(task)
            db.session.commit()
            self.signout()

            res = self.app.get('app', follow_redirects=True)
            assert "Projects" in res.data, res.data
            assert Fixtures.cat_1 in res.data, res.data
            assert "draft" not in res.data, res.data
            assert "Sample Project" in res.data, res.data

    @with_context
    @patch('pybossa.view.applications.uploader.upload_file', return_value=True)
    def test_20_app_index_draft(self, mock):
        """Test WEB Project Index draft works"""
        # Create root
        with self.flask_app.app_context():
            self.register()
            self.new_application()
            self.signout()
            # Create a user
            self.register(fullname="jane", name="jane", email="jane@jane.com")
            self.signout()

            # As Anonymous
            res = self.app.get('/app/draft', follow_redirects=True)
            dom = BeautifulSoup(res.data)
            err_msg = "Anonymous should not see draft apps"
            assert dom.find(id='signin') is not None, err_msg

            # As authenticated but not admin
            self.signin(email="jane@jane.com", password="p4ssw0rd")
            res = self.app.get('/app/draft', follow_redirects=True)
            assert res.status_code == 403, "Non-admin should not see draft apps"
            self.signout()

            # As Admin
            self.signin()
            res = self.app.get('/app/draft', follow_redirects=True)
            assert "Projects" in res.data, res.data
            assert "project-published" not in res.data, res.data
            assert "draft" in res.data, res.data
            assert "Sample Project" in res.data, res.data

    @with_context
    def test_21_get_specific_ongoing_task_anonymous(self):
        """Test WEB get specific ongoing task_id for
        an app works as anonymous"""

        with self.flask_app.app_context():
            self.create()
            self.delete_task_runs()
            app = db.session.query(App).first()
            task = db.session.query(Task)\
                     .filter(App.id == app.id)\
                     .first()
            res = self.app.get('app/%s/task/%s' % (app.short_name, task.id),
                               follow_redirects=True)
            assert 'TaskPresenter' in res.data, res.data
            msg = "?next=%2Fapp%2F" + app.short_name + "%2Ftask%2F" + str(task.id)
            assert msg in res.data, res.data

            # Try with a hidden app
            app.hidden = 1
            db.session.add(app)
            db.session.commit()
            res = self.app.get('app/%s/task/%s' % (app.short_name, task.id),
                               follow_redirects=True)
            assert 'Forbidden' in res.data, res.data
            assert res.status_code == 403, "It should be forbidden"
            # Try with only registered users
            app.allow_anonymous_contributors = False
            app.hidden = 0
            db.session.add(app)
            db.session.commit()
            res = self.app.get('app/%s/task/%s' % (app.short_name, task.id),
                               follow_redirects=True)
            assert "sign in to participate" in res.data

    @with_context
    def test_22_get_specific_completed_task_anonymous(self):
        """Test WEB get specific completed task_id
        for an app works as anonymous"""

        #model.rebuild_db()
        with self.flask_app.app_context():
            self.create()
            app = db.session.query(App).first()
            task = db.session.query(Task)\
                     .filter(App.id == app.id)\
                     .first()

            for i in range(10):
                task_run = TaskRun(app_id=app.id, task_id=task.id,
                                         user_ip="127.0.0.1", info={'answer': 1})
                db.session.add(task_run)
                db.session.commit()

            ntask = Task(id=task.id, state='completed')

            assert ntask not in db.session
            db.session.merge(ntask)
            db.session.commit()

            res = self.app.get('app/%s/task/%s' % (app.short_name, task.id),
                               follow_redirects=True)
            msg = 'You have already participated in this task'
            assert msg in res.data, res.data
            assert 'Try with another one' in res.data, res.data

    @with_context
    def test_23_get_specific_ongoing_task_user(self):
        """Test WEB get specific ongoing task_id for an app works as an user"""

        with self.flask_app.app_context():
            self.create()
            self.delete_task_runs()
            self.register()
            self.signin()
            app = db.session.query(App).first()
            task = db.session.query(Task)\
                     .filter(App.id == app.id)\
                     .first()
            res = self.app.get('app/%s/task/%s' % (app.short_name, task.id),
                               follow_redirects=True)
            assert 'TaskPresenter' in res.data, res.data
            self.signout()

    @with_context
    def test_24_get_specific_completed_task_user(self):
        """Test WEB get specific completed task_id
        for an app works as an user"""

        #model.rebuild_db()
        with self.flask_app.app_context():
            self.create()
            self.register()

            user = db.session.query(User)\
                     .filter(User.name == self.user.username)\
                     .first()
            app = db.session.query(App).first()
            task = db.session.query(Task)\
                     .filter(App.id == app.id)\
                     .first()
            for i in range(10):
                task_run = TaskRun(app_id=app.id, task_id=task.id, user_id=user.id,
                                         info={'answer': 1})
                db.session.add(task_run)
                db.session.commit()
                #self.app.get('api/app/%s/newtask' % app.id)

            ntask = Task(id=task.id, state='completed')
            #self.signin()
            assert ntask not in db.session
            db.session.merge(ntask)
            db.session.commit()

            res = self.app.get('app/%s/task/%s' % (app.short_name, task.id),
                               follow_redirects=True)
            msg = 'You have already participated in this task'
            assert msg in res.data, res.data
            assert 'Try with another one' in res.data, res.data
            self.signout()

    @with_context
    @patch('pybossa.view.applications.uploader.upload_file', return_value=True)
    def test_25_get_wrong_task_app(self, mock):
        """Test WEB get wrong task.id for an app works"""

        with self.flask_app.app_context():
            self.create()
            app1 = db.session.query(App).get(1)
            app1_short_name = app1.short_name

            db.session.query(Task)\
                      .filter(Task.app_id == 1)\
                      .first()

            self.register()
            self.new_application()
            app2 = db.session.query(App).get(2)
            self.new_task(app2.id)
            task2 = db.session.query(Task)\
                      .filter(Task.app_id == 2)\
                      .first()
            task2_id = task2.id
            self.signout()

            res = self.app.get('/app/%s/task/%s' % (app1_short_name, task2_id))
            assert "Error" in res.data, res.data
            msg = "This task does not belong to %s" % app1_short_name
            assert msg in res.data, res.data

    @with_context
    def test_26_tutorial_signed_user(self):
        """Test WEB tutorials work as signed in user"""
        with self.flask_app.app_context():
            self.create()
            app1 = db.session.query(App).get(1)
            app1.info = dict(tutorial="some help")
            db.session.commit()
            self.register()
            # First time accessing the app should redirect me to the tutorial
            res = self.app.get('/app/test-app/newtask', follow_redirects=True)
            err_msg = "There should be some tutorial for the project"
            assert "some help" in res.data, err_msg
            # Second time should give me a task, and not the tutorial
            res = self.app.get('/app/test-app/newtask', follow_redirects=True)
            assert "some help" not in res.data

            # Check if the tutorial can be accessed directly
            res = self.app.get('/app/test-app/tutorial', follow_redirects=True)
            err_msg = "There should be some tutorial for the project"
            assert "some help" in res.data, err_msg

            # Hidden app
            app1.hidden = 1
            db.session.add(app1)
            db.session.commit()
            url = '/app/%s/tutorial' % app1.short_name
            res = self.app.get(url, follow_redirects=True)
            assert res.status_code == 403, res.status_code


    @with_context
    def test_27_tutorial_anonymous_user(self):
        """Test WEB tutorials work as an anonymous user"""
        with self.flask_app.app_context():
            self.create()
            app1 = db.session.query(App).get(1)
            app1.info = dict(tutorial="some help")
            db.session.commit()
            # First time accessing the app should redirect me to the tutorial
            res = self.app.get('/app/test-app/newtask', follow_redirects=True)
            err_msg = "There should be some tutorial for the project"
            assert "some help" in res.data, err_msg
            # Second time should give me a task, and not the tutorial
            res = self.app.get('/app/test-app/newtask', follow_redirects=True)
            assert "some help" not in res.data

            # Check if the tutorial can be accessed directly
            res = self.app.get('/app/test-app/tutorial', follow_redirects=True)
            err_msg = "There should be some tutorial for the project"
            assert "some help" in res.data, err_msg

            # Hidden app
            app1.hidden = 1
            db.session.add(app1)
            db.session.commit()
            res = self.app.get('/app/test-app/tutorial', follow_redirects=True)
            assert res.status_code == 403, res.status_code

    @with_context
    def test_28_non_tutorial_signed_user(self):
        """Test WEB app without tutorial work as signed in user"""
        with self.flask_app.app_context():
            self.create()
            db.session.commit()
            self.register()
            # First time accessing the app should redirect me to the tutorial
            res = self.app.get('/app/test-app/newtask', follow_redirects=True)
            err_msg = "There should not be a tutorial for the project"
            assert "some help" not in res.data, err_msg
            # Second time should give me a task, and not the tutorial
            res = self.app.get('/app/test-app/newtask', follow_redirects=True)
            assert "some help" not in res.data

    @with_context
    def test_29_tutorial_anonymous_user(self):
        """Test WEB app without tutorials work as an anonymous user"""
        with self.flask_app.app_context():
            self.create()
            db.session.commit()
            self.register()
            # First time accessing the app should redirect me to the tutorial
            res = self.app.get('/app/test-app/newtask', follow_redirects=True)
            err_msg = "There should not be a tutorial for the project"
            assert "some help" not in res.data, err_msg
            # Second time should give me a task, and not the tutorial
            res = self.app.get('/app/test-app/newtask', follow_redirects=True)
            assert "some help" not in res.data

    @with_context
    @patch('pybossa.view.applications.uploader.upload_file', return_value=True)
    def test_30_app_id_owner(self, mock):
        """Test WEB project settings page shows the ID to the owner"""
        self.register()
        self.new_application()

        res = self.app.get('/app/sampleapp/settings', follow_redirects=True)
        assert "Sample Project" in res.data, ("Project should be shown to "
                                          "the owner")
        msg = '<strong><i class="icon-cog"></i> ID</strong>: 1'
        err_msg = "Project ID should be shown to the owner"
        assert msg in res.data, err_msg

        self.signout()
        with self.flask_app.app_context():
            self.create()
            self.signin(email=Fixtures.email_addr2, password=Fixtures.password)
            res = self.app.get('/app/sampleapp/settings', follow_redirects=True)
            assert res.status_code == 403, res.status_code

    @with_context
    @patch('pybossa.view.applications.uploader.upload_file', return_value=True)
    @patch('pybossa.ckan.requests.get')
    def test_30_app_id_anonymous_user(self, Mock, mock):
        """Test WEB project page does not show the ID to anonymous users"""
        html_request = FakeRequest(json.dumps(self.pkg_json_not_found), 200,
                                   {'content-type': 'application/json'})
        Mock.return_value = html_request

        self.register()
        self.new_application()
        self.signout()

        res = self.app.get('/app/sampleapp', follow_redirects=True)
        assert "Sample Project" in res.data, ("Project name should be shown"
                                          " to users")
        assert '<strong><i class="icon-cog"></i> ID</strong>: 1' not in \
            res.data, "Project ID should be shown to the owner"

    @with_context
    @patch('pybossa.view.applications.uploader.upload_file', return_value=True)
    def test_31_user_profile_progress(self, mock):
        """Test WEB user progress profile page works"""
        self.register()
        self.new_application()
        app = db.session.query(App).first()
        task = Task(app_id=app.id, info={'n_answers': '10'})
        db.session.add(task)
        db.session.commit()
        for i in range(10):
            task_run = TaskRun(app_id=app.id, task_id=1, user_id=1,
                                     info={'answer': 1})
            db.session.add(task_run)
            db.session.commit()
            self.app.get('api/app/%s/newtask' % app.id)

        res = self.app.get('account/johndoe', follow_redirects=True)
<<<<<<< HEAD
        assert "Sample Project" in res.data, res.data
        assert "You have contributed <strong>10</strong> tasks" in res.data, res.data
=======
        assert "Sample App" in res.data, res.data
        assert "You have contributed to <strong>10</strong> tasks" in res.data, res.data
>>>>>>> eb370880
        assert "Contribute!" in res.data, "There should be a Contribute button"

    @with_context
    def test_32_oauth_password(self):
        """Test WEB user sign in without password works"""
        user = User(email_addr="johndoe@johndoe.com",
                          name=self.user.username,
                          passwd_hash=None,
                          fullname=self.user.fullname,
                          api_key="api-key")
        db.session.add(user)
        db.session.commit()
        res = self.signin()
        assert "Ooops, we didn't find you in the system" in res.data, res.data

    @with_context
    @patch('pybossa.view.applications.uploader.upload_file', return_value=True)
    @patch('pybossa.view.importer.requests.get')
    def test_33_bulk_csv_import_unauthorized(self, Mock, mock):
        """Test WEB bulk import unauthorized works"""
        unauthorized_request = FakeRequest('Unauthorized', 403,
                                           {'content-type': 'text/csv'})
        Mock.return_value = unauthorized_request
        self.register()
        self.new_application()
        app = db.session.query(App).first()
        url = '/app/%s/tasks/import?template=csv' % (app.short_name)
        res = self.app.post(url, data={'csv_url': 'http://myfakecsvurl.com',
                                       'formtype': 'csv'},
                            follow_redirects=True)
        msg = "Oops! It looks like you don't have permission to access that file"
        assert msg in res.data, res.data

    @with_context
    @patch('pybossa.view.importer.requests.get')
    @patch('pybossa.view.applications.uploader.upload_file', return_value=True)
    def test_34_bulk_csv_import_non_html(self, Mock, mock):
        """Test WEB bulk import non html works"""
        html_request = FakeRequest('Not a CSV', 200,
                                   {'content-type': 'text/html'})
        Mock.return_value = html_request
        self.register()
        self.new_application()
        app = db.session.query(App).first()
        url = '/app/%s/tasks/import?template=csv' % (app.short_name)
        res = self.app.post(url, data={'csv_url': 'http://myfakecsvurl.com'},
                            follow_redirects=True)
        assert "Oops! That file doesn't look like the right file." in res.data

    @with_context
    @patch('pybossa.view.applications.uploader.upload_file', return_value=True)
    @patch('pybossa.view.importer.requests.get')
    def test_35_bulk_csv_import_non_html(self, Mock, mock):
        """Test WEB bulk import non html works"""
        empty_file = FakeRequest('CSV,with,no,content\n', 200,
                                 {'content-type': 'text/plain'})
        Mock.return_value = empty_file
        self.register()
        self.new_application()
        app = db.session.query(App).first()
        url = '/app/%s/tasks/import?template=csv' % (app.short_name)
        res = self.app.post(url, data={'csv_url': 'http://myfakecsvurl.com',
                                       'formtype': 'csv'},
                            follow_redirects=True)
        assert "Oops! It looks like the file is empty." in res.data

    @with_context
    @patch('pybossa.view.applications.uploader.upload_file', return_value=True)
    @patch('pybossa.view.importer.requests.get')
    def test_36_bulk_csv_import_dup_header(self, Mock, mock):
        """Test WEB bulk import duplicate header works"""
        empty_file = FakeRequest('Foo,Bar,Foo\n1,2,3', 200,
                                 {'content-type': 'text/plain'})
        Mock.return_value = empty_file
        self.register()
        self.new_application()
        app = db.session.query(App).first()
        url = '/app/%s/tasks/import?template=csv' % (app.short_name)
        res = self.app.post(url, data={'csv_url': 'http://myfakecsvurl.com',
                                       'formtype': 'csv'},
                            follow_redirects=True)
        msg = "The file you uploaded has two headers with the same name"
        assert msg in res.data

    @with_context
    @patch('pybossa.view.applications.uploader.upload_file', return_value=True)
    @patch('pybossa.view.importer.requests.get')
    def test_37_bulk_csv_import_no_column_names(self, Mock, mock):
        """Test WEB bulk import no column names works"""
        empty_file = FakeRequest('Foo,Bar,Baz\n1,2,3', 200,
                                 {'content-type': 'text/plain'})
        Mock.return_value = empty_file
        self.register()
        self.new_application()
        app = db.session.query(App).first()
        url = '/app/%s/tasks/import?template=csv' % (app.short_name)
        res = self.app.post(url, data={'csv_url': 'http://myfakecsvurl.com',
                                       'formtype': 'csv'},
                            follow_redirects=True)
        task = db.session.query(Task).first()
        assert {u'Bar': u'2', u'Foo': u'1', u'Baz': u'3'} == task.info
        assert "1 Task imported successfully!" in res.data

    @with_context
    @patch('pybossa.view.applications.uploader.upload_file', return_value=True)
    @patch('pybossa.view.importer.requests.get')
    def test_38_bulk_csv_import_with_column_name(self, Mock, mock):
        """Test WEB bulk import with column name works"""
        empty_file = FakeRequest('Foo,Bar,priority_0\n1,2,3', 200,
                                 {'content-type': 'text/plain'})
        Mock.return_value = empty_file
        self.register()
        self.new_application()
        app = db.session.query(App).first()
        url = '/app/%s/tasks/import?template=csv' % (app.short_name)
        res = self.app.post(url, data={'csv_url': 'http://myfakecsvurl.com',
                                       'formtype': 'csv'},
                            follow_redirects=True)
        task = db.session.query(Task).first()
        assert {u'Bar': u'2', u'Foo': u'1'} == task.info
        assert task.priority_0 == 3
        assert "1 Task imported successfully!" in res.data

        # Check that only new items are imported
        empty_file = FakeRequest('Foo,Bar,priority_0\n1,2,3\n4,5,6', 200,
                                 {'content-type': 'text/plain'})
        Mock.return_value = empty_file
        app = db.session.query(App).first()
        url = '/app/%s/tasks/import?template=csv' % (app.short_name)
        res = self.app.post(url, data={'csv_url': 'http://myfakecsvurl.com',
                                       'formtype': 'csv'},
                            follow_redirects=True)
        app = db.session.query(App).first()
        assert len(app.tasks) == 2, "There should be only 2 tasks"
        n = 0
        csv_tasks = [{u'Foo': u'1', u'Bar': u'2'}, {u'Foo': u'4', u'Bar': u'5'}]
        for t in app.tasks:
            assert t.info == csv_tasks[n], "The task info should be the same"
            n += 1

    @with_context
    @patch('pybossa.view.applications.uploader.upload_file', return_value=True)
    @patch('pybossa.view.importer.requests.get')
    def test_38_bulk_gdocs_import(self, Mock, mock):
        """Test WEB bulk GDocs import works."""
        empty_file = FakeRequest('Foo,Bar,priority_0\n1,2,3', 200,
                                 {'content-type': 'text/plain'})
        Mock.return_value = empty_file
        self.register()
        self.new_application()
        app = db.session.query(App).first()
        url = '/app/%s/tasks/import?template=csv' % (app.short_name)
        res = self.app.post(url, data={'googledocs_url': 'http://drive.google.com',
                                       'formtype': 'gdocs'},
                            follow_redirects=True)
        task = db.session.query(Task).first()
        assert {u'Bar': u'2', u'Foo': u'1'} == task.info
        assert task.priority_0 == 3
        assert "1 Task imported successfully!" in res.data

        # Check that only new items are imported
        empty_file = FakeRequest('Foo,Bar,priority_0\n1,2,3\n4,5,6', 200,
                                 {'content-type': 'text/plain'})
        Mock.return_value = empty_file
        app = db.session.query(App).first()
        url = '/app/%s/tasks/import?template=csv' % (app.short_name)
        res = self.app.post(url, data={'googledocs_url': 'http://drive.google.com',
                                       'formtype': 'gdocs'},
                            follow_redirects=True)
        app = db.session.query(App).first()
        assert len(app.tasks) == 2, "There should be only 2 tasks"
        n = 0
        csv_tasks = [{u'Foo': u'1', u'Bar': u'2'}, {u'Foo': u'4', u'Bar': u'5'}]
        for t in app.tasks:
            assert t.info == csv_tasks[n], "The task info should be the same"
            n += 1

        # Check that only new items are imported
        empty_file = FakeRequest('Foo,Bar,priority_0\n1,2,3\n4,5,6', 200,
                                 {'content-type': 'text/plain'})
        Mock.return_value = empty_file
        app = db.session.query(App).first()
        url = '/app/%s/tasks/import?template=csv' % (app.short_name)
        res = self.app.post(url, data={'googledocs_url': 'http://drive.google.com',
                                       'formtype': 'gdocs'},
                            follow_redirects=True)
        app = db.session.query(App).first()
        assert len(app.tasks) == 2, "There should be only 2 tasks"
        n = 0
        csv_tasks = [{u'Foo': u'1', u'Bar': u'2'}, {u'Foo': u'4', u'Bar': u'5'}]
        for t in app.tasks:
            assert t.info == csv_tasks[n], "The task info should be the same"
            n += 1
        assert "no new records" in res.data, res.data

    @with_context
    def test_39_google_oauth_creation(self):
        """Test WEB Google OAuth creation of user works"""
        fake_response = {
            u'access_token': u'access_token',
            u'token_type': u'Bearer',
            u'expires_in': 3600,
            u'id_token': u'token'}

        fake_user = {
            u'family_name': u'Doe', u'name': u'John Doe',
            u'picture': u'https://goo.gl/img.jpg',
            u'locale': u'en',
            u'gender': u'male',
            u'email': u'john@gmail.com',
            u'birthday': u'0000-01-15',
            u'link': u'https://plus.google.com/id',
            u'given_name': u'John',
            u'id': u'111111111111111111111',
            u'verified_email': True}

        from pybossa.view import google
        response_user = google.manage_user(fake_response['access_token'],
                                           fake_user, None)

        user = db.session.query(User).get(1)

        assert user.email_addr == response_user.email_addr, response_user

    @with_context
    def test_40_google_oauth_creation(self):
        """Test WEB Google OAuth detects same user name/email works"""
        fake_response = {
            u'access_token': u'access_token',
            u'token_type': u'Bearer',
            u'expires_in': 3600,
            u'id_token': u'token'}

        fake_user = {
            u'family_name': u'Doe', u'name': u'John Doe',
            u'picture': u'https://goo.gl/img.jpg',
            u'locale': u'en',
            u'gender': u'male',
            u'email': u'john@gmail.com',
            u'birthday': u'0000-01-15',
            u'link': u'https://plus.google.com/id',
            u'given_name': u'John',
            u'id': u'111111111111111111111',
            u'verified_email': True}

        self.register()
        self.signout()

        from pybossa.view import google
        response_user = google.manage_user(fake_response['access_token'],
                                           fake_user, None)

        assert response_user is None, response_user

    @with_context
    def test_39_facebook_oauth_creation(self):
        """Test WEB Facebook OAuth creation of user works"""
        fake_response = {
            u'access_token': u'access_token',
            u'token_type': u'Bearer',
            u'expires_in': 3600,
            u'id_token': u'token'}

        fake_user = {
            u'username': u'teleyinex',
            u'first_name': u'John',
            u'last_name': u'Doe',
            u'verified': True,
            u'name': u'John Doe',
            u'locale': u'en_US',
            u'gender': u'male',
            u'email': u'johndoe@example.com',
            u'quotes': u'"quote',
            u'link': u'http://www.facebook.com/johndoe',
            u'timezone': 1,
            u'updated_time': u'2011-11-11T12:33:52+0000',
            u'id': u'11111'}

        from pybossa.view import facebook
        response_user = facebook.manage_user(fake_response['access_token'],
                                             fake_user, None)

        user = db.session.query(User).get(1)

        assert user.email_addr == response_user.email_addr, response_user

    @with_context
    def test_40_facebook_oauth_creation(self):
        """Test WEB Facebook OAuth detects same user name/email works"""
        fake_response = {
            u'access_token': u'access_token',
            u'token_type': u'Bearer',
            u'expires_in': 3600,
            u'id_token': u'token'}

        fake_user = {
            u'username': u'teleyinex',
            u'first_name': u'John',
            u'last_name': u'Doe',
            u'verified': True,
            u'name': u'John Doe',
            u'locale': u'en_US',
            u'gender': u'male',
            u'email': u'johndoe@example.com',
            u'quotes': u'"quote',
            u'link': u'http://www.facebook.com/johndoe',
            u'timezone': 1,
            u'updated_time': u'2011-11-11T12:33:52+0000',
            u'id': u'11111'}

        self.register()
        self.signout()

        from pybossa.view import facebook
        response_user = facebook.manage_user(fake_response['access_token'],
                                             fake_user, None)

        assert response_user is None, response_user

    @with_context
    def test_39_twitter_oauth_creation(self):
        """Test WEB Twitter OAuth creation of user works"""
        fake_response = {
            u'access_token': {u'oauth_token': u'oauth_token',
                              u'oauth_token_secret': u'oauth_token_secret'},
            u'token_type': u'Bearer',
            u'expires_in': 3600,
            u'id_token': u'token'}

        fake_user = {u'screen_name': u'johndoe',
                     u'user_id': u'11111'}

        from pybossa.view import twitter
        response_user = twitter.manage_user(fake_response['access_token'],
                                            fake_user, None)

        user = db.session.query(User).get(1)

        assert user.email_addr == response_user.email_addr, response_user

        res = self.signin(email=user.email_addr, password='wrong')
        msg = "It seems like you signed up with your Twitter account"
        assert msg in res.data, msg

    @with_context
    def test_40_twitter_oauth_creation(self):
        """Test WEB Twitter OAuth detects same user name/email works"""
        fake_response = {
            u'access_token': {u'oauth_token': u'oauth_token',
                              u'oauth_token_secret': u'oauth_token_secret'},
            u'token_type': u'Bearer',
            u'expires_in': 3600,
            u'id_token': u'token'}

        fake_user = {u'screen_name': u'johndoe',
                     u'user_id': u'11111'}

        self.register()
        self.signout()

        from pybossa.view import twitter
        response_user = twitter.manage_user(fake_response['access_token'],
                                            fake_user, None)

        assert response_user is None, response_user

    @with_context
    def test_41_password_change(self):
        """Test WEB password changing"""
        password = "mehpassword"
        self.register(password=password)
        res = self.app.post('/account/johndoe/update',
                            data={'current_password': password,
                                  'new_password': "p4ssw0rd",
                                  'confirm': "p4ssw0rd",
                                  'btn': 'Password'},
                            follow_redirects=True)
        assert "Yay, you changed your password succesfully!" in res.data, res.data

        password = "mehpassword"
        self.register(password=password)
        res = self.app.post('/account/johndoe/update',
                            data={'current_password': "wrongpassword",
                                  'new_password': "p4ssw0rd",
                                  'confirm': "p4ssw0rd",
                                  'btn': 'Password'},
                            follow_redirects=True)
        msg = "Your current password doesn't match the one in our records"
        assert msg in res.data

        self.register(password=password)
        res = self.app.post('/account/johndoe/update',
                            data={'current_password': '',
                                  'new_password':'',
                                  'confirm': '',
                                  'btn': 'Password'},
                            follow_redirects=True)
        msg = "Please correct the errors"
        assert msg in res.data

    @with_context
    def test_42_password_link(self):
        """Test WEB visibility of password change link"""
        self.register()
        res = self.app.get('/account/johndoe/update')
        assert "Change your Password" in res.data
        user = User.query.get(1)
        user.twitter_user_id = 1234
        db.session.add(user)
        db.session.commit()
        res = self.app.get('/account/johndoe/update')
        assert "Change your Password" not in res.data, res.data

    @with_context
    def test_43_terms_of_use_and_data(self):
        """Test WEB terms of use is working"""
        res = self.app.get('account/signin', follow_redirects=True)
        assert "/help/terms-of-use" in res.data, res.data
        assert "http://opendatacommons.org/licenses/by/" in res.data, res.data

        res = self.app.get('account/register', follow_redirects=True)
        assert "http://okfn.org/terms-of-use/" in res.data, res.data
        assert "http://opendatacommons.org/licenses/by/" in res.data, res.data

    @with_context
    @patch('pybossa.view.account.signer.signer.loads')
    def test_44_password_reset_key_errors(self, Mock):
        """Test WEB password reset key errors are caught"""
        self.register()
        user = User.query.get(1)
        userdict = {'user': user.name, 'password': user.passwd_hash}
        fakeuserdict = {'user': user.name, 'password': 'wronghash'}
        fakeuserdict_err = {'user': user.name, 'passwd': 'some'}
        fakeuserdict_form = {'user': user.name, 'passwd': 'p4ssw0rD'}
        key = signer.signer.dumps(userdict, salt='password-reset')
        returns = [BadSignature('Fake Error'), BadSignature('Fake Error'), userdict,
                   fakeuserdict, userdict, userdict, fakeuserdict_err]

        def side_effects(*args, **kwargs):
            result = returns.pop(0)
            if isinstance(result, BadSignature):
                raise result
            return result
        Mock.side_effect = side_effects
        # Request with no key
        res = self.app.get('/account/reset-password', follow_redirects=True)
        assert 403 == res.status_code
        # Request with invalid key
        res = self.app.get('/account/reset-password?key=foo', follow_redirects=True)
        assert 403 == res.status_code
        # Request with key exception
        res = self.app.get('/account/reset-password?key=%s' % (key), follow_redirects=True)
        assert 403 == res.status_code
        res = self.app.get('/account/reset-password?key=%s' % (key), follow_redirects=True)
        assert 200 == res.status_code
        res = self.app.get('/account/reset-password?key=%s' % (key), follow_redirects=True)
        assert 403 == res.status_code

        # Check validation
        res = self.app.post('/account/reset-password?key=%s' % (key),
                            data={'new_password': '',
                                  'confirm': '#4a4'},
                            follow_redirects=True)

        assert "Please correct the errors" in res.data, res.data

        res = self.app.post('/account/reset-password?key=%s' % (key),
                            data={'new_password': 'p4ssw0rD',
                                  'confirm': 'p4ssw0rD'},
                            follow_redirects=True)

        assert "You reset your password successfully!" in res.data

        # Request without password
        res = self.app.get('/account/reset-password?key=%s' % (key), follow_redirects=True)
        assert 403 == res.status_code

    @with_context
    def test_45_password_reset_link(self):
        """Test WEB password reset email form"""
        res = self.app.post('/account/forgot-password',
                            data={'email_addr': self.user.email_addr},
                            follow_redirects=True)
        assert ("We don't have this email in our records. You may have"
                " signed up with a different email or used Twitter, "
                "Facebook, or Google to sign-in") in res.data

        self.register()
        self.register(name='janedoe')
        self.register(name='google')
        self.register(name='facebook')
        jane = User.query.get(2)
        jane.twitter_user_id = 10
        google = User.query.get(3)
        google.google_user_id = 103
        facebook = User.query.get(4)
        facebook.facebook_user_id = 104
        db.session.add_all([jane, google, facebook])
        db.session.commit()
        with mail.record_messages() as outbox:
            self.app.post('/account/forgot-password',
                          data={'email_addr': self.user.email_addr},
                          follow_redirects=True)
            self.app.post('/account/forgot-password',
                          data={'email_addr': 'janedoe@example.com'},
                          follow_redirects=True)
            self.app.post('/account/forgot-password',
                          data={'email_addr': 'google@example.com'},
                          follow_redirects=True)
            self.app.post('/account/forgot-password',
                          data={'email_addr': 'facebook@example.com'},
                          follow_redirects=True)

            assert 'Click here to recover your account' in outbox[0].body
            assert 'your Twitter account to ' in outbox[1].body
            assert 'your Google account to ' in outbox[2].body
            assert 'your Facebook account to ' in outbox[3].body

        # Test with not valid form
        res = self.app.post('/account/forgot-password',
                            data={'email_addr': ''},
                            follow_redirects=True)
        msg = "Something went wrong, please correct the errors"
        assert msg in res.data, res.data


    @with_context
    @patch('pybossa.view.applications.uploader.upload_file', return_value=True)
    def test_46_tasks_exists(self, mock):
        """Test WEB tasks page works."""
        self.register()
        self.new_application()
        res = self.app.get('/app/sampleapp/tasks/', follow_redirects=True)
        assert "Edit the task presenter" in res.data, \
            "Task Presenter Editor should be an option"

        app = db.session.query(App).first()
        app.hidden = 1
        db.session.add(app)
        db.session.commit()
        # As owner
        res = self.app.get('/app/sampleapp/tasks/', follow_redirects=True)
        assert res.status_code == 200, res.status_code
        assert "Edit the task presenter" in res.data, \
            "Task Presenter Editor should be an option"
        self.signout()
        # As anonymous
        res = self.app.get('/app/sampleapp/tasks/', follow_redirects=True)
        assert res.status_code == 403, res.status_code

        with self.flask_app.app_context():
            self.create()

        # As another user, but not owner
        self.signin(email=Fixtures.email_addr2, password=Fixtures.password)
        res = self.app.get('/app/sampleapp/tasks/', follow_redirects=True)
        assert res.status_code == 403, res.status_code
        self.signout()

    @with_context
    @patch('pybossa.view.applications.uploader.upload_file', return_value=True)
    def test_47_task_presenter_editor_loads(self, mock):
        """Test WEB task presenter editor loads"""
        self.register()
        self.new_application()
        res = self.app.get('/app/sampleapp/tasks/taskpresentereditor',
                           follow_redirects=True)
        err_msg = "Task Presenter options not found"
        assert "Task Presenter Editor" in res.data, err_msg
        err_msg = "Basic template not found"
        assert "The most basic template" in res.data, err_msg
        err_msg = "Image Pattern Recognition not found"
        assert "Flickr Person Finder template" in res.data, err_msg
        err_msg = "Geo-coding"
        assert "Urban Park template" in res.data, err_msg
        err_msg = "Transcribing documents"
        assert "PDF transcription template" in res.data, err_msg

    @with_context
    @patch('pybossa.view.applications.uploader.upload_file', return_value=True)
    def test_48_task_presenter_editor_works(self, mock):
        """Test WEB task presenter editor works"""
        self.register()
        self.new_application()
        app = db.session.query(App).first()
        err_msg = "Task Presenter should be empty"
        assert not app.info.get('task_presenter'), err_msg

        res = self.app.get('/app/sampleapp/tasks/taskpresentereditor?template=basic',
                           follow_redirects=True)
        assert "var editor" in res.data, "CodeMirror Editor not found"
        assert "Task Presenter" in res.data, "CodeMirror Editor not found"
        assert "Task Presenter Preview" in res.data, "CodeMirror View not found"
        res = self.app.post('/app/sampleapp/tasks/taskpresentereditor',
                            data={'editor': 'Some HTML code!'},
                            follow_redirects=True)
        assert "Sample Project" in res.data, "Does not return to app details"
        app = db.session.query(App).first()
        err_msg = "Task Presenter failed to update"
        assert app.info['task_presenter'] == 'Some HTML code!', err_msg

        # Check it loads the previous posted code:
        res = self.app.get('/app/sampleapp/tasks/taskpresentereditor',
                           follow_redirects=True)
        assert "Some HTML code" in res.data, res.data

        # Now with hidden apps
        app.hidden = 1
        db.session.add(app)
        db.session.commit()
        res = self.app.get('/app/sampleapp/tasks/taskpresentereditor?template=basic',
                           follow_redirects=True)
        assert "var editor" in res.data, "CodeMirror Editor not found"
        assert "Task Presenter" in res.data, "CodeMirror Editor not found"
        assert "Task Presenter Preview" in res.data, "CodeMirror View not found"

        res = self.app.post('/app/sampleapp/tasks/taskpresentereditor',
                            data={'editor': 'Some HTML code!'},
                            follow_redirects=True)
        assert "Sample Project" in res.data, "Does not return to app details"
        app = db.session.query(App).first()
        err_msg = "Task Presenter failed to update"
        assert app.info['task_presenter'] == 'Some HTML code!', err_msg

        # Check it loads the previous posted code:
        res = self.app.get('/app/sampleapp/tasks/taskpresentereditor',
                           follow_redirects=True)
        assert "Some HTML code" in res.data, res.data

        self.signout()
        with self.flask_app.app_context():
            self.create()
        self.signin(email=Fixtures.email_addr2, password=Fixtures.password)
        res = self.app.get('/app/sampleapp/tasks/taskpresentereditor?template=basic',
                           follow_redirects=True)
        assert res.status_code == 403


    @with_context
    @patch('pybossa.ckan.requests.get')
    @patch('pybossa.view.applications.uploader.upload_file', return_value=True)
    def test_48_update_app_info(self, Mock, mock):
        """Test WEB app update/edit works keeping previous info values"""
        html_request = FakeRequest(json.dumps(self.pkg_json_not_found), 200,
                                   {'content-type': 'application/json'})
        Mock.return_value = html_request

        self.register()
        self.new_application()
        app = db.session.query(App).first()
        err_msg = "Task Presenter should be empty"
        assert not app.info.get('task_presenter'), err_msg

        res = self.app.post('/app/sampleapp/tasks/taskpresentereditor',
                            data={'editor': 'Some HTML code!'},
                            follow_redirects=True)
        assert "Sample Project" in res.data, "Does not return to app details"
        app = db.session.query(App).first()
        for i in range(10):
            key = "key_%s" % i
            app.info[key] = i
        db.session.add(app)
        db.session.commit()
        _info = app.info

        self.update_application()
        app = db.session.query(App).first()
        for key in _info:
            assert key in app.info.keys(), \
                "The key %s is lost and it should be here" % key
        assert app.name == "Sample Project", "The project has not been updated"
        error_msg = "The project description has not been updated"
        assert app.description == "Description", error_msg
<<<<<<< HEAD
        error_msg = "The project icon has not been updated"
        assert app.info['thumbnail'] == "New Icon link", error_msg
        error_msg = "The project long description has not been updated"
=======
        error_msg = "The app long description has not been updated"
>>>>>>> eb370880
        assert app.long_description == "Long desc", error_msg

    @with_context
    @patch('pybossa.view.applications.uploader.upload_file', return_value=True)
    def test_49_announcement_messages(self, mock):
        """Test WEB announcement messages works"""
        self.register()
        res = self.app.get("/", follow_redirects=True)
        error_msg = "There should be a message for the root user"
        print res.data
        assert "Root Message" in res.data, error_msg
        error_msg = "There should be a message for the user"
        assert "User Message" in res.data, error_msg
        error_msg = "There should not be an owner message"
        assert "Owner Message" not in res.data, error_msg
        # Now make the user an app owner
        self.new_application()
        res = self.app.get("/", follow_redirects=True)
        error_msg = "There should be a message for the root user"
        assert "Root Message" in res.data, error_msg
        error_msg = "There should be a message for the user"
        assert "User Message" in res.data, error_msg
        error_msg = "There should be an owner message"
        assert "Owner Message" in res.data, error_msg
        self.signout()

        # Register another user
        self.register(method="POST", fullname="Jane Doe", name="janedoe",
                      password="janedoe", password2="janedoe",
                      email="jane@jane.com")
        res = self.app.get("/", follow_redirects=True)
        error_msg = "There should not be a message for the root user"
        assert "Root Message" not in res.data, error_msg
        error_msg = "There should be a message for the user"
        assert "User Message" in res.data, error_msg
        error_msg = "There should not be an owner message"
        assert "Owner Message" not in res.data, error_msg
        self.signout()

        # Now as an anonymous user
        res = self.app.get("/", follow_redirects=True)
        error_msg = "There should not be a message for the root user"
        assert "Root Message" not in res.data, error_msg
        error_msg = "There should not be a message for the user"
        assert "User Message" not in res.data, error_msg
        error_msg = "There should not be an owner message"
        assert "Owner Message" not in res.data, error_msg

    @with_context
    def test_50_export_task_json(self):
        """Test WEB export Tasks to JSON works"""
        Fixtures.create()
        # First test for a non-existant app
        uri = '/app/somethingnotexists/tasks/export'
        res = self.app.get(uri, follow_redirects=True)
        assert res.status == '404 NOT FOUND', res.status
        # Now get the tasks in JSON format
        uri = "/app/somethingnotexists/tasks/export?type=task&format=json"
        res = self.app.get(uri, follow_redirects=True)
        assert res.status == '404 NOT FOUND', res.status

        # Now with a real app
        uri = '/app/%s/tasks/export' % Fixtures.app_short_name
        res = self.app.get(uri, follow_redirects=True)
        heading = "<strong>%s</strong>: Export All Tasks and Task Runs" % Fixtures.app_name
        assert heading in res.data, "Export page should be available\n %s" % res.data
        # Now test that a 404 is raised when an arg is invalid
        uri = "/app/%s/tasks/export?type=ask&format=json" % Fixtures.app_short_name
        res = self.app.get(uri, follow_redirects=True)
        assert res.status == '404 NOT FOUND', res.status
        uri = "/app/%s/tasks/export?format=json" % Fixtures.app_short_name
        res = self.app.get(uri, follow_redirects=True)
        assert res.status == '404 NOT FOUND', res.status
        uri = "/app/%s/tasks/export?type=task" % Fixtures.app_short_name
        res = self.app.get(uri, follow_redirects=True)
        assert res.status == '404 NOT FOUND', res.status
        # And a 415 is raised if the requested format is not supported or invalid
        uri = "/app/%s/tasks/export?type=task&format=gson" % Fixtures.app_short_name
        res = self.app.get(uri, follow_redirects=True)
        assert res.status == '415 UNSUPPORTED MEDIA TYPE', res.status

        # Now get the tasks in JSON format
        uri = "/app/%s/tasks/export?type=task&format=json" % Fixtures.app_short_name
        res = self.app.get(uri, follow_redirects=True)
        exported_tasks = json.loads(res.data)
        app = db.session.query(App)\
                .filter_by(short_name=Fixtures.app_short_name)\
                .first()
        err_msg = "The number of exported tasks is different from App Tasks"
        assert len(exported_tasks) == len(app.tasks), err_msg

        app.hidden = 1
        db.session.add(app)
        db.session.commit()
        res = self.app.get('app/%s/tasks/export' % (app.short_name),
                           follow_redirects=True)
        assert res.status_code == 403, res.status_code

        self.signin(email=Fixtures.email_addr2, password=Fixtures.password)
        res = self.app.get('app/%s/tasks/export' % (app.short_name),
                           follow_redirects=True)
        assert res.status_code == 403, res.status_code
        # Owner
        self.signin(email=Fixtures.email_addr, password=Fixtures.password)
        res = self.app.get('app/%s/tasks/export' % (app.short_name),
                           follow_redirects=True)
        assert res.status_code == 200, res.status_code

    @with_context
    def test_51_export_taskruns_json(self):
        """Test WEB export Task Runs to JSON works"""
        Fixtures.create()
        # First test for a non-existant app
        uri = '/app/somethingnotexists/tasks/export'
        res = self.app.get(uri, follow_redirects=True)
        assert res.status == '404 NOT FOUND', res.status
        # Now get the tasks in JSON format
        uri = "/app/somethingnotexists/tasks/export?type=taskrun&format=json"
        res = self.app.get(uri, follow_redirects=True)
        assert res.status == '404 NOT FOUND', res.status

        # Now with a real app
        uri = '/app/%s/tasks/export' % Fixtures.app_short_name
        res = self.app.get(uri, follow_redirects=True)
        heading = "<strong>%s</strong>: Export All Tasks and Task Runs" % Fixtures.app_name
        assert heading in res.data, "Export page should be available\n %s" % res.data
        # Now get the tasks in JSON format
        uri = "/app/%s/tasks/export?type=task_run&format=json" % Fixtures.app_short_name
        res = self.app.get(uri, follow_redirects=True)
        exported_task_runs = json.loads(res.data)
        app = db.session.query(App)\
                .filter_by(short_name=Fixtures.app_short_name)\
                .first()
        err_msg = "The number of exported task runs is different from App Tasks"
        assert len(exported_task_runs) == len(app.task_runs), err_msg

    @with_context
    @patch('pybossa.view.applications.uploader.upload_file', return_value=True)
    def test_52_export_task_csv(self, mock):
        """Test WEB export Tasks to CSV works"""
        Fixtures.create()
        # First test for a non-existant app
        uri = '/app/somethingnotexists/tasks/export'
        res = self.app.get(uri, follow_redirects=True)
        assert res.status == '404 NOT FOUND', res.status
        # Now get the tasks in CSV format
        uri = "/app/somethingnotexists/tasks/export?type=task&format=csv"
        res = self.app.get(uri, follow_redirects=True)
        assert res.status == '404 NOT FOUND', res.status
        # Now get the wrong table name in CSV format
        uri = "/app/%s/tasks/export?type=wrong&format=csv" % Fixtures.app_short_name
        res = self.app.get(uri, follow_redirects=True)
        assert res.status == '404 NOT FOUND', res.status

        # Now with a real app
        uri = '/app/%s/tasks/export' % Fixtures.app_short_name
        res = self.app.get(uri, follow_redirects=True)
        heading = "<strong>%s</strong>: Export All Tasks and Task Runs" % Fixtures.app_name
        assert heading in res.data, "Export page should be available\n %s" % res.data
        # Now get the tasks in CSV format
        uri = "/app/%s/tasks/export?type=task&format=csv" % Fixtures.app_short_name
        res = self.app.get(uri, follow_redirects=True)
        csv_content = StringIO.StringIO(res.data)
        csvreader = unicode_csv_reader(csv_content)
        app = db.session.query(App)\
                .filter_by(short_name=Fixtures.app_short_name)\
                .first()
        exported_tasks = []
        n = 0
        for row in csvreader:
            if n != 0:
                exported_tasks.append(row)
            n = n + 1
        err_msg = "The number of exported tasks is different from App Tasks"
        assert len(exported_tasks) == len(app.tasks), err_msg

        # With an empty app
        self.register()
        self.new_application()
        # Now get the tasks in CSV format
        uri = "/app/sampleapp/tasks/export?type=task&format=csv"
        res = self.app.get(uri, follow_redirects=True)
        msg = "project does not have tasks"
        assert msg in res.data, msg

    @with_context
    def test_53_export_task_runs_csv(self):
        """Test WEB export Task Runs to CSV works"""
        Fixtures.create()
        # First test for a non-existant app
        uri = '/app/somethingnotexists/tasks/export'
        res = self.app.get(uri, follow_redirects=True)
        assert res.status == '404 NOT FOUND', res.status
        # Now get the tasks in CSV format
        uri = "/app/somethingnotexists/tasks/export?type=tas&format=csv"
        res = self.app.get(uri, follow_redirects=True)
        assert res.status == '404 NOT FOUND', res.status

        # Now with a real app
        uri = '/app/%s/tasks/export' % Fixtures.app_short_name
        res = self.app.get(uri, follow_redirects=True)
        heading = "<strong>%s</strong>: Export All Tasks and Task Runs" % Fixtures.app_name
        assert heading in res.data, "Export page should be available\n %s" % res.data
        # Now get the tasks in CSV format
        uri = "/app/%s/tasks/export?type=task_run&format=csv" % Fixtures.app_short_name
        res = self.app.get(uri, follow_redirects=True)
        csv_content = StringIO.StringIO(res.data)
        csvreader = unicode_csv_reader(csv_content)
        app = db.session.query(App)\
                .filter_by(short_name=Fixtures.app_short_name)\
                .first()
        exported_task_runs = []
        n = 0
        for row in csvreader:
            if n != 0:
                exported_task_runs.append(row)
            n = n + 1
        err_msg = "The number of exported task runs is different \
                   from App Tasks Runs"
        assert len(exported_task_runs) == len(app.task_runs), err_msg

    @with_context
    @patch('pybossa.view.applications.Ckan', autospec=True)
    def test_export_tasks_ckan_exception(self, mock1):
        mocks = [Mock()]
        from test_ckan import TestCkanModule
        fake_ckn = TestCkanModule()
        package = fake_ckn.pkg_json_found
        package['id'] = 3
        mocks[0].package_exists.return_value = (False,
                                                Exception("CKAN: error",
                                                          "error", 500))
        # mocks[0].package_create.return_value = fake_ckn.pkg_json_found
        # mocks[0].resource_create.return_value = dict(result=dict(id=3))
        # mocks[0].datastore_create.return_value = 'datastore'
        # mocks[0].datastore_upsert.return_value = 'datastore'

        mock1.side_effect = mocks

        """Test WEB Export CKAN Tasks works."""
        Fixtures.create()
        user = db.session.query(User).filter_by(name=Fixtures.name).first()
        app = db.session.query(App).first()
        user.ckan_api = 'ckan-api-key'
        app.owner_id = user.id
        db.session.add(user)
        db.session.add(app)
        db.session.commit()

        self.signin(email=user.email_addr, password=Fixtures.password)
        # Now with a real app
        uri = '/app/%s/tasks/export' % Fixtures.app_short_name
        res = self.app.get(uri, follow_redirects=True)
        heading = "<strong>%s</strong>: Export All Tasks and Task Runs" % Fixtures.app_name
        assert heading in res.data, "Export page should be available\n %s" % res.data
        # Now get the tasks in CKAN format
        uri = "/app/%s/tasks/export?type=task&format=ckan" % Fixtures.app_short_name
        with patch.dict(self.flask_app.config, {'CKAN_URL': 'http://ckan.com'}):
            # First time exporting the package
            res = self.app.get(uri, follow_redirects=True)
            msg = 'Error'
            err_msg = "An exception should be raised"
            assert msg in res.data, err_msg

    @with_context
    @patch('pybossa.view.applications.Ckan', autospec=True)
    def test_export_tasks_ckan_connection_error(self, mock1):
        mocks = [Mock()]
        from test_ckan import TestCkanModule
        fake_ckn = TestCkanModule()
        package = fake_ckn.pkg_json_found
        package['id'] = 3
        mocks[0].package_exists.return_value = (False, ConnectionError)
        # mocks[0].package_create.return_value = fake_ckn.pkg_json_found
        # mocks[0].resource_create.return_value = dict(result=dict(id=3))
        # mocks[0].datastore_create.return_value = 'datastore'
        # mocks[0].datastore_upsert.return_value = 'datastore'

        mock1.side_effect = mocks

        """Test WEB Export CKAN Tasks works."""
        Fixtures.create()
        user = db.session.query(User).filter_by(name=Fixtures.name).first()
        app = db.session.query(App).first()
        user.ckan_api = 'ckan-api-key'
        app.owner_id = user.id
        db.session.add(user)
        db.session.add(app)
        db.session.commit()

        self.signin(email=user.email_addr, password=Fixtures.password)
        # Now with a real app
        uri = '/app/%s/tasks/export' % Fixtures.app_short_name
        res = self.app.get(uri, follow_redirects=True)
        heading = "<strong>%s</strong>: Export All Tasks and Task Runs" % Fixtures.app_name
        assert heading in res.data, "Export page should be available\n %s" % res.data
        # Now get the tasks in CKAN format
        uri = "/app/%s/tasks/export?type=task&format=ckan" % Fixtures.app_short_name
        with patch.dict(self.flask_app.config, {'CKAN_URL': 'http://ckan.com'}):
            # First time exporting the package
            res = self.app.get(uri, follow_redirects=True)
            msg = 'CKAN server seems to be down'
            err_msg = "A connection exception should be raised"
            assert msg in res.data, err_msg

    @with_context
    @patch('pybossa.view.applications.Ckan', autospec=True)
    def test_task_export_tasks_ckan_first_time(self, mock1):
        """Test WEB Export CKAN Tasks works without an existing package."""
        # Second time exporting the package
        mocks = [Mock()]
        resource = dict(name='task', id=1)
        package = dict(id=3, resources=[resource])
        mocks[0].package_exists.return_value = (None, None)
        mocks[0].package_create.return_value = package
        #mocks[0].datastore_delete.return_value = None
        mocks[0].datastore_create.return_value = None
        mocks[0].datastore_upsert.return_value = None
        mocks[0].resource_create.return_value = dict(result=dict(id=3))
        mocks[0].datastore_create.return_value = 'datastore'
        mocks[0].datastore_upsert.return_value = 'datastore'

        mock1.side_effect = mocks

        Fixtures.create()
        user = db.session.query(User).filter_by(name=Fixtures.name).first()
        app = db.session.query(App).first()
        user.ckan_api = 'ckan-api-key'
        app.owner_id = user.id
        db.session.add(user)
        db.session.add(app)
        db.session.commit()

        self.signin(email=user.email_addr, password=Fixtures.password)
        # First test for a non-existant app
        uri = '/app/somethingnotexists/tasks/export'
        res = self.app.get(uri, follow_redirects=True)
        assert res.status == '404 NOT FOUND', res.status
        # Now get the tasks in CKAN format
        uri = "/app/somethingnotexists/tasks/export?type=task&format=ckan"
        res = self.app.get(uri, follow_redirects=True)
        assert res.status == '404 NOT FOUND', res.status
        # Now get the tasks in CKAN format
        uri = "/app/somethingnotexists/tasks/export?type=other&format=ckan"
        res = self.app.get(uri, follow_redirects=True)
        assert res.status == '404 NOT FOUND', res.status


        # Now with a real app
        uri = '/app/%s/tasks/export' % Fixtures.app_short_name
        res = self.app.get(uri, follow_redirects=True)
        heading = "<strong>%s</strong>: Export All Tasks and Task Runs" % Fixtures.app_name
        assert heading in res.data, "Export page should be available\n %s" % res.data
        # Now get the tasks in CKAN format
        uri = "/app/%s/tasks/export?type=task&format=ckan" % Fixtures.app_short_name
        #res = self.app.get(uri, follow_redirects=True)
        with patch.dict(self.flask_app.config, {'CKAN_URL': 'http://ckan.com'}):
            # First time exporting the package
            res = self.app.get(uri, follow_redirects=True)
            msg = 'Data exported to http://ckan.com'
            err_msg = "Tasks should be exported to CKAN"
            assert msg in res.data, err_msg



    @with_context
    @patch('pybossa.view.applications.Ckan', autospec=True)
    def test_task_export_tasks_ckan_second_time(self, mock1):
        """Test WEB Export CKAN Tasks works with an existing package."""
        # Second time exporting the package
        mocks = [Mock()]
        resource = dict(name='task', id=1)
        package = dict(id=3, resources=[resource])
        mocks[0].package_exists.return_value = (package, None)
        mocks[0].package_update.return_value = package
        mocks[0].datastore_delete.return_value = None
        mocks[0].datastore_create.return_value = None
        mocks[0].datastore_upsert.return_value = None
        mocks[0].resource_create.return_value = dict(result=dict(id=3))
        mocks[0].datastore_create.return_value = 'datastore'
        mocks[0].datastore_upsert.return_value = 'datastore'

        mock1.side_effect = mocks

        Fixtures.create()
        user = db.session.query(User).filter_by(name=Fixtures.name).first()
        app = db.session.query(App).first()
        user.ckan_api = 'ckan-api-key'
        app.owner_id = user.id
        db.session.add(user)
        db.session.add(app)
        db.session.commit()

        self.signin(email=user.email_addr, password=Fixtures.password)
        # First test for a non-existant app
        uri = '/app/somethingnotexists/tasks/export'
        res = self.app.get(uri, follow_redirects=True)
        assert res.status == '404 NOT FOUND', res.status
        # Now get the tasks in CKAN format
        uri = "/app/somethingnotexists/tasks/export?type=task&format=ckan"
        res = self.app.get(uri, follow_redirects=True)
        assert res.status == '404 NOT FOUND', res.status

        # Now with a real app
        uri = '/app/%s/tasks/export' % Fixtures.app_short_name
        res = self.app.get(uri, follow_redirects=True)
        heading = "<strong>%s</strong>: Export All Tasks and Task Runs" % Fixtures.app_name
        assert heading in res.data, "Export page should be available\n %s" % res.data
        # Now get the tasks in CKAN format
        uri = "/app/%s/tasks/export?type=task&format=ckan" % Fixtures.app_short_name
        #res = self.app.get(uri, follow_redirects=True)
        with patch.dict(self.flask_app.config, {'CKAN_URL': 'http://ckan.com'}):
            # First time exporting the package
            res = self.app.get(uri, follow_redirects=True)
            msg = 'Data exported to http://ckan.com'
            err_msg = "Tasks should be exported to CKAN"
            assert msg in res.data, err_msg

    @with_context
    @patch('pybossa.view.applications.Ckan', autospec=True)
    def test_task_export_tasks_ckan_without_resources(self, mock1):
        """Test WEB Export CKAN Tasks works without resources ."""
        mocks = [Mock()]
        package = dict(id=3, resources=[])
        mocks[0].package_exists.return_value = (package, None)
        mocks[0].package_update.return_value = package
        mocks[0].resource_create.return_value = dict(result=dict(id=3))
        mocks[0].datastore_create.return_value = 'datastore'
        mocks[0].datastore_upsert.return_value = 'datastore'


        mock1.side_effect = mocks

        Fixtures.create()
        user = db.session.query(User).filter_by(name=Fixtures.name).first()
        app = db.session.query(App).first()
        user.ckan_api = 'ckan-api-key'
        app.owner_id = user.id
        db.session.add(user)
        db.session.add(app)
        db.session.commit()

        self.signin(email=user.email_addr, password=Fixtures.password)
        # First test for a non-existant app
        uri = '/app/somethingnotexists/tasks/export'
        res = self.app.get(uri, follow_redirects=True)
        assert res.status == '404 NOT FOUND', res.status
        # Now get the tasks in CKAN format
        uri = "/app/somethingnotexists/tasks/export?type=task&format=ckan"
        res = self.app.get(uri, follow_redirects=True)
        assert res.status == '404 NOT FOUND', res.status

        # Now with a real app
        uri = '/app/%s/tasks/export' % Fixtures.app_short_name
        res = self.app.get(uri, follow_redirects=True)
        heading = "<strong>%s</strong>: Export All Tasks and Task Runs" % Fixtures.app_name
        assert heading in res.data, "Export page should be available\n %s" % res.data
        # Now get the tasks in CKAN format
        uri = "/app/%s/tasks/export?type=task&format=ckan" % Fixtures.app_short_name
        #res = self.app.get(uri, follow_redirects=True)
        with patch.dict(self.flask_app.config, {'CKAN_URL': 'http://ckan.com'}):
            # First time exporting the package
            res = self.app.get(uri, follow_redirects=True)
            msg = 'Data exported to http://ckan.com'
            err_msg = "Tasks should be exported to CKAN"
            assert msg in res.data, err_msg

    @with_context
    @patch('pybossa.view.applications.uploader.upload_file', return_value=True)
    def test_54_import_tasks(self, mock):
        """Test WEB import Task templates should work"""
        Fixtures.create()
        self.register()
        self.new_application()
        # Without tasks, there should be a template
        res = self.app.get('/app/sampleapp/tasks/import', follow_redirects=True)
        err_msg = "There should be a CSV template"
        assert "template=csv" in res.data, err_msg
        err_msg = "There should be an Image template"
        assert "mode=image" in res.data, err_msg
        err_msg = "There should be a Map template"
        assert "mode=map" in res.data, err_msg
        err_msg = "There should be a PDF template"
        assert "mode=pdf" in res.data, err_msg
        # With tasks
        self.new_task(1)
        res = self.app.get('/app/sampleapp/tasks/import', follow_redirects=True)
        err_msg = "There should load directly the basic template"
        err_msg = "There should not be a CSV template"
        assert "template=basic" not in res.data, err_msg
        err_msg = "There should not be an Image template"
        assert "template=image" not in res.data, err_msg
        err_msg = "There should not be a Map template"
        assert "template=map" not in res.data, err_msg
        err_msg = "There should not be a PDF template"
        assert "template=pdf" not in res.data, err_msg
        self.signout()

        self.signin(email=Fixtures.email_addr2, password=Fixtures.password)
        res = self.app.get('/app/sampleapp/tasks/import', follow_redirects=True)
        assert res.status_code == 403, res.status_code

    @with_context
    def test_55_facebook_account_warning(self):
        """Test WEB Facebook OAuth user gets a hint to sign in"""
        user = User(fullname='John',
                          name='john',
                          email_addr='john@john.com',
                          info={})

        user.info = dict(facebook_token=u'facebook')
        msg, method = get_user_signup_method(user)
        err_msg = "Should return 'facebook' but returned %s" % method
        assert method == 'facebook', err_msg

        user.info = dict(google_token=u'google')
        msg, method = get_user_signup_method(user)
        err_msg = "Should return 'google' but returned %s" % method
        assert method == 'google', err_msg

        user.info = dict(twitter_token=u'twitter')
        msg, method = get_user_signup_method(user)
        err_msg = "Should return 'twitter' but returned %s" % method
        assert method == 'twitter', err_msg

        user.info = {}
        msg, method = get_user_signup_method(user)
        err_msg = "Should return 'local' but returned %s" % method
        assert method == 'local', err_msg

    @with_context
    def test_56_delete_tasks(self):
        """Test WEB delete tasks works"""
        Fixtures.create()
        # Anonymous user
        res = self.app.get('/app/test-app/tasks/delete', follow_redirects=True)
        err_msg = "Anonymous user should be redirected for authentication"
        assert "Please sign in to access this page" in res.data, err_msg
        err_msg = "Anonymous user should not be allowed to delete tasks"
        res = self.app.post('/app/test-app/tasks/delete', follow_redirects=True)
        err_msg = "Anonymous user should not be allowed to delete tasks"
        assert "Please sign in to access this page" in res.data, err_msg

        # Authenticated user but not owner
        self.register()
        res = self.app.get('/app/test-app/tasks/delete', follow_redirects=True)
        err_msg = "Authenticated user but not owner should get 403 FORBIDDEN in GET"
        assert res.status == '403 FORBIDDEN', err_msg
        res = self.app.post('/app/test-app/tasks/delete', follow_redirects=True)
        err_msg = "Authenticated user but not owner should get 403 FORBIDDEN in POST"
        assert res.status == '403 FORBIDDEN', err_msg
        self.signout()

        # Owner
        tasks = db.session.query(Task).filter_by(app_id=1).all()
        res = self.signin(email=u'tester@tester.com', password=u'tester')
        res = self.app.get('/app/test-app/tasks/delete', follow_redirects=True)
        err_msg = "Owner user should get 200 in GET"
        assert res.status == '200 OK', err_msg
        assert len(tasks) > 0, "len(app.tasks) > 0"
        res = self.app.post('/app/test-app/tasks/delete', follow_redirects=True)
        err_msg = "Owner should get 200 in POST"
        assert res.status == '200 OK', err_msg
        tasks = db.session.query(Task).filter_by(app_id=1).all()
        assert len(tasks) == 0, "len(app.tasks) != 0"

        # Admin
        res = self.signin(email=u'root@root.com', password=u'tester' + 'root')
        res = self.app.get('/app/test-app/tasks/delete', follow_redirects=True)
        err_msg = "Admin user should get 200 in GET"
        assert res.status_code == 200, err_msg
        res = self.app.post('/app/test-app/tasks/delete', follow_redirects=True)
        err_msg = "Admin should get 200 in POST"
        assert res.status_code == 200, err_msg

    @with_context
    def test_57_reset_api_key(self):
        """Test WEB reset api key works"""
        url = "/account/johndoe/update"
        # Anonymous user
        res = self.app.get(url, follow_redirects=True)
        err_msg = "Anonymous user should be redirected for authentication"
        assert "Please sign in to access this page" in res.data, err_msg
        res = self.app.post(url, follow_redirects=True)
        assert "Please sign in to access this page" in res.data, err_msg

        # Authenticated user
        self.register()
        user = db.session.query(User).get(1)
        url = "/account/%s/update" % user.name
        api_key = user.api_key
        res = self.app.get(url, follow_redirects=True)
        err_msg = "Authenticated user should get access to reset api key page"
        assert res.status_code == 200, err_msg
        assert "reset your personal API Key" in res.data, err_msg
        url = "/account/%s/resetapikey" % user.name
        res = self.app.post(url, follow_redirects=True)
        err_msg = "Authenticated user should be able to reset his api key"
        assert res.status_code == 200, err_msg
        user = db.session.query(User).get(1)
        err_msg = "New generated API key should be different from old one"
        assert api_key != user.api_key, err_msg

        self.register(fullname="new", name="new")
        res = self.app.post(url)
        res.status_code == 403

        url = "/account/fake/resetapikey"
        res = self.app.post(url)
        assert res.status_code == 404


    @with_context
    @patch('pybossa.view.stats.get_locs', return_value=[{'latitude':0, 'longitude':0}])
    def test_58_global_stats(self, mock1):
        """Test WEB global stats of the site works"""
        Fixtures.create()

        url = "/stats"
        res = self.app.get(url, follow_redirects=True)
        err_msg = "There should be a Global Statistics page of the project"
        assert "General Statistics" in res.data, err_msg

        with patch.dict(self.flask_app.config, {'GEO': True}):
            res = self.app.get(url, follow_redirects=True)
            assert "GeoLite" in res.data, res.data

    @with_context
    def test_59_help_api(self):
        """Test WEB help api page exists"""
        Fixtures.create()
        url = "/help/api"
        res = self.app.get(url, follow_redirects=True)
        err_msg = "There should be a help api page"
        assert "API Help" in res.data, err_msg

    @with_context
    def test_59_help_license(self):
        """Test WEB help license page exists."""
        url = "/help/license"
        res = self.app.get(url, follow_redirects=True)
        err_msg = "There should be a help license page"
        assert "Licenses" in res.data, err_msg

    @with_context
    def test_59_about(self):
        """Test WEB help about page exists."""
        url = "/about"
        res = self.app.get(url, follow_redirects=True)
        err_msg = "There should be an about page"
        assert "About" in res.data, err_msg

    @with_context
    def test_59_help_tos(self):
        """Test WEB help TOS page exists."""
        url = "/help/terms-of-use"
        res = self.app.get(url, follow_redirects=True)
        err_msg = "There should be a TOS page"
        assert "Terms for use" in res.data, err_msg

    @with_context
    def test_59_help_policy(self):
        """Test WEB help policy page exists."""
        url = "/help/cookies-policy"
        res = self.app.get(url, follow_redirects=True)
        err_msg = "There should be a TOS page"
        assert "uses cookies" in res.data, err_msg

    @with_context
    def test_69_allow_anonymous_contributors(self):
        """Test WEB allow anonymous contributors works"""
        Fixtures.create()
        app = db.session.query(App).first()
        url = '/app/%s/newtask' % app.short_name

        # All users are allowed to participate by default
        # As Anonymous user
        res = self.app.get(url, follow_redirects=True)
        err_msg = "The anonymous user should be able to participate"
        assert app.name in res.data, err_msg

        # As registered user
        self.register()
        self.signin()
        res = self.app.get(url, follow_redirects=True)
        err_msg = "The anonymous user should be able to participate"
        assert app.name in res.data, err_msg
        self.signout()

        # Now only allow authenticated users
        app.allow_anonymous_contributors = False
        db.session.add(app)
        db.session.commit()

        # As Anonymous user
        res = self.app.get(url, follow_redirects=True)
        err_msg = "User should be redirected to sign in"
        app = db.session.query(App).first()
        msg = "Oops! You have to sign in to participate in <strong>%s</strong>" % app.name
        assert msg in res.data, err_msg

        # As registered user
        res = self.signin()
        res = self.app.get(url, follow_redirects=True)
        err_msg = "The authenticated user should be able to participate"
        assert app.name in res.data, err_msg
        self.signout()

        # However if the app is hidden, it should be forbidden
        app.hidden = 1
        db.session.add(app)
        db.session.commit()

        # As Anonymous user
        res = self.app.get(url, follow_redirects=True)
        assert res.status_code == 403, res.status_code

        # As registered user
        self.register()
        self.signin()
        res = self.app.get(url, follow_redirects=True)
        assert res.status_code == 403, res.status_code
        self.signout()

        # As admin
        self.signin(email=Fixtures.root_addr, password=Fixtures.root_password)
        res = self.app.get(url, follow_redirects=True)
        assert res.status_code == 200, res.status_code
        self.signout()

        # As owner
        self.signin(email=Fixtures.email_addr, password=Fixtures.password)
        res = self.app.get(url, follow_redirects=True)
        assert res.status_code == 200, res.status_code
        self.signout()

        # Now only allow authenticated users
        app.allow_anonymous_contributors = False
        app.hidden = 0
        db.session.add(app)
        db.session.commit()
        res = self.app.get(url, follow_redirects=True)
        err_msg = "Only authenticated users can participate"
        assert "You have to sign in" in res.data, err_msg


    @with_context
    def test_70_public_user_profile(self):
        """Test WEB public user profile works"""
        Fixtures.create()

        # Should work as an anonymous user
        url = '/account/%s/' % Fixtures.name
        res = self.app.get(url, follow_redirects=True)
        err_msg = "There should be a public profile page for the user"
        assert Fixtures.fullname in res.data, err_msg

        # Should work as an authenticated user
        self.signin()
        res = self.app.get(url, follow_redirects=True)
        assert Fixtures.fullname in res.data, err_msg

        # Should return 404 when a user does not exist
        url = '/account/a-fake-name-that-does-not-exist/'
        res = self.app.get(url, follow_redirects=True)
        err_msg = "It should return a 404"
        assert res.status_code == 404, err_msg

    @with_context
    @patch('pybossa.view.applications.uploader.upload_file', return_value=True)
    @patch('pybossa.view.importer.requests.get')
    def test_71_bulk_epicollect_import_unauthorized(self, Mock, mock):
        """Test WEB bulk import unauthorized works"""
        unauthorized_request = FakeRequest('Unauthorized', 403,
                                           {'content-type': 'application/json'})
        Mock.return_value = unauthorized_request
        self.register()
        self.new_application()
        app = db.session.query(App).first()
        url = '/app/%s/tasks/import?template=csv' % (app.short_name)
        res = self.app.post(url, data={'epicollect_project': 'fakeproject',
                                       'epicollect_form': 'fakeform',
                                       'formtype': 'json'},
                            follow_redirects=True)
        msg = "Oops! It looks like you don't have permission to access the " \
              "EpiCollect Plus project"
        assert msg in res.data

    @with_context
    @patch('pybossa.view.applications.uploader.upload_file', return_value=True)
    @patch('pybossa.view.importer.requests.get')
    def test_72_bulk_epicollect_import_non_html(self, Mock, mock):
        """Test WEB bulk import non html works"""
        html_request = FakeRequest('Not a application/json', 200,
                                   {'content-type': 'text/html'})
        Mock.return_value = html_request
        self.register()
        self.new_application()
        app = db.session.query(App).first()
        url = '/app/%s/tasks/import?template=csv' % (app.short_name)
        res = self.app.post(url, data={'epicollect_project': 'fakeproject',
                                       'epicollect_form': 'fakeform',
                                       'formtype': 'json'},
                            follow_redirects=True)
        msg = "Oops! That project and form do not look like the right one."
        assert msg in res.data

    @with_context
    @patch('pybossa.view.applications.uploader.upload_file', return_value=True)
    @patch('pybossa.view.importer.requests.get')
    def test_73_bulk_epicollect_import_json(self, Mock, mock):
        """Test WEB bulk import json works"""
        data = [dict(DeviceID=23)]
        html_request = FakeRequest(json.dumps(data), 200,
                                   {'content-type': 'application/json'})
        Mock.return_value = html_request
        self.register()
        self.new_application()
        app = db.session.query(App).first()
        res = self.app.post(('/app/%s/tasks/import' % (app.short_name)),
                            data={'epicollect_project': 'fakeproject',
                                  'epicollect_form': 'fakeform',
                                  'formtype': 'json'},
                            follow_redirects=True)

        app = db.session.query(App).first()
        err_msg = "Tasks should be imported"
        assert "1 Task imported successfully!" in res.data, err_msg
        tasks = db.session.query(Task).filter_by(app_id=app.id).all()
        err_msg = "The imported task from EpiCollect is wrong"
        assert tasks[0].info['DeviceID'] == 23, err_msg

        data = [dict(DeviceID=23), dict(DeviceID=24)]
        html_request = FakeRequest(json.dumps(data), 200,
                                   {'content-type': 'application/json'})
        Mock.return_value = html_request
        res = self.app.post(('/app/%s/tasks/import' % (app.short_name)),
                            data={'epicollect_project': 'fakeproject',
                                  'epicollect_form': 'fakeform',
                                  'formtype': 'json'},
                            follow_redirects=True)
        app = db.session.query(App).first()
        assert len(app.tasks) == 2, "There should be only 2 tasks"
        n = 0
        epi_tasks = [{u'DeviceID': 23}, {u'DeviceID': 24}]
        for t in app.tasks:
            assert t.info == epi_tasks[n], "The task info should be the same"
            n += 1

    @with_context
    @patch('pybossa.view.applications.uploader.upload_file', return_value=True)
    def test_74_task_settings_page(self, mock):
        """Test WEB TASK SETTINGS page works"""
        # Creat root user
        self.register()
        self.signout()
        # As owner
        self.register(fullname="owner", name="owner")
        res = self.new_application()
        url = "/app/sampleapp/tasks/settings"

        res = self.app.get(url, follow_redirects=True)
        dom = BeautifulSoup(res.data)
        divs = ['task_scheduler', 'task_delete', 'task_redundancy']
        for div in divs:
            err_msg = "There should be a %s section" % div
            assert dom.find(id=div) is not None, err_msg

        self.signout()
        # As an authenticated user
        self.register(fullname="juan", name="juan")
        res = self.app.get(url, follow_redirects=True)
        err_msg = "User should not be allowed to access this page"
        assert res.status_code == 403, err_msg
        self.signout()

        # As an anonymous user
        res = self.app.get(url, follow_redirects=True)
        dom = BeautifulSoup(res.data)
        err_msg = "User should be redirected to sign in"
        assert dom.find(id="signin") is not None, err_msg

        # As root
        self.signin()
        res = self.app.get(url, follow_redirects=True)
        dom = BeautifulSoup(res.data)
        divs = ['task_scheduler', 'task_delete', 'task_redundancy']
        for div in divs:
            err_msg = "There should be a %s section" % div
            assert dom.find(id=div) is not None, err_msg

    @with_context
    @patch('pybossa.view.applications.uploader.upload_file', return_value=True)
    def test_75_task_settings_scheduler(self, mock):
        """Test WEB TASK SETTINGS scheduler page works"""
        # Creat root user
        self.register()
        self.signout()
        # Create owner
        self.register(fullname="owner", name="owner")
        self.new_application()
        url = "/app/sampleapp/tasks/scheduler"
        form_id = 'task_scheduler'
        self.signout()

        # As owner and root
        for i in range(0, 1):
            if i == 0:
                # As owner
                self.signin(email="owner@example.com")
                sched = 'random'
            else:
                sched = 'default'
                self.signin()
            res = self.app.get(url, follow_redirects=True)
            dom = BeautifulSoup(res.data)
            err_msg = "There should be a %s section" % form_id
            assert dom.find(id=form_id) is not None, err_msg
            res = self.task_settings_scheduler(short_name="sampleapp",
                                               sched=sched)
            dom = BeautifulSoup(res.data)
            err_msg = "Task Scheduler should be updated"
            assert dom.find(id='msg_success') is not None, err_msg
            app = db.session.query(App).get(1)
            assert app.info['sched'] == sched, err_msg
            self.signout()

        # As an authenticated user
        self.register(fullname="juan", name="juan")
        res = self.app.get(url, follow_redirects=True)
        err_msg = "User should not be allowed to access this page"
        assert res.status_code == 403, err_msg
        self.signout()

        # As an anonymous user
        res = self.app.get(url, follow_redirects=True)
        dom = BeautifulSoup(res.data)
        err_msg = "User should be redirected to sign in"
        assert dom.find(id="signin") is not None, err_msg

        # With hidden app
        app.hidden = 1
        db.session.add(app)
        db.session.commit()
        self.register(fullname="daniel", name="daniel")
        res = self.app.get(url, follow_redirects=True)
        assert res.status_code == 403, res.status_code
        self.signout()
        self.signin()
        res = self.app.get(url, follow_redirects=True)
        dom = BeautifulSoup(res.data)
        # Correct values
        err_msg = "There should be a %s section" % form_id
        assert dom.find(id=form_id) is not None, err_msg


    @with_context
    @patch('pybossa.view.applications.uploader.upload_file', return_value=True)
    def test_76_task_settings_redundancy(self, mock):
        """Test WEB TASK SETTINGS redundancy page works"""
        # Creat root user
        self.register()
        self.signout()
        # Create owner
        self.register(fullname="owner", name="owner")
        self.new_application()
        self.new_task(1)
        url = "/app/sampleapp/tasks/redundancy"
        form_id = 'task_redundancy'
        self.signout()

        # As owner and root
        for i in range(0, 1):
            if i == 0:
                # As owner
                self.signin(email="owner@example.com")
                n_answers = 20
            else:
                n_answers = 10
                self.signin()
            res = self.app.get(url, follow_redirects=True)
            dom = BeautifulSoup(res.data)
            # Correct values
            err_msg = "There should be a %s section" % form_id
            assert dom.find(id=form_id) is not None, err_msg
            res = self.task_settings_redundancy(short_name="sampleapp",
                                                n_answers=n_answers)
            dom = BeautifulSoup(res.data)
            err_msg = "Task Redundancy should be updated"
            assert dom.find(id='msg_success') is not None, err_msg
            app = db.session.query(App).get(1)
            for t in app.tasks:
                assert t.n_answers == n_answers, err_msg
            # Wrong values, triggering the validators
            res = self.task_settings_redundancy(short_name="sampleapp",
                                                n_answers=0)
            dom = BeautifulSoup(res.data)
            err_msg = "Task Redundancy should be a value between 0 and 1000"
            assert dom.find(id='msg_error') is not None, err_msg
            res = self.task_settings_redundancy(short_name="sampleapp",
                                                n_answers=10000000)
            dom = BeautifulSoup(res.data)
            err_msg = "Task Redundancy should be a value between 0 and 1000"
            assert dom.find(id='msg_error') is not None, err_msg


            self.signout()

        # As an authenticated user
        self.register(fullname="juan", name="juan")
        res = self.app.get(url, follow_redirects=True)
        err_msg = "User should not be allowed to access this page"
        assert res.status_code == 403, err_msg
        self.signout()

        # As an anonymous user
        res = self.app.get(url, follow_redirects=True)
        dom = BeautifulSoup(res.data)
        err_msg = "User should be redirected to sign in"
        assert dom.find(id="signin") is not None, err_msg

        # With hidden app
        app.hidden = 1
        db.session.add(app)
        db.session.commit()
        self.register(fullname="daniel", name="daniel")
        res = self.app.get(url, follow_redirects=True)
        assert res.status_code == 403, res.status_code
        self.signout()
        self.signin()
        res = self.app.get(url, follow_redirects=True)
        dom = BeautifulSoup(res.data)
        # Correct values
        err_msg = "There should be a %s section" % form_id
        assert dom.find(id=form_id) is not None, err_msg

    @with_context
    @patch('pybossa.view.applications.uploader.upload_file', return_value=True)
    def test_77_task_settings_priority(self, mock):
        """Test WEB TASK SETTINGS priority page works"""
        # Creat root user
        self.register()
        self.signout()
        # Create owner
        self.register(fullname="owner", name="owner")
        self.new_application()
        self.new_task(1)
        url = "/app/sampleapp/tasks/priority"
        form_id = 'task_priority'
        self.signout()

        # As owner and root
        app = db.session.query(App).get(1)
        _id = app.tasks[0].id
        for i in range(0, 1):
            if i == 0:
                # As owner
                self.signin(email="owner@example.com")
                task_ids = str(_id)
                priority_0 = 1.0
            else:
                task_ids = "1"
                priority_0 = 0.5
                self.signin()
            res = self.app.get(url, follow_redirects=True)
            dom = BeautifulSoup(res.data)
            # Correct values
            err_msg = "There should be a %s section" % form_id
            assert dom.find(id=form_id) is not None, err_msg
            res = self.task_settings_priority(short_name="sampleapp",
                                              task_ids=task_ids,
                                              priority_0=priority_0)
            dom = BeautifulSoup(res.data)
            err_msg = "Task Priority should be updated"
            assert dom.find(id='msg_success') is not None, err_msg
            task = db.session.query(Task).get(_id)
            assert task.id == int(task_ids), err_msg
            assert task.priority_0 == priority_0, err_msg
            # Wrong values, triggering the validators
            res = self.task_settings_priority(short_name="sampleapp",
                                              priority_0=3,
                                              task_ids="1")
            dom = BeautifulSoup(res.data)
            err_msg = "Task Priority should be a value between 0.0 and 1.0"
            assert dom.find(id='msg_error') is not None, err_msg
            res = self.task_settings_priority(short_name="sampleapp",
                                              task_ids="1, 2")
            dom = BeautifulSoup(res.data)
            err_msg = "Task Priority task_ids should be a comma separated, no spaces, integers"
            assert dom.find(id='msg_error') is not None, err_msg
            res = self.task_settings_priority(short_name="sampleapp",
                                              task_ids="1,a")
            dom = BeautifulSoup(res.data)
            err_msg = "Task Priority task_ids should be a comma separated, no spaces, integers"
            assert dom.find(id='msg_error') is not None, err_msg

            self.signout()

        # As an authenticated user
        self.register(fullname="juan", name="juan")
        res = self.app.get(url, follow_redirects=True)
        err_msg = "User should not be allowed to access this page"
        assert res.status_code == 403, err_msg
        self.signout()

        # As an anonymous user
        res = self.app.get(url, follow_redirects=True)
        dom = BeautifulSoup(res.data)
        err_msg = "User should be redirected to sign in"
        assert dom.find(id="signin") is not None, err_msg

        # With hidden app
        app.hidden = 1
        db.session.add(app)
        db.session.commit()
        self.register(fullname="daniel", name="daniel")
        res = self.app.get(url, follow_redirects=True)
        assert res.status_code == 403, res.status_code
        self.signout()
        self.signin()
        res = self.app.get(url, follow_redirects=True)
        dom = BeautifulSoup(res.data)
        # Correct values
        err_msg = "There should be a %s section" % form_id
        assert dom.find(id=form_id) is not None, err_msg


    @with_context
    def test_78_cookies_warning(self):
        """Test WEB cookies warning is displayed"""
        # As Anonymous
        res = self.app.get('/', follow_redirects=True)
        dom = BeautifulSoup(res.data)
        err_msg = "If cookies are not accepted, cookies banner should be shown"
        assert dom.find(id='cookies_warning') is not None, err_msg

        # As user
        self.signin(email=Fixtures.email_addr2, password=Fixtures.password)
        res = self.app.get('/', follow_redirects=True)
        dom = BeautifulSoup(res.data)
        err_msg = "If cookies are not accepted, cookies banner should be shown"
        assert dom.find(id='cookies_warning') is not None, err_msg
        self.signout()

        # As admin
        self.signin(email=Fixtures.root_addr, password=Fixtures.root_password)
        res = self.app.get('/', follow_redirects=True)
        dom = BeautifulSoup(res.data)
        err_msg = "If cookies are not accepted, cookies banner should be shown"
        assert dom.find(id='cookies_warning') is not None, err_msg
        self.signout()

    @with_context
    def test_79_cookies_warning2(self):
        """Test WEB cookies warning is hidden"""
        # As Anonymous
        self.app.set_cookie("localhost", "PyBossa_accept_cookies", "Yes")
        res = self.app.get('/', follow_redirects=True, headers={})
        dom = BeautifulSoup(res.data)
        err_msg = "If cookies are not accepted, cookies banner should be hidden"
        assert dom.find(id='cookies_warning') is None, err_msg

        # As user
        self.signin(email=Fixtures.email_addr2, password=Fixtures.password)
        res = self.app.get('/', follow_redirects=True)
        dom = BeautifulSoup(res.data)
        err_msg = "If cookies are not accepted, cookies banner should be hidden"
        assert dom.find(id='cookies_warning') is None, err_msg
        self.signout()

        # As admin
        self.signin(email=Fixtures.root_addr, password=Fixtures.root_password)
        res = self.app.get('/', follow_redirects=True)
        dom = BeautifulSoup(res.data)
        err_msg = "If cookies are not accepted, cookies banner should be hidden"
        assert dom.find(id='cookies_warning') is None, err_msg
        self.signout()


    @with_context
    def test_user_with_no_more_tasks_find_volunteers(self):
        """Test WEB when a user has contributed to all available tasks, he is
        asked to find new volunteers for a project, if the project is not
        completed yet (overall progress < 100%)"""

        self.register()
        user = User.query.first()
        app = AppFactory.create(owner=user)
        task = TaskFactory.create(app=app)
        taskrun = TaskRunFactory.create(task=task, user=user)
        res = self.app.get('/app/%s/newtask' % app.short_name)

        message = "Sorry, you've contributed to all the tasks for this project, but this project still needs more volunteers, so please spread the word!"
        assert message in res.data
        self.signout()


    @with_context
    def test_user_with_no_more_tasks_find_volunteers_project_completed(self):
        """Test WEB when a user has contributed to all available tasks, he is
        not asked to find new volunteers for a project, if the project is
        completed (overall progress = 100%)"""

        self.register()
        user = User.query.first()
        app = AppFactory.create(owner=user)
        task = TaskFactory.create(app=app, n_answers=1)
        taskrun = TaskRunFactory.create(task=task, user=user)
        res = self.app.get('/app/%s/newtask' % app.short_name)

        assert task.state == 'completed', task.state
        message = "Sorry, you've contributed to all the tasks for this project, but this project still needs more volunteers, so please spread the word!"
        assert message not in res.data
        self.signout()<|MERGE_RESOLUTION|>--- conflicted
+++ resolved
@@ -568,13 +568,8 @@
             assert "Create the project" in res.data, res
 
             res = self.new_application(long_description='My Description')
-<<<<<<< HEAD
-            assert "<strong>Sample Project</strong>: Settings" in res.data, res.data
+            assert "<strong>Sample Project</strong>: Update the project" in res.data
             assert "Project created!" in res.data, res
-=======
-            assert "<strong>Sample App</strong>: Update the application" in res.data
-            assert "Application created!" in res.data, res
->>>>>>> eb370880
 
             app = db.session.query(App).first()
             assert app.name == 'Sample Project', 'Different names %s' % app.name
@@ -635,15 +630,9 @@
             assert "This field is required" in res.data, err_msg
 
             # Issue the error for the app.description
-<<<<<<< HEAD
-            res = self.new_application(description="")
+            res = self.new_application(long_description="")
             err_msg = "A project must have a description"
-            assert "You must provide a description" in res.data, err_msg
-=======
-            res = self.new_application(long_description="")
-            err_msg = "An application must have a description"
             assert "This field is required" in res.data, err_msg
->>>>>>> eb370880
 
             # Issue the error for the app.short_name
             res = self.new_application(short_name='$#/|')
@@ -700,13 +689,7 @@
             assert app.short_name == "newshortname", err_msg
             err_msg = "Project description not updated %s" % app.description
             assert app.description == "New description", err_msg
-<<<<<<< HEAD
-            err_msg = "Project thumbnail not updated %s" % app.info['thumbnail']
-            assert app.info['thumbnail'] == "New Icon Link", err_msg
             err_msg = "Project long description not updated %s" % app.long_description
-=======
-            err_msg = "App long description not updated %s" % app.long_description
->>>>>>> eb370880
             assert app.long_description == "New long desc", err_msg
             err_msg = "Project hidden not updated %s" % app.hidden
             assert app.hidden == 1, err_msg
@@ -1402,13 +1385,8 @@
             self.app.get('api/app/%s/newtask' % app.id)
 
         res = self.app.get('account/johndoe', follow_redirects=True)
-<<<<<<< HEAD
         assert "Sample Project" in res.data, res.data
-        assert "You have contributed <strong>10</strong> tasks" in res.data, res.data
-=======
-        assert "Sample App" in res.data, res.data
         assert "You have contributed to <strong>10</strong> tasks" in res.data, res.data
->>>>>>> eb370880
         assert "Contribute!" in res.data, "There should be a Contribute button"
 
     @with_context
@@ -2082,13 +2060,7 @@
         assert app.name == "Sample Project", "The project has not been updated"
         error_msg = "The project description has not been updated"
         assert app.description == "Description", error_msg
-<<<<<<< HEAD
-        error_msg = "The project icon has not been updated"
-        assert app.info['thumbnail'] == "New Icon link", error_msg
         error_msg = "The project long description has not been updated"
-=======
-        error_msg = "The app long description has not been updated"
->>>>>>> eb370880
         assert app.long_description == "Long desc", error_msg
 
     @with_context
