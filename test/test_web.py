# -*- coding: utf8 -*-
# This file is part of PyBossa.
#
# Copyright (C) 2013 SF Isle of Man Limited
#
# PyBossa is free software: you can redistribute it and/or modify
# it under the terms of the GNU Affero General Public License as published by
# the Free Software Foundation, either version 3 of the License, or
# (at your option) any later version.
#
# PyBossa is distributed in the hope that it will be useful,
# but WITHOUT ANY WARRANTY; without even the implied warranty of
# MERCHANTABILITY or FITNESS FOR A PARTICULAR PURPOSE.  See the
# GNU Affero General Public License for more details.
#
# You should have received a copy of the GNU Affero General Public License
# along with PyBossa.  If not, see <http://www.gnu.org/licenses/>.

import json
import os
import shutil
import zipfile
from StringIO import StringIO
from default import db, Fixtures, with_context, FakeResponse
from helper import web
from mock import patch, Mock
from flask import Response, redirect
from itsdangerous import BadSignature
from collections import namedtuple
from pybossa.core import signer
from pybossa.util import unicode_csv_reader
from pybossa.util import get_user_signup_method
from pybossa.ckan import Ckan
from bs4 import BeautifulSoup
from requests.exceptions import ConnectionError
from werkzeug.exceptions import NotFound
from pybossa.model.project import Project
from pybossa.model.category import Category
from pybossa.model.task import Task
from pybossa.model.task_run import TaskRun
from pybossa.model.user import User
from pybossa.core import user_repo, sentinel
from pybossa.jobs import send_mail, import_tasks
from factories import ProjectFactory, CategoryFactory, TaskFactory, TaskRunFactory
from unidecode import unidecode
from werkzeug.utils import secure_filename



class TestWeb(web.Helper):
    pkg_json_not_found = {
        "help": "Return ...",
        "success": False,
        "error": {
            "message": "Not found",
            "__type": "Not Found Error"}}

    def clear_temp_container(self, user_id):
        """Helper function which deletes all files in temp folder of a given owner_id"""
        temp_folder = os.path.join('/tmp', 'user_%d' % user_id)
        print temp_folder
        if os.path.isdir(temp_folder):
            shutil.rmtree(temp_folder)

    @with_context
    def test_01_index(self):
        """Test WEB home page works"""
        res = self.app.get("/", follow_redirects=True)
        assert self.html_title() in res.data, res
        assert "Create a Project" in res.data, res

    @with_context
    def test_01_search(self):
        """Test WEB search page works."""
        res = self.app.get('/search')
        err_msg = "Search page should be accessible"
        assert "Search" in res.data, err_msg

    @with_context
    @patch('pybossa.cache.project_stats.pygeoip', autospec=True)
    @patch('pybossa.view.projects.uploader.upload_file', return_value=True)
    def test_02_stats(self, mock1, mock2):
        """Test WEB leaderboard or stats page works"""
        res = self.register()
        res = self.signin()
        res = self.new_project(short_name="igil")
        returns = [Mock()]
        returns[0].GeoIP.return_value = 'gic'
        returns[0].GeoIP.record_by_addr.return_value = {}
        mock1.side_effects = returns

        project = db.session.query(Project).first()
        user = db.session.query(User).first()
        # Without stats
        url = '/project/%s/stats' % project.short_name
        res = self.app.get(url)
        assert "Sorry" in res.data, res.data

        # We use a string here to check that it works too
        task = Task(project_id=project.id, n_answers=10)
        db.session.add(task)
        db.session.commit()

        for i in range(10):
            task_run = TaskRun(project_id=project.id, task_id=1,
                                     user_id=user.id,
                                     info={'answer': 1})
            db.session.add(task_run)
            db.session.commit()
            self.app.get('api/project/%s/newtask' % project.id)

        # With stats
        url = '/project/%s/stats' % project.short_name
        res = self.app.get(url)
        assert res.status_code == 200, res.status_code
        assert "Distribution" in res.data, res.data

        with patch.dict(self.flask_app.config, {'GEO': True}):
            url = '/project/%s/stats' % project.short_name
            res = self.app.get(url)
            assert "GeoLite" in res.data, res.data

        res = self.app.get('/leaderboard', follow_redirects=True)
        assert self.html_title("Community Leaderboard") in res.data, res
        assert user.name in res.data, res.data

        # With hidden project
        project.hidden = 1
        db.session.add(project)
        db.session.commit()
        url = '/project/%s/stats' % project.short_name
        res = self.app.get(url)
        assert res.status_code == 200, res.status_code
        assert "Distribution" in res.data, res.data
        self.signout()

        self.create()
        # As anonymous
        url = '/project/%s/stats' % project.short_name
        res = self.app.get(url)
        assert res.status_code == 401, res.status_code
        # As another user, but not owner
        self.signin(email=Fixtures.email_addr2, password=Fixtures.password)
        url = '/project/%s/stats' % project.short_name
        res = self.app.get(url)
        assert res.status_code == 403, res.status_code

    @with_context
    def test_03_account_index(self):
        """Test WEB account index works."""
        # Without users
        res = self.app.get('/account/page/15', follow_redirects=True)
        assert res.status_code == 404, res.status_code

        self.create()
        res = self.app.get('/account', follow_redirects=True)
        assert res.status_code == 200, res.status_code
        err_msg = "There should be a Community page"
        assert "Community" in res.data, err_msg


    @with_context
    def test_register_get(self):
        """Test WEB register user works"""
        res = self.app.get('/account/register')
        # The output should have a mime-type: text/html
        assert res.mimetype == 'text/html', res
        assert self.html_title("Register") in res.data, res


    @with_context
    @patch('pybossa.view.account.mail_queue', autospec=True)
    @patch('pybossa.view.account.render_template')
    @patch('pybossa.view.account.signer')
    def test_register_post_creates_email_with_link(self, signer, render, queue):
        """Test WEB register post creates and sends the confirmation email if
        account validation is enabled"""
        from flask import current_app
        current_app.config['ACCOUNT_CONFIRMATION_DISABLED'] = False
        data = dict(fullname="John Doe", name="johndoe",
                    password="p4ssw0rd", confirm="p4ssw0rd",
                    email_addr="johndoe@example.com")
        signer.dumps.return_value = ''
        render.return_value = ''
        res = self.app.post('/account/register', data=data)
        del data['confirm']
        current_app.config['ACCOUNT_CONFIRMATION_DISABLED'] = True

        signer.dumps.assert_called_with(data, salt='account-validation')
        render.assert_any_call('/account/email/validate_account.md',
                                user=data,
                                confirm_url='http://localhost/account/register/confirmation?key=')
        assert send_mail == queue.enqueue.call_args[0][0], "send_mail not called"
        mail_data = queue.enqueue.call_args[0][1]
        assert 'subject' in mail_data.keys()
        assert 'recipients' in mail_data.keys()
        assert 'body' in mail_data.keys()
        assert 'html' in mail_data.keys()


    @with_context
    @patch('pybossa.view.account.mail_queue', autospec=True)
    @patch('pybossa.view.account.render_template')
    @patch('pybossa.view.account.signer')
    def test_update_email_validates_email(self, signer, render, queue):
        """Test WEB update user email creates and sends the confirmation email
        if account validation is enabled"""
        from flask import current_app
        current_app.config['ACCOUNT_CONFIRMATION_DISABLED'] = False
        self.register()
        signer.dumps.return_value = ''
        render.return_value = ''
        self.update_profile(email_addr="new@mail.com")
        current_app.config['ACCOUNT_CONFIRMATION_DISABLED'] = True
        data = dict(fullname="John Doe", name="johndoe",
                    email_addr="new@mail.com")

        signer.dumps.assert_called_with(data, salt='account-validation')
        render.assert_any_call('/account/email/validate_email.md',
                                user=data,
                                confirm_url='http://localhost/account/register/confirmation?key=')
        assert send_mail == queue.enqueue.call_args[0][0], "send_mail not called"
        mail_data = queue.enqueue.call_args[0][1]
        assert 'subject' in mail_data.keys()
        assert 'recipients' in mail_data.keys()
        assert 'body' in mail_data.keys()
        assert 'html' in mail_data.keys()
        assert mail_data['recipients'][0] == data['email_addr']
        user = db.session.query(User).get(1)
        msg = "Confirmation email flag not updated"
        assert user.confirmation_email_sent, msg
        msg = "Email not marked as invalid"
        assert user.valid_email is False, msg
        msg = "Email should remain not updated, as it's not been validated"
        assert user.email_addr != 'new@email.com', msg

    @with_context
    def test_confirm_email_returns_404(self):
        """Test WEB confirm_email returns 404 when disabled."""
        res = self.app.get('/account/confir-email', follow_redirects=True)
        assert res.status_code == 404, res.status_code

    @with_context
    @patch('pybossa.view.account.mail_queue', autospec=True)
    @patch('pybossa.view.account.render_template')
    @patch('pybossa.view.account.signer')
    def test_validate_email(self, signer, render, queue):
        """Test WEB validate email sends the confirmation email
        if account validation is enabled"""
        from flask import current_app
        current_app.config['ACCOUNT_CONFIRMATION_DISABLED'] = False
        self.register()
        user = db.session.query(User).get(1)
        user.valid_email = False
        db.session.commit()
        signer.dumps.return_value = ''
        render.return_value = ''
        data = dict(fullname=user.fullname, name=user.name,
                    email_addr=user.email_addr)

        res = self.app.get('/account/confirm-email', follow_redirects=True)
        signer.dumps.assert_called_with(data, salt='account-validation')
        render.assert_any_call('/account/email/validate_email.md',
                                user=data,
                                confirm_url='http://localhost/account/register/confirmation?key=')
        assert send_mail == queue.enqueue.call_args[0][0], "send_mail not called"
        mail_data = queue.enqueue.call_args[0][1]
        assert 'subject' in mail_data.keys()
        assert 'recipients' in mail_data.keys()
        assert 'body' in mail_data.keys()
        assert 'html' in mail_data.keys()
        assert mail_data['recipients'][0] == data['email_addr']
        user = db.session.query(User).get(1)
        msg = "Confirmation email flag not updated"
        assert user.confirmation_email_sent, msg
        msg = "Email not marked as invalid"
        assert user.valid_email is False, msg
        current_app.config['ACCOUNT_CONFIRMATION_DISABLED'] = True

    @with_context
    def test_register_post_valid_data_validation_enabled(self):
        """Test WEB register post with valid form data and account validation
        enabled"""
        from flask import current_app
        current_app.config['ACCOUNT_CONFIRMATION_DISABLED'] = False
        data = dict(fullname="John Doe", name="johndoe",
                    password="p4ssw0rd", confirm="p4ssw0rd",
                    email_addr="johndoe@example.com")

        res = self.app.post('/account/register', data=data)
        current_app.config['ACCOUNT_CONFIRMATION_DISABLED'] = True
        assert self.html_title() in res.data, res
        assert "Just one more step, please" in res.data, res.data


    @with_context
    @patch('pybossa.view.account.redirect', wraps=redirect)
    def test_register_post_valid_data_validation_disabled(self, redirect):
        """Test WEB register post with valid form data and account validation
        disabled redirects to home page"""
        data = dict(fullname="John Doe", name="johndoe",
                    password="p4ssw0rd", confirm="p4ssw0rd",
                    email_addr="johndoe@example.com")
        res = self.app.post('/account/register', data=data)
        print dir(redirect)
        redirect.assert_called_with('/')


    def test_register_confirmation_fails_without_key(self):
        """Test WEB register confirmation returns 403 if no 'key' param is present"""
        res = self.app.get('/account/register/confirmation')

        assert res.status_code == 403, res.status


    def test_register_confirmation_fails_with_invalid_key(self):
        """Test WEB register confirmation returns 403 if an invalid key is given"""
        res = self.app.get('/account/register/confirmation?key=invalid')

        assert res.status_code == 403, res.status


    @patch('pybossa.view.account.signer')
    def test_register_confirmation_gets_account_data_from_key(self, fake_signer):
        """Test WEB register confirmation gets the account data from the key"""
        exp_time = self.flask_app.config.get('ACCOUNT_LINK_EXPIRATION')
        fake_signer.loads.return_value = dict(fullname='FN', name='name',
                       email_addr='email', password='password')
        res = self.app.get('/account/register/confirmation?key=valid-key')

        fake_signer.loads.assert_called_with('valid-key', max_age=exp_time, salt='account-validation')


    @patch('pybossa.view.account.signer')
    def test_register_confirmation_validates_email(self, fake_signer):
        """Test WEB validates email"""
        self.register()
        user = db.session.query(User).get(1)
        user.valid_email = False
        user.confirmation_email_sent = True
        db.session.commit()

        fake_signer.loads.return_value = dict(fullname=user.fullname,
                                              name=user.name,
                                              email_addr=user.email_addr)
        self.app.get('/account/register/confirmation?key=valid-key')

        user = db.session.query(User).get(1)
        assert user is not None
        msg = "Email has not been validated"
        assert user.valid_email, msg
        msg = "Confirmation email flag has not been restored"
        assert user.confirmation_email_sent is False, msg

    @patch('pybossa.view.account.signer')
    def test_register_confirmation_validates_n_updates_email(self, fake_signer):
        """Test WEB validates and updates email"""
        self.register()
        user = db.session.query(User).get(1)
        user.valid_email = False
        user.confirmation_email_sent = True
        db.session.commit()

        fake_signer.loads.return_value = dict(fullname=user.fullname,
                                              name=user.name,
                                              email_addr='new@email.com')
        self.app.get('/account/register/confirmation?key=valid-key')

        user = db.session.query(User).get(1)
        assert user is not None
        msg = "Email has not been validated"
        assert user.valid_email, msg
        msg = "Confirmation email flag has not been restored"
        assert user.confirmation_email_sent is False, msg
        msg = 'Email should be updated after validation.'
        assert user.email_addr == 'new@email.com', msg

    @patch('pybossa.view.account.newsletter', autospec=True)
    @patch('pybossa.view.account.url_for')
    @patch('pybossa.view.account.signer')
    def test_confirm_account_newsletter(self, fake_signer, url_for, newsletter):
        """Test WEB confirm email shows newsletter or home."""
        newsletter.ask_user_to_subscribe.return_value = True
        self.register()
        user = db.session.query(User).get(1)
        user.valid_email = False
        db.session.commit()
        fake_signer.loads.return_value = dict(fullname=user.fullname,
                                              name=user.name,
                                              email_addr=user.email_addr)
        self.app.get('/account/register/confirmation?key=valid-key')

        url_for.assert_called_with('account.newsletter_subscribe', next=None)

        newsletter.ask_user_to_subscribe.return_value = False
        self.app.get('/account/register/confirmation?key=valid-key')
        url_for.assert_called_with('home.home')

    @patch('pybossa.view.account.signer')
    def test_register_confirmation_creates_new_account(self, fake_signer):
        """Test WEB register confirmation creates the new account"""
        fake_signer.loads.return_value = dict(fullname='FN', name='name',
                       email_addr='email', password='password')
        res = self.app.get('/account/register/confirmation?key=valid-key')

        user = db.session.query(User).filter_by(name='name').first()

        assert user is not None
        assert user.check_password('password')


    @with_context
    def test_04_signin_signout(self):
        """Test WEB sign in and sign out works"""
        res = self.register()
        # Log out as the registration already logs in the user
        res = self.signout()

        res = self.signin(method="GET")
        assert self.html_title("Sign in") in res.data, res.data
        assert "Sign in" in res.data, res.data

        res = self.signin(email='')
        assert "Please correct the errors" in res.data, res
        assert "The e-mail is required" in res.data, res

        res = self.signin(password='')
        assert "Please correct the errors" in res.data, res
        assert "You must provide a password" in res.data, res

        res = self.signin(email='', password='')
        assert "Please correct the errors" in res.data, res
        assert "The e-mail is required" in res.data, res
        assert "You must provide a password" in res.data, res

        # Non-existant user
        msg = "Ooops, we didn't find you in the system"
        res = self.signin(email='wrongemail')
        assert msg in res.data, res.data

        res = self.signin(email='wrongemail', password='wrongpassword')
        assert msg in res.data, res

        # Real user but wrong password or username
        msg = "Ooops, Incorrect email/password"
        res = self.signin(password='wrongpassword')
        assert msg in res.data, res

        res = self.signin()
        assert self.html_title() in res.data, res
        assert "Welcome back %s" % "John Doe" in res.data, res

        # Check profile page with several information chunks
        res = self.profile()
        assert self.html_title("Profile") in res.data, res
        assert "John Doe" in res.data, res
        assert "johndoe@example.com" in res.data, res

        # Log out
        res = self.signout()
        assert self.html_title() in res.data, res
        assert "You are now signed out" in res.data, res

        # Request profile as an anonymous user
        # Check profile page with several information chunks
        res = self.profile()
        assert "John Doe" in res.data, res
        assert "johndoe@example.com" not in res.data, res

        # Try to access protected areas like update
        res = self.app.get('/account/johndoe/update', follow_redirects=True)
        # As a user must be signed in to access, the page the title will be the
        # redirection to log in
        assert self.html_title("Sign in") in res.data, res.data
        assert "Please sign in to access this page." in res.data, res.data

        res = self.signin(next='%2Faccount%2Fprofile')
        assert self.html_title("Profile") in res.data, res
        assert "Welcome back %s" % "John Doe" in res.data, res

    @with_context
    @patch('pybossa.view.projects.uploader.upload_file', return_value=True)
    def test_profile_applications(self, mock):
        """Test WEB user profile project page works."""
        self.create()
        self.signin(email=Fixtures.email_addr, password=Fixtures.password)
        self.new_project()
        url = '/account/%s/applications' % Fixtures.name
        res = self.app.get(url)
        assert "Projects" in res.data, res.data
        assert "Published" in res.data, res.data
        assert "Draft" in res.data, res.data
        assert Fixtures.project_name in res.data, res.data

        url = '/account/fakename/applications'
        res = self.app.get(url)
        assert res.status_code == 404, res.status_code

        url = '/account/%s/applications' % Fixtures.name2
        res = self.app.get(url)
        assert res.status_code == 403, res.status_code


    @with_context
    def test_05_update_user_profile(self):
        """Test WEB update user profile"""

        # Create an account and log in
        self.register()
        url = "/account/fake/update"
        res = self.app.get(url, follow_redirects=True)
        assert res.status_code == 404, res.status_code

        # Update profile with new data
        res = self.update_profile(method="GET")
        msg = "Update your profile: %s" % "John Doe"
        assert self.html_title(msg) in res.data, res.data
        msg = 'input id="id" name="id" type="hidden" value="1"'
        assert msg in res.data, res
        assert "John Doe" in res.data, res
        assert "Save the changes" in res.data, res
        msg = '<a href="/account/johndoe/update" class="btn">Cancel</a>'
        assert  msg in res.data, res.data

        res = self.update_profile(fullname="John Doe 2",
                                  email_addr="johndoe2@example",
                                  locale="en")
        assert "Please correct the errors" in res.data, res.data


        res = self.update_profile(fullname="John Doe 2",
                                  email_addr="johndoe2@example.com",
                                  locale="en")
        title = "Update your profile: John Doe 2"
        assert self.html_title(title) in res.data, res.data
        user = user_repo.get_by(email_addr='johndoe2@example.com')
        assert "Your profile has been updated!" in res.data, res.data
        assert "John Doe 2" in res.data, res
        assert "John Doe 2" == user.fullname, user.fullname
        assert "johndoe" in res.data, res
        assert "johndoe" == user.name, user.name
        assert "johndoe2@example.com" in res.data, res
        assert "johndoe2@example.com" == user.email_addr, user.email_addr
        assert user.subscribed is False, user.subscribed

        # Updating the username field forces the user to re-log in
        res = self.update_profile(fullname="John Doe 2",
                                  email_addr="johndoe2@example.com",
                                  locale="en",
                                  new_name="johndoe2")
        assert "Your profile has been updated!" in res.data, res
        assert "Please sign in" in res.data, res.data

        res = self.signin(method="POST", email="johndoe2@example.com",
                          password="p4ssw0rd",
                          next="%2Faccount%2Fprofile")
        assert "Welcome back John Doe 2" in res.data, res.data
        assert "John Doe 2" in res.data, res
        assert "johndoe2" in res.data, res
        assert "johndoe2@example.com" in res.data, res

        res = self.signout()
        assert self.html_title() in res.data, res
        assert "You are now signed out" in res.data, res

        # A user must be signed in to access the update page, the page
        # the title will be the redirection to log in
        res = self.update_profile(method="GET")
        assert self.html_title("Sign in") in res.data, res
        assert "Please sign in to access this page." in res.data, res

        # A user must be signed in to access the update page, the page
        # the title will be the redirection to log in
        res = self.update_profile()
        assert self.html_title("Sign in") in res.data, res
        assert "Please sign in to access this page." in res.data, res

        self.register(fullname="new", name="new")
        url = "/account/johndoe2/update"
        res = self.app.get(url)
        assert res.status_code == 403

    @with_context
    def test_05a_get_nonexistant_app(self):
        """Test WEB get not existant project should return 404"""
        res = self.app.get('/project/nonapp', follow_redirects=True)
        assert res.status == '404 NOT FOUND', res.status

    @with_context
    def test_05b_get_nonexistant_app_newtask(self):
        """Test WEB get non existant project newtask should return 404"""
        res = self.app.get('/project/noapp/presenter', follow_redirects=True)
        assert res.status == '404 NOT FOUND', res.status
        res = self.app.get('/project/noapp/newtask', follow_redirects=True)
        assert res.status == '404 NOT FOUND', res.status

    @with_context
    def test_05c_get_nonexistant_app_tutorial(self):
        """Test WEB get non existant project tutorial should return 404"""
        res = self.app.get('/project/noapp/tutorial', follow_redirects=True)
        assert res.status == '404 NOT FOUND', res.status

    @with_context
    def test_05d_get_nonexistant_app_delete(self):
        """Test WEB get non existant project delete should return 404"""
        self.register()
        # GET
        res = self.app.get('/project/noapp/delete', follow_redirects=True)
        assert res.status == '404 NOT FOUND', res.data
        # POST
        res = self.delete_project(short_name="noapp")
        assert res.status == '404 NOT FOUND', res.status

    @with_context
    def test_05d_get_nonexistant_app_update(self):
        """Test WEB get non existant project update should return 404"""
        self.register()
        # GET
        res = self.app.get('/project/noapp/update', follow_redirects=True)
        assert res.status == '404 NOT FOUND', res.status
        # POST
        res = self.update_project(short_name="noapp")
        assert res.status == '404 NOT FOUND', res.status

    @with_context
    def test_05d_get_nonexistant_app_import(self):
        """Test WEB get non existant project import should return 404"""
        self.register()
        # GET
        res = self.app.get('/project/noapp/import', follow_redirects=True)
        assert res.status == '404 NOT FOUND', res.status
        # POST
        res = self.app.post('/project/noapp/import', follow_redirects=True)
        assert res.status == '404 NOT FOUND', res.status

    @with_context
    def test_05d_get_nonexistant_app_task(self):
        """Test WEB get non existant project task should return 404"""
        res = self.app.get('/project/noapp/task', follow_redirects=True)
        assert res.status == '404 NOT FOUND', res.status
        # Pagination
        res = self.app.get('/project/noapp/task/25', follow_redirects=True)
        assert res.status == '404 NOT FOUND', res.status

    @with_context
    def test_05d_get_nonexistant_app_results_json(self):
        """Test WEB get non existant project results json should return 404"""
        res = self.app.get('/project/noapp/24/results.json', follow_redirects=True)
        assert res.status == '404 NOT FOUND', res.status

    @with_context
    def test_06_applications_without_apps(self):
        """Test WEB projects index without projects works"""
        # Check first without apps
        self.create_categories()
        res = self.app.get('/project', follow_redirects=True)
        assert "Projects" in res.data, res.data
        assert Fixtures.cat_1 in res.data, res.data

    @with_context
    def test_06_applications_2(self):
        """Test WEB projects index with projects"""
        self.create()

        res = self.app.get('/project', follow_redirects=True)
        assert self.html_title("Projects") in res.data, res.data
        assert "Projects" in res.data, res.data
        assert Fixtures.project_short_name in res.data, res.data


    @with_context
    def test_06_featured_apps(self):
        """Test WEB projects index shows featured projects in all the pages works"""
        self.create()

        project = db.session.query(Project).get(1)
        project.featured = True
        db.session.add(project)
        db.session.commit()

        res = self.app.get('/project', follow_redirects=True)
        assert self.html_title("Projects") in res.data, res.data
        assert "Projects" in res.data, res.data
        assert '/project/test-app' in res.data, res.data
        assert '<h2><a href="/project/test-app/">My New Project</a></h2>' in res.data, res.data

        # Update one task to have more answers than expected
        task = db.session.query(Task).get(1)
        task.n_answers=1
        db.session.add(task)
        db.session.commit()
        task = db.session.query(Task).get(1)
        cat = db.session.query(Category).get(1)
        url = '/project/category/featured/'
        res = self.app.get(url, follow_redirects=True)
        assert '1 Featured Projects' in res.data, res.data

    @with_context
    @patch('pybossa.ckan.requests.get')
    @patch('pybossa.view.projects.uploader.upload_file', return_value=True)
    def test_10_get_application(self, Mock, mock2):
        """Test WEB project URL/<short_name> works"""
        # Sign in and create a project
        html_request = FakeResponse(text=json.dumps(self.pkg_json_not_found),
                                    status_code=200,
                                    headers={'content-type': 'application/json'},
                                    encoding='utf-8')
        Mock.return_value = html_request
        self.register()
        res = self.new_project()

        res = self.app.get('/project/sampleapp', follow_redirects=True)
        msg = "Project: Sample Project"
        assert self.html_title(msg) in res.data, res
        err_msg = "There should be a contribute button"
        assert "Start Contributing Now" in res.data, err_msg

        res = self.app.get('/project/sampleapp/settings', follow_redirects=True)
        assert res.status == '200 OK', res.status
        self.signout()

        # Now as an anonymous user
        res = self.app.get('/project/sampleapp', follow_redirects=True)
        assert self.html_title("Project: Sample Project") in res.data, res
        assert "Start Contributing Now" in res.data, err_msg
        res = self.app.get('/project/sampleapp/settings', follow_redirects=True)
        assert res.status == '200 OK', res.status
        err_msg = "Anonymous user should be redirected to sign in page"
        assert "Please sign in to access this page" in res.data, err_msg

        # Now with a different user
        self.register(fullname="Perico Palotes", name="perico")
        res = self.app.get('/project/sampleapp', follow_redirects=True)
        assert self.html_title("Project: Sample Project") in res.data, res
        assert "Start Contributing Now" in res.data, err_msg
        res = self.app.get('/project/sampleapp/settings')
        assert res.status == '403 FORBIDDEN', res.status

    @with_context
    @patch('pybossa.view.projects.uploader.upload_file', return_value=True)
    def test_10b_application_long_description_allows_markdown(self, mock):
        """Test WEB long description markdown is supported"""
        markdown_description = u'Markdown\n======='
        self.register()
        self.new_project(long_description=markdown_description)

        res = self.app.get('/project/sampleapp', follow_redirects=True)
        data = res.data
        assert '<h1>Markdown</h1>' in data, 'Markdown text not being rendered!'

    @with_context
    @patch('pybossa.view.projects.uploader.upload_file', return_value=True)
    def test_11_create_application(self, mock):
        """Test WEB create a project works"""
        # Create a project as an anonymous user
        res = self.new_project(method="GET")
        assert self.html_title("Sign in") in res.data, res
        assert "Please sign in to access this page" in res.data, res

        res = self.new_project()
        assert self.html_title("Sign in") in res.data, res.data
        assert "Please sign in to access this page." in res.data, res.data

        # Sign in and create a project
        res = self.register()

        res = self.new_project(method="GET")
        assert self.html_title("Create a Project") in res.data, res
        assert "Create the project" in res.data, res

        res = self.new_project(long_description='My Description')
        assert "<strong>Sample Project</strong>: Update the project" in res.data
        assert "Project created!" in res.data, res

        project = db.session.query(Project).first()
        assert project.name == 'Sample Project', 'Different names %s' % project.name
        assert project.short_name == 'sampleapp', \
            'Different names %s' % project.short_name

        assert project.long_description == 'My Description', \
            "Long desc should be the same: %s" % project.long_description

        assert project.category is not None, \
            "A project should have a category after being created"

    @with_context
    def test_description_is_generated_from_long_desc(self):
        """Test WEB when creating a project, the description field is
        automatically filled in by truncating the long_description"""
        self.register()
        res = self.new_project(long_description="Hello")

        project = db.session.query(Project).first()
        assert project.description == "Hello", project.description

    @with_context
    def test_description_is_generated_from_long_desc_formats(self):
        """Test WEB when when creating a project, the description generated
        from the long_description is only text (no html, no markdown)"""
        self.register()
        res = self.new_project(long_description="## Hello")

        project = db.session.query(Project).first()
        assert '##' not in project.description, project.description
        assert '<h2>' not in project.description, project.description

    @with_context
    def test_description_is_generated_from_long_desc_truncates(self):
        """Test WEB when when creating a project, the description generated
        from the long_description is only text (no html, no markdown)"""
        self.register()
        res = self.new_project(long_description="a"*300)

        project = db.session.query(Project).first()
        assert len(project.description) == 255, len(project.description)
        assert project.description[-3:] == '...'

    @with_context
    @patch('pybossa.view.projects.uploader.upload_file', return_value=True)
    def test_11_a_create_application_errors(self, mock):
        """Test WEB create a project issues the errors"""
        self.register()
        # Required fields checks
        # Issue the error for the project.name
        res = self.new_project(name="")
        err_msg = "A project must have a name"
        assert "This field is required" in res.data, err_msg

        # Issue the error for the project.short_name
        res = self.new_project(short_name="")
        err_msg = "A project must have a short_name"
        assert "This field is required" in res.data, err_msg

        # Issue the error for the project.description
        res = self.new_project(long_description="")
        err_msg = "A project must have a description"
        assert "This field is required" in res.data, err_msg

        # Issue the error for the project.short_name
        res = self.new_project(short_name='$#/|')
        err_msg = "A project must have a short_name without |/$# chars"
        assert '$#&amp;\/| and space symbols are forbidden' in res.data, err_msg

        # Now Unique checks
        self.new_project()
        res = self.new_project()
        err_msg = "There should be a Unique field"
        assert "Name is already taken" in res.data, err_msg
        assert "Short Name is already taken" in res.data, err_msg

    @patch('pybossa.ckan.requests.get')
    @patch('pybossa.view.projects.uploader.upload_file', return_value=True)
    @patch('pybossa.forms.validator.requests.get')
    def test_12_update_application(self, Mock, mock, mock_webhook):
        """Test WEB update project works"""
        html_request = FakeResponse(text=json.dumps(self.pkg_json_not_found),
                                    status_code=200,
                                    headers={'content-type': 'application/json'},
                                    encoding='utf-8')
        Mock.return_value = html_request
        mock_webhook.return_value = html_request

        self.register()
        self.new_project()

        # Get the Update Project web page
        res = self.update_project(method="GET")
        msg = "Project: Sample Project &middot; Update"
        assert self.html_title(msg) in res.data, res
        msg = 'input id="id" name="id" type="hidden" value="1"'
        assert msg in res.data, res
        assert "Save the changes" in res.data, res

        # Check form validation
        res = self.update_project(new_name="",
                                      new_short_name="",
                                      new_description="New description",
                                      new_long_description='New long desc',
                                      new_hidden=True)
        assert "Please correct the errors" in res.data, res.data

        # Update the project
        res = self.update_project(new_name="New Sample Project",
                                      new_short_name="newshortname",
                                      new_description="New description",
                                      new_long_description='New long desc',
                                      new_hidden=True)
        project = db.session.query(Project).first()
        assert "Project updated!" in res.data, res.data
        err_msg = "Project name not updated %s" % project.name
        assert project.name == "New Sample Project", err_msg
        err_msg = "Project short name not updated %s" % project.short_name
        assert project.short_name == "newshortname", err_msg
        err_msg = "Project description not updated %s" % project.description
        assert project.description == "New description", err_msg
        err_msg = "Project long description not updated %s" % project.long_description
        assert project.long_description == "New long desc", err_msg
        err_msg = "Project hidden not updated %s" % project.hidden
        assert project.hidden == 1, err_msg


        # Check that the owner can access it even though is hidden

        user = db.session.query(User).filter_by(name='johndoe').first()
        user.admin = False
        db.session.add(user)
        db.session.commit()
        res = self.app.get('/project/newshortname/')
        err_msg = "Owner should be able to see his hidden project"
        assert project.name in res.data, err_msg
        self.signout()

        res = self.register(fullname='Paco', name='paco')
        url = '/project/newshortname/'
        res = self.app.get(url, follow_redirects=True)
        assert "Forbidden" in res.data, res.data
        assert res.status_code == 403

        tmp = db.session.query(Project).first()
        tmp.hidden = 0
        db.session.add(tmp)
        db.session.commit()

        url = '/project/newshortname/update'
        res = self.app.get(url, follow_redirects=True)
        assert res.status_code == 403, res.status_code

        tmp.hidden = 1
        db.session.add(tmp)
        db.session.commit()


        user = db.session.query(User).filter_by(name='paco').first()
        user.admin = True
        db.session.add(user)
        db.session.commit()
        res = self.app.get('/project/newshortname/')
        err_msg = "Root user should be able to see his hidden project"
        assert project.name in res.data, err_msg


    @with_context
    @patch('pybossa.forms.validator.requests.get')
    def test_webhook_to_project(self, mock):
        """Test WEB update sets a webhook for the project"""
        html_request = FakeResponse(text=json.dumps(self.pkg_json_not_found),
                                    status_code=200,
                                    headers={'content-type': 'application/json'},
                                    encoding='utf-8')
        mock.return_value = html_request

        self.register()
        owner = db.session.query(User).first()
        project = ProjectFactory.create(owner=owner)

        new_webhook = 'http://mynewserver.com/'

        self.update_project(id=project.id, short_name=project.short_name,
                                new_webhook=new_webhook)

        err_msg = "There should be an updated webhook url."
        assert project.webhook == new_webhook, err_msg


    @with_context
    @patch('pybossa.forms.validator.requests.get')
    def test_webhook_to_project_fails(self, mock):
        """Test WEB update does not set a webhook for the project"""
        html_request = FakeResponse(text=json.dumps(self.pkg_json_not_found),
                                    status_code=404,
                                    headers={'content-type': 'application/json'},
                                    encoding='utf-8')
        mock.return_value = html_request

        self.register()
        owner = db.session.query(User).first()
        project = ProjectFactory.create(owner=owner)

        new_webhook = 'http://mynewserver.com/'

        self.update_project(id=project.id, short_name=project.short_name,
                                new_webhook=new_webhook)

        err_msg = "There should not be an updated webhook url."
        assert project.webhook != new_webhook, err_msg

    @with_context
    @patch('pybossa.forms.validator.requests.get')
    def test_webhook_to_project_conn_err(self, mock):
        """Test WEB update does not set a webhook for the project"""
        from requests.exceptions import ConnectionError
        mock.side_effect = ConnectionError

        self.register()
        owner = db.session.query(User).first()
        project = ProjectFactory.create(owner=owner)

        new_webhook = 'http://mynewserver.com/'

        res = self.update_project(id=project.id, short_name=project.short_name,
                                      new_webhook=new_webhook)

        err_msg = "There should not be an updated webhook url."
        assert project.webhook != new_webhook, err_msg


    @with_context
    @patch('pybossa.forms.validator.requests.get')
    def test_add_password_to_project(self, mock_webhook):
        """Test WEB update sets a password for the project"""
        html_request = FakeResponse(text=json.dumps(self.pkg_json_not_found),
                                    status_code=200,
                                    headers={'content-type': 'application/json'},
                                    encoding='utf-8')
        mock_webhook.return_value = html_request
        self.register()
        owner = db.session.query(User).first()
        project = ProjectFactory.create(owner=owner)

        self.update_project(id=project.id, short_name=project.short_name,
                                new_password='mysecret')

        assert project.needs_password(), 'Password not set"'


    @with_context
    @patch('pybossa.forms.validator.requests.get')
    def test_remove_password_from_project(self, mock_webhook):
        """Test WEB update removes the password of the project"""
        html_request = FakeResponse(text=json.dumps(self.pkg_json_not_found),
                                    status_code=200,
                                    headers={'content-type': 'application/json'},
                                    encoding='utf-8')
        mock_webhook.return_value = html_request
        self.register()
        owner = db.session.query(User).first()
        project = ProjectFactory.create(info={'passwd_hash': 'mysecret'}, owner=owner)

        self.update_project(id=project.id, short_name=project.short_name,
                                new_password='')

        assert not project.needs_password(), 'Password not deleted'


    @with_context
    def test_update_application_errors(self):
        """Test WEB update form validation issues the errors"""
        self.register()
        self.new_project()

        res = self.update_project(new_name="")
        assert "This field is required" in res.data

        res = self.update_project(new_short_name="")
        assert "This field is required" in res.data

        res = self.update_project(new_description="")
        assert "You must provide a description." in res.data

        res = self.update_project(new_description="a"*256)
        assert "Field cannot be longer than 255 characters." in res.data

        res = self.update_project(new_long_description="")
        assert "This field is required" not in res.data


    @with_context
    @patch('pybossa.ckan.requests.get')
    @patch('pybossa.view.projects.uploader.upload_file', return_value=True)
    def test_13_hidden_applications(self, Mock, mock):
        """Test WEB hidden project works"""
        html_request = FakeResponse(text=json.dumps(self.pkg_json_not_found),
                                    status_code=200,
                                    headers={'content-type': 'application/json'},
                                    encoding='utf-8')
        Mock.return_value = html_request
        self.register()
        self.new_project()
        self.update_project(new_hidden=True)
        self.signout()

        res = self.app.get('/project/', follow_redirects=True)
        assert "Sample Project" not in res.data, res

        res = self.app.get('/project/sampleapp', follow_redirects=True)
        err_msg = "Hidden apps should return a 403"
        res.status_code == 403, err_msg

    @with_context
    @patch('pybossa.ckan.requests.get')
    @patch('pybossa.view.projects.uploader.upload_file', return_value=True)
    def test_13a_hidden_applications_owner(self, Mock, mock):
        """Test WEB hidden projects are shown to their owners"""
        html_request = FakeResponse(text=json.dumps(self.pkg_json_not_found),
                                    status_code=200,
                                    headers={'content-type': 'application/json'},
                                    encoding='utf-8')
        Mock.return_value = html_request

        self.register()
        self.new_project()
        self.update_project(new_hidden=True)

        res = self.app.get('/project/', follow_redirects=True)
        assert "Sample Project" not in res.data, ("Projects should be hidden"
                                              "in the index")

        res = self.app.get('/project/sampleapp', follow_redirects=True)
        assert "Sample Project" in res.data, ("Project should be shown to"
                                          "the owner")

    @with_context
    @patch('pybossa.view.projects.uploader.upload_file', return_value=True)
    def test_14_delete_application(self, mock):
        """Test WEB delete project works"""
        self.create()
        self.register()
        self.new_project()
        res = self.delete_project(method="GET")
        msg = "Project: Sample Project &middot; Delete"
        assert self.html_title(msg) in res.data, res
        assert "No, do not delete it" in res.data, res

        project = db.session.query(Project).filter_by(short_name='sampleapp').first()
        project.hidden = 1
        db.session.add(project)
        db.session.commit()
        res = self.delete_project(method="GET")
        msg = "Project: Sample Project &middot; Delete"
        assert self.html_title(msg) in res.data, res
        assert "No, do not delete it" in res.data, res

        res = self.delete_project()
        assert "Project deleted!" in res.data, res

        self.signin(email=Fixtures.email_addr2, password=Fixtures.password)
        res = self.delete_project(short_name=Fixtures.project_short_name)
        assert res.status_code == 403, res.status_code


    @with_context
    def test_15_twitter_email_warning(self):
        """Test WEB Twitter email warning works"""
        # This test assumes that the user allows Twitter to authenticate,
        #  returning a valid resp. The only difference is a user object
        #  without a password
        #  Register a user and sign out
        user = User(name="tester", passwd_hash="tester",
                          fullname="tester",
                          email_addr="tester")
        user.set_password('tester')
        db.session.add(user)
        db.session.commit()
        db.session.query(User).all()

        # Sign in again and check the warning message
        self.signin(email="tester", password="tester")
        res = self.app.get('/', follow_redirects=True)
        msg = ("Please update your e-mail address in your"
               " profile page, right now it is empty!")
        user = db.session.query(User).get(1)
        assert msg in res.data, res.data

    @patch('pybossa.view.projects.uploader.upload_file', return_value=True)
    def test_16_task_status_completed(self, mock):
        """Test WEB Task Status Completed works"""
        self.register()
        self.new_project()

        project = db.session.query(Project).first()
        # We use a string here to check that it works too
        task = Task(project_id=project.id, n_answers = 10)
        db.session.add(task)
        db.session.commit()

        res = self.app.get('project/%s/tasks/browse' % (project.short_name),
                           follow_redirects=True)
        dom = BeautifulSoup(res.data)
        assert "Sample Project" in res.data, res.data
        assert '0 of 10' in res.data, res.data
        err_msg = "Download button should be disabled"
        assert dom.find(id='nothingtodownload') is not None, err_msg

        for i in range(5):
            task_run = TaskRun(project_id=project.id, task_id=1,
                                     info={'answer': 1})
            db.session.add(task_run)
            db.session.commit()
            self.app.get('api/project/%s/newtask' % project.id)

        res = self.app.get('project/%s/tasks/browse' % (project.short_name),
                           follow_redirects=True)
        dom = BeautifulSoup(res.data)
        assert "Sample Project" in res.data, res.data
        assert '5 of 10' in res.data, res.data
        err_msg = "Download Partial results button should be shown"
        assert dom.find(id='partialdownload') is not None, err_msg

        for i in range(5):
            task_run = TaskRun(project_id=project.id, task_id=1,
                                     info={'answer': 1})
            db.session.add(task_run)
            db.session.commit()
            self.app.get('api/project/%s/newtask' % project.id)

        self.signout()

        project = db.session.query(Project).first()

        res = self.app.get('project/%s/tasks/browse' % (project.short_name),
                           follow_redirects=True)
        assert "Sample Project" in res.data, res.data
        msg = 'Task <span class="label label-success">#1</span>'
        assert msg in res.data, res.data
        assert '10 of 10' in res.data, res.data
        dom = BeautifulSoup(res.data)
        err_msg = "Download Full results button should be shown"
        assert dom.find(id='fulldownload') is not None, err_msg

        project.hidden = 1
        db.session.add(project)
        db.session.commit()
        res = self.app.get('project/%s/tasks/browse' % (project.short_name),
                           follow_redirects=True)
        assert res.status_code == 401, res.status_code

        self.create()
        self.signin(email=Fixtures.email_addr2, password=Fixtures.password)
        res = self.app.get('project/%s/tasks/browse' % (project.short_name),
                           follow_redirects=True)
        assert res.status_code == 403, res.status_code


    @patch('pybossa.view.projects.uploader.upload_file', return_value=True)
    def test_17_export_task_runs(self, mock):
        """Test WEB TaskRun export works"""
        self.register()
        self.new_project()

        project = db.session.query(Project).first()
        task = Task(project_id=project.id, n_answers = 10)
        db.session.add(task)
        db.session.commit()

        for i in range(10):
            task_run = TaskRun(project_id=project.id, task_id=1, info={'answer': 1})
            db.session.add(task_run)
            db.session.commit()

        project = db.session.query(Project).first()
        res = self.app.get('project/%s/%s/results.json' % (project.short_name, 1),
                           follow_redirects=True)
        data = json.loads(res.data)
        assert len(data) == 10, data
        for tr in data:
            assert tr['info']['answer'] == 1, tr

        # Check with correct project but wrong task id
        res = self.app.get('project/%s/%s/results.json' % (project.short_name, 5000),
                           follow_redirects=True)
        assert res.status_code == 404, res.status_code

        # Check with hidden project: owner should have access to it
        project.hidden = 1
        db.session.add(project)
        db.session.commit()
        res = self.app.get('project/%s/%s/results.json' % (project.short_name, 1),
                           follow_redirects=True)
        data = json.loads(res.data)
        assert len(data) == 10, data
        for tr in data:
            assert tr['info']['answer'] == 1, tr
        self.signout()

        # Check with hidden project: non-owner should not have access to it
        self.register(fullname="Non Owner", name="nonowner")
        res = self.app.get('project/%s/%s/results.json' % (project.short_name, 1),
                           follow_redirects=True)
        assert res.status_code == 403, res.data
        assert "Forbidden" in res.data, res.data

        # Check with hidden project: anonymous should not have access to it
        self.signout()
        res = self.app.get('project/%s/%s/results.json' % (project.short_name, 1),
                           follow_redirects=True)
        assert res.status_code == 401, res.data
        assert "Unauthorized" in res.data, res.data

    @with_context
    @patch('pybossa.view.projects.uploader.upload_file', return_value=True)
    def test_18_task_status_wip(self, mock):
        """Test WEB Task Status on going works"""
        self.register()
        self.new_project()

        project = db.session.query(Project).first()
        task = Task(project_id=project.id, n_answers = 10)
        db.session.add(task)
        db.session.commit()
        self.signout()

        project = db.session.query(Project).first()

        res = self.app.get('project/%s/tasks/browse' % (project.short_name),
                           follow_redirects=True)
        assert "Sample Project" in res.data, res.data
        msg = 'Task <span class="label label-info">#1</span>'
        assert msg in res.data, res.data
        assert '0 of 10' in res.data, res.data

        # For a non existing page
        res = self.app.get('project/%s/tasks/browse/5000' % (project.short_name),
                           follow_redirects=True)
        assert res.status_code == 404, res.status_code


    @with_context
    def test_19_app_index_categories(self):
        """Test WEB Project Index categories works"""
        self.register()
        self.create()
        self.signout()

        res = self.app.get('project', follow_redirects=True)
        assert "Projects" in res.data, res.data
        assert Fixtures.cat_1 in res.data, res.data

        task = db.session.query(Task).get(1)
        # Update one task to have more answers than expected
        task.n_answers=1
        db.session.add(task)
        db.session.commit()
        task = db.session.query(Task).get(1)
        cat = db.session.query(Category).get(1)
        url = '/project/category/%s/' % Fixtures.cat_1
        res = self.app.get(url, follow_redirects=True)
        tmp = '1 %s Projects' % Fixtures.cat_1
        assert tmp in res.data, res

    @with_context
    def test_app_index_categories_pagination(self):
        """Test WEB Project Index categories pagination works"""
        from flask import current_app
        n_apps = current_app.config.get('APPS_PER_PAGE')
        current_app.config['APPS_PER_PAGE'] = 1
        category = CategoryFactory.create(name='category', short_name='cat')
        for project in ProjectFactory.create_batch(2, category=category):
            TaskFactory.create(project=project)
        page1 = self.app.get('/project/category/%s/' % category.short_name)
        page2 = self.app.get('/project/category/%s/page/2/' % category.short_name)
        current_app.config['APPS_PER_PAGE'] = n_apps

        assert '<a href="/project/category/cat/page/2/">Next &raquo;</a>' in page1.data
        assert page2.status_code == 200, page2.status_code
        assert '<a href="/project/category/cat/">&laquo; Prev </a>' in page2.data


    @with_context
    @patch('pybossa.view.projects.uploader.upload_file', return_value=True)
    def test_20_app_index_published(self, mock):
        """Test WEB Project Index published works"""
        self.register()
        self.new_project()
        self.update_project(new_category_id="1")
        project = db.session.query(Project).first()
        info = dict(task_presenter="some html")
        project.info = info
        db.session.commit()
        task = Task(project_id=project.id, n_answers = 10)
        db.session.add(task)
        db.session.commit()
        self.signout()

        res = self.app.get('project', follow_redirects=True)
        assert "%s Projects" % Fixtures.cat_1 in res.data, res.data
        assert "draft" not in res.data, res.data
        assert "Sample Project" in res.data, res.data

    @with_context
    @patch('pybossa.view.projects.uploader.upload_file', return_value=True)
    def test_20_app_index_draft(self, mock):
        """Test WEB Project Index draft works"""
        # Create root
        self.register()
        self.new_project()
        self.signout()
        # Create a user
        self.register(fullname="jane", name="jane", email="jane@jane.com")
        self.signout()

        # As Anonymous
        res = self.app.get('/project/category/draft', follow_redirects=True)
        dom = BeautifulSoup(res.data)
        err_msg = "Anonymous should not see draft apps"
        assert dom.find(id='signin') is not None, err_msg

        # As authenticated but not admin
        self.signin(email="jane@jane.com", password="p4ssw0rd")
        res = self.app.get('/project/category/draft', follow_redirects=True)
        assert res.status_code == 403, "Non-admin should not see draft apps"
        self.signout()

        # As Admin
        self.signin()
        res = self.app.get('/project/category/draft', follow_redirects=True)
        assert "project-published" not in res.data, res.data
        assert "draft" in res.data, res.data
        assert "Sample Project" in res.data, res.data
        assert '1 Draft Projects' in res.data, res.data

    @with_context
    def test_21_get_specific_ongoing_task_anonymous(self):
        """Test WEB get specific ongoing task_id for
        a project works as anonymous"""
        self.create()
        self.delete_task_runs()
        project = db.session.query(Project).first()
        task = db.session.query(Task)\
                 .filter(Project.id == project.id)\
                 .first()
        res = self.app.get('project/%s/task/%s' % (project.short_name, task.id),
                           follow_redirects=True)
        assert 'TaskPresenter' in res.data, res.data
        msg = "?next=%2Fproject%2F" + project.short_name + "%2Ftask%2F" + str(task.id)
        assert msg in res.data, res.data

        # Try with a hidden project
        project.hidden = 1
        db.session.add(project)
        db.session.commit()
        res = self.app.get('project/%s/task/%s' % (project.short_name, task.id),
                           follow_redirects=True)
        assert 'Unauthorized' in res.data, res.data
        assert res.status_code == 401, res.status_code
        # Try with only registered users
        project.allow_anonymous_contributors = False
        project.hidden = 0
        db.session.add(project)
        db.session.commit()
        res = self.app.get('project/%s/task/%s' % (project.short_name, task.id),
                           follow_redirects=True)
        assert "sign in to participate" in res.data

    @with_context
    def test_23_get_specific_ongoing_task_user(self):
        """Test WEB get specific ongoing task_id for a project works as an user"""
        self.create()
        self.delete_task_runs()
        self.register()
        self.signin()
        project = db.session.query(Project).first()
        task = db.session.query(Task).filter(Project.id == project.id).first()
        res = self.app.get('project/%s/task/%s' % (project.short_name, task.id),
                           follow_redirects=True)
        assert 'TaskPresenter' in res.data, res.data

    @patch('pybossa.view.projects.mark_task_as_requested_by_user')
    def test_get_specific_ongoing_task_marks_task_as_requested(self, mark):
        self.create()
        self.register()
        project = db.session.query(Project).first()
        task = db.session.query(Task).filter(Project.id == project.id).first()
        res = self.app.get('project/%s/task/%s' % (project.short_name, task.id),
                           follow_redirects=True)
        mark.assert_called_with(task, sentinel.master)

    @with_context
    @patch('pybossa.view.projects.uploader.upload_file', return_value=True)
    def test_25_get_wrong_task_app(self, mock):
        """Test WEB get wrong task.id for a project works"""
        self.create()
        project1 = db.session.query(Project).get(1)
        project1_short_name = project1.short_name

        db.session.query(Task).filter(Task.project_id == 1).first()

        self.register()
        self.new_project()
        app2 = db.session.query(Project).get(2)
        self.new_task(app2.id)
        task2 = db.session.query(Task).filter(Task.project_id == 2).first()
        task2_id = task2.id
        self.signout()

        res = self.app.get('/project/%s/task/%s' % (project1_short_name, task2_id))
        assert "Error" in res.data, res.data
        msg = "This task does not belong to %s" % project1_short_name
        assert msg in res.data, res.data

    @with_context
    def test_26_tutorial_signed_user(self):
        """Test WEB tutorials work as signed in user"""
        self.create()
        project1 = db.session.query(Project).get(1)
        project1.info = dict(tutorial="some help")
        db.session.commit()
        self.register()
        # First time accessing the project should redirect me to the tutorial
        res = self.app.get('/project/test-app/newtask', follow_redirects=True)
        err_msg = "There should be some tutorial for the project"
        assert "some help" in res.data, err_msg
        # Second time should give me a task, and not the tutorial
        res = self.app.get('/project/test-app/newtask', follow_redirects=True)
        assert "some help" not in res.data

        # Check if the tutorial can be accessed directly
        res = self.app.get('/project/test-app/tutorial', follow_redirects=True)
        err_msg = "There should be some tutorial for the project"
        assert "some help" in res.data, err_msg

        # Hidden project
        project1.hidden = 1
        db.session.add(project1)
        db.session.commit()
        url = '/project/%s/tutorial' % project1.short_name
        res = self.app.get(url, follow_redirects=True)
        assert res.status_code == 403, res.status_code


    @with_context
    def test_27_tutorial_anonymous_user(self):
        """Test WEB tutorials work as an anonymous user"""
        self.create()
        project = db.session.query(Project).get(1)
        project.info = dict(tutorial="some help")
        db.session.commit()
        # First time accessing the project should redirect me to the tutorial
        res = self.app.get('/project/test-app/newtask', follow_redirects=True)
        err_msg = "There should be some tutorial for the project"
        assert "some help" in res.data, err_msg
        # Second time should give me a task, and not the tutorial
        res = self.app.get('/project/test-app/newtask', follow_redirects=True)
        assert "some help" not in res.data

        # Check if the tutorial can be accessed directly
        res = self.app.get('/project/test-app/tutorial', follow_redirects=True)
        err_msg = "There should be some tutorial for the project"
        assert "some help" in res.data, err_msg

        # Hidden project
        project.hidden = 1
        db.session.add(project)
        db.session.commit()
        res = self.app.get('/project/test-app/tutorial', follow_redirects=True)
        assert res.status_code == 401, res.status_code

    @with_context
    def test_28_non_tutorial_signed_user(self):
        """Test WEB project without tutorial work as signed in user"""
        self.create()
        project = db.session.query(Project).get(1)
        project.info = dict(task_presenter="the real presenter")
        db.session.commit()
        self.register()
        # First time accessing the project should show the presenter
        res = self.app.get('/project/test-app/newtask', follow_redirects=True)
        err_msg = "There should be a presenter for the project"
        assert "the real presenter" in res.data, err_msg
        # Second time accessing the project should show the presenter
        res = self.app.get('/project/test-app/newtask', follow_redirects=True)
        assert "the real presenter" in res.data, err_msg

    @with_context
    def test_29_non_tutorial_anonymous_user(self):
        """Test WEB project without tutorials work as an anonymous user"""
        self.create()
        project = db.session.query(Project).get(1)
        project.info = dict(task_presenter="the real presenter")
        db.session.commit()
        # First time accessing the project should show the presenter
        res = self.app.get('/project/test-app/newtask', follow_redirects=True)
        err_msg = "There should be a presenter for the project"
        assert "the real presenter" in res.data, err_msg
        # Second time accessing the project should show the presenter
        res = self.app.get('/project/test-app/newtask', follow_redirects=True)
        assert "the real presenter" in res.data, err_msg

    @with_context
    @patch('pybossa.view.projects.uploader.upload_file', return_value=True)
    def test_30_app_id_owner(self, mock):
        """Test WEB project settings page shows the ID to the owner"""
        self.register()
        self.new_project()

        res = self.app.get('/project/sampleapp/settings', follow_redirects=True)
        assert "Sample Project" in res.data, ("Project should be shown to "
                                          "the owner")
        msg = '<strong><i class="icon-cog"></i> ID</strong>: 1'
        err_msg = "Project ID should be shown to the owner"
        assert msg in res.data, err_msg

        self.signout()
        self.create()
        self.signin(email=Fixtures.email_addr2, password=Fixtures.password)
        res = self.app.get('/project/sampleapp/settings', follow_redirects=True)
        assert res.status_code == 403, res.status_code

    @with_context
    @patch('pybossa.view.projects.uploader.upload_file', return_value=True)
    @patch('pybossa.ckan.requests.get')
    def test_30_app_id_anonymous_user(self, Mock, mock):
        """Test WEB project page does not show the ID to anonymous users"""
        html_request = FakeResponse(text=json.dumps(self.pkg_json_not_found),
                                    status_code=200,
                                    headers={'content-type': 'application/json'},
                                    encoding='utf-8')
        Mock.return_value = html_request

        self.register()
        self.new_project()
        self.signout()

        res = self.app.get('/project/sampleapp', follow_redirects=True)
        assert "Sample Project" in res.data, ("Project name should be shown"
                                          " to users")
        assert '<strong><i class="icon-cog"></i> ID</strong>: 1' not in \
            res.data, "Project ID should be shown to the owner"

    @with_context
    @patch('pybossa.view.projects.uploader.upload_file', return_value=True)
    def test_31_user_profile_progress(self, mock):
        """Test WEB user progress profile page works"""
        self.register()
        self.new_project()
        project = db.session.query(Project).first()
        task = Task(project_id=project.id, n_answers = 10)
        db.session.add(task)
        task_run = TaskRun(project_id=project.id, task_id=1, user_id=1,
                                 info={'answer': 1})
        db.session.add(task_run)
        db.session.commit()

        res = self.app.get('account/johndoe', follow_redirects=True)
        assert "Sample Project" in res.data
        assert "Contribute!" in res.data, "There should be a Contribute button"

    @with_context
    def test_32_oauth_password(self):
        """Test WEB user sign in without password works"""
        user = User(email_addr="johndoe@johndoe.com",
                    name="John Doe",
                    passwd_hash=None,
                    fullname="johndoe",
                    api_key="api-key")
        db.session.add(user)
        db.session.commit()
        res = self.signin()
        assert "Ooops, we didn't find you in the system" in res.data, res.data

    @with_context
    def test_39_google_oauth_creation(self):
        """Test WEB Google OAuth creation of user works"""
        fake_response = {
            u'access_token': u'access_token',
            u'token_type': u'Bearer',
            u'expires_in': 3600,
            u'id_token': u'token'}

        fake_user = {
            u'family_name': u'Doe', u'name': u'John Doe',
            u'picture': u'https://goo.gl/img.jpg',
            u'locale': u'en',
            u'gender': u'male',
            u'email': u'john@gmail.com',
            u'birthday': u'0000-01-15',
            u'link': u'https://plus.google.com/id',
            u'given_name': u'John',
            u'id': u'111111111111111111111',
            u'verified_email': True}

        from pybossa.view import google
        response_user = google.manage_user(fake_response['access_token'],
                                           fake_user)

        user = db.session.query(User).get(1)

        assert user.email_addr == response_user.email_addr, response_user

    @with_context
    def test_40_google_oauth_creation(self):
        """Test WEB Google OAuth detects same user name/email works"""
        fake_response = {
            u'access_token': u'access_token',
            u'token_type': u'Bearer',
            u'expires_in': 3600,
            u'id_token': u'token'}

        fake_user = {
            u'family_name': u'Doe', u'name': u'John Doe',
            u'picture': u'https://goo.gl/img.jpg',
            u'locale': u'en',
            u'gender': u'male',
            u'email': u'john@gmail.com',
            u'birthday': u'0000-01-15',
            u'link': u'https://plus.google.com/id',
            u'given_name': u'John',
            u'id': u'111111111111111111111',
            u'verified_email': True}

        self.register()
        self.signout()

        from pybossa.view import google
        response_user = google.manage_user(fake_response['access_token'],
                                           fake_user)

        assert response_user is None, response_user

    @with_context
    def test_39_facebook_oauth_creation(self):
        """Test WEB Facebook OAuth creation of user works"""
        fake_response = {
            u'access_token': u'access_token',
            u'token_type': u'Bearer',
            u'expires_in': 3600,
            u'id_token': u'token'}

        fake_user = {
            u'username': u'teleyinex',
            u'first_name': u'John',
            u'last_name': u'Doe',
            u'verified': True,
            u'name': u'John Doe',
            u'locale': u'en_US',
            u'gender': u'male',
            u'email': u'johndoe@example.com',
            u'quotes': u'"quote',
            u'link': u'http://www.facebook.com/johndoe',
            u'timezone': 1,
            u'updated_time': u'2011-11-11T12:33:52+0000',
            u'id': u'11111'}

        from pybossa.view import facebook
        response_user = facebook.manage_user(fake_response['access_token'],
                                             fake_user)

        user = db.session.query(User).get(1)

        assert user.email_addr == response_user.email_addr, response_user

    @with_context
    def test_40_facebook_oauth_creation(self):
        """Test WEB Facebook OAuth detects same user name/email works"""
        fake_response = {
            u'access_token': u'access_token',
            u'token_type': u'Bearer',
            u'expires_in': 3600,
            u'id_token': u'token'}

        fake_user = {
            u'username': u'teleyinex',
            u'first_name': u'John',
            u'last_name': u'Doe',
            u'verified': True,
            u'name': u'John Doe',
            u'locale': u'en_US',
            u'gender': u'male',
            u'email': u'johndoe@example.com',
            u'quotes': u'"quote',
            u'link': u'http://www.facebook.com/johndoe',
            u'timezone': 1,
            u'updated_time': u'2011-11-11T12:33:52+0000',
            u'id': u'11111'}

        self.register()
        self.signout()

        from pybossa.view import facebook
        response_user = facebook.manage_user(fake_response['access_token'],
                                             fake_user)

        assert response_user is None, response_user

    @with_context
    def test_39_twitter_oauth_creation(self):
        """Test WEB Twitter OAuth creation of user works"""
        fake_response = {
            u'access_token': {u'oauth_token': u'oauth_token',
                              u'oauth_token_secret': u'oauth_token_secret'},
            u'token_type': u'Bearer',
            u'expires_in': 3600,
            u'id_token': u'token'}

        fake_user = {u'screen_name': u'johndoe',
                     u'user_id': u'11111'}

        from pybossa.view import twitter
        response_user = twitter.manage_user(fake_response['access_token'],
                                            fake_user)

        user = db.session.query(User).get(1)

        assert user.email_addr == response_user.email_addr, response_user

        res = self.signin(email=user.email_addr, password='wrong')
        msg = "It seems like you signed up with your Twitter account"
        assert msg in res.data, msg

    @with_context
    def test_40_twitter_oauth_creation(self):
        """Test WEB Twitter OAuth detects same user name/email works"""
        fake_response = {
            u'access_token': {u'oauth_token': u'oauth_token',
                              u'oauth_token_secret': u'oauth_token_secret'},
            u'token_type': u'Bearer',
            u'expires_in': 3600,
            u'id_token': u'token'}

        fake_user = {u'screen_name': u'johndoe',
                     u'user_id': u'11111'}

        self.register()
        self.signout()

        from pybossa.view import twitter
        response_user = twitter.manage_user(fake_response['access_token'],
                                            fake_user)

        assert response_user is None, response_user

    @with_context
    def test_41_password_change(self):
        """Test WEB password changing"""
        password = "mehpassword"
        self.register(password=password)
        res = self.app.post('/account/johndoe/update',
                            data={'current_password': password,
                                  'new_password': "p4ssw0rd",
                                  'confirm': "p4ssw0rd",
                                  'btn': 'Password'},
                            follow_redirects=True)
        assert "Yay, you changed your password succesfully!" in res.data, res.data

        password = "p4ssw0rd"
        self.signin(password=password)
        res = self.app.post('/account/johndoe/update',
                            data={'current_password': "wrongpassword",
                                  'new_password': "p4ssw0rd",
                                  'confirm': "p4ssw0rd",
                                  'btn': 'Password'},
                            follow_redirects=True)
        msg = "Your current password doesn't match the one in our records"
        assert msg in res.data

        res = self.app.post('/account/johndoe/update',
                            data={'current_password': '',
                                  'new_password':'',
                                  'confirm': '',
                                  'btn': 'Password'},
                            follow_redirects=True)
        msg = "Please correct the errors"
        assert msg in res.data

    @with_context
    def test_42_password_link(self):
        """Test WEB visibility of password change link"""
        self.register()
        res = self.app.get('/account/johndoe/update')
        assert "Change your Password" in res.data
        user = User.query.get(1)
        user.twitter_user_id = 1234
        db.session.add(user)
        db.session.commit()
        res = self.app.get('/account/johndoe/update')
        assert "Change your Password" not in res.data, res.data

    @with_context
    def test_43_terms_of_use_and_data(self):
        """Test WEB terms of use is working"""
        res = self.app.get('account/signin', follow_redirects=True)
        assert "/help/terms-of-use" in res.data, res.data
        assert "http://opendatacommons.org/licenses/by/" in res.data, res.data

        res = self.app.get('account/register', follow_redirects=True)
        assert "http://okfn.org/terms-of-use/" in res.data, res.data
        assert "http://opendatacommons.org/licenses/by/" in res.data, res.data

    @with_context
    @patch('pybossa.view.account.signer.loads')
    def test_44_password_reset_key_errors(self, Mock):
        """Test WEB password reset key errors are caught"""
        self.register()
        user = User.query.get(1)
        userdict = {'user': user.name, 'password': user.passwd_hash}
        fakeuserdict = {'user': user.name, 'password': 'wronghash'}
        fakeuserdict_err = {'user': user.name, 'passwd': 'some'}
        fakeuserdict_form = {'user': user.name, 'passwd': 'p4ssw0rD'}
        key = signer.dumps(userdict, salt='password-reset')
        returns = [BadSignature('Fake Error'), BadSignature('Fake Error'), userdict,
                   fakeuserdict, userdict, userdict, fakeuserdict_err]

        def side_effects(*args, **kwargs):
            result = returns.pop(0)
            if isinstance(result, BadSignature):
                raise result
            return result
        Mock.side_effect = side_effects
        # Request with no key
        res = self.app.get('/account/reset-password', follow_redirects=True)
        assert 403 == res.status_code
        # Request with invalid key
        res = self.app.get('/account/reset-password?key=foo', follow_redirects=True)
        assert 403 == res.status_code
        # Request with key exception
        res = self.app.get('/account/reset-password?key=%s' % (key), follow_redirects=True)
        assert 403 == res.status_code
        res = self.app.get('/account/reset-password?key=%s' % (key), follow_redirects=True)
        assert 200 == res.status_code
        res = self.app.get('/account/reset-password?key=%s' % (key), follow_redirects=True)
        assert 403 == res.status_code

        # Check validation
        res = self.app.post('/account/reset-password?key=%s' % (key),
                            data={'new_password': '',
                                  'confirm': '#4a4'},
                            follow_redirects=True)

        assert "Please correct the errors" in res.data, res.data

        res = self.app.post('/account/reset-password?key=%s' % (key),
                            data={'new_password': 'p4ssw0rD',
                                  'confirm': 'p4ssw0rD'},
                            follow_redirects=True)

        assert "You reset your password successfully!" in res.data

        # Request without password
        res = self.app.get('/account/reset-password?key=%s' % (key), follow_redirects=True)
        assert 403 == res.status_code

    @with_context
    @patch('pybossa.view.account.mail_queue', autospec=True)
    @patch('pybossa.view.account.signer')
    def test_45_password_reset_link(self, signer, queue):
        """Test WEB password reset email form"""
        res = self.app.post('/account/forgot-password',
                            data={'email_addr': "johndoe@example.com"},
                            follow_redirects=True)
        assert ("We don't have this email in our records. You may have"
                " signed up with a different email or used Twitter, "
                "Facebook, or Google to sign-in") in res.data

        self.register()
        self.register(name='janedoe')
        self.register(name='google')
        self.register(name='facebook')
        user = User.query.get(1)
        jane = User.query.get(2)
        jane.twitter_user_id = 10
        google = User.query.get(3)
        google.google_user_id = 103
        facebook = User.query.get(4)
        facebook.facebook_user_id = 104
        db.session.add_all([jane, google, facebook])
        db.session.commit()

        data = {'password': user.passwd_hash, 'user': user.name}
        self.app.post('/account/forgot-password',
                      data={'email_addr': user.email_addr},
                      follow_redirects=True)
        signer.dumps.assert_called_with(data, salt='password-reset')
        enqueue_call = queue.enqueue.call_args_list[0]
        assert send_mail == enqueue_call[0][0], "send_mail not called"
        assert 'Click here to recover your account' in enqueue_call[0][1]['body']
        assert 'To recover your password' in enqueue_call[0][1]['html']

        data = {'password': jane.passwd_hash, 'user': jane.name}
        self.app.post('/account/forgot-password',
                      data={'email_addr': 'janedoe@example.com'},
                      follow_redirects=True)
        enqueue_call = queue.enqueue.call_args_list[1]
        assert send_mail == enqueue_call[0][0], "send_mail not called"
        assert 'your Twitter account to ' in enqueue_call[0][1]['body']
        assert 'your Twitter account to ' in enqueue_call[0][1]['html']

        data = {'password': google.passwd_hash, 'user': google.name}
        self.app.post('/account/forgot-password',
                      data={'email_addr': 'google@example.com'},
                      follow_redirects=True)
        enqueue_call = queue.enqueue.call_args_list[2]
        assert send_mail == enqueue_call[0][0], "send_mail not called"
        assert 'your Google account to ' in enqueue_call[0][1]['body']
        assert 'your Google account to ' in enqueue_call[0][1]['html']

        data = {'password': facebook.passwd_hash, 'user': facebook.name}
        self.app.post('/account/forgot-password',
                      data={'email_addr': 'facebook@example.com'},
                      follow_redirects=True)
        enqueue_call = queue.enqueue.call_args_list[3]
        assert send_mail == enqueue_call[0][0], "send_mail not called"
        assert 'your Facebook account to ' in enqueue_call[0][1]['body']
        assert 'your Facebook account to ' in enqueue_call[0][1]['html']

        # Test with not valid form
        res = self.app.post('/account/forgot-password',
                            data={'email_addr': ''},
                            follow_redirects=True)
        msg = "Something went wrong, please correct the errors"
        assert msg in res.data, res.data


    @patch('pybossa.view.projects.uploader.upload_file', return_value=True)
    def test_46_tasks_exists(self, mock):
        """Test WEB tasks page works."""
        self.register()
        self.new_project()
        res = self.app.get('/project/sampleapp/tasks/', follow_redirects=True)
        assert "Edit the task presenter" in res.data, \
            "Task Presenter Editor should be an option"

        project = db.session.query(Project).first()
        project.hidden = 1
        db.session.add(project)
        db.session.commit()
        # As owner
        res = self.app.get('/project/sampleapp/tasks/', follow_redirects=True)
        assert res.status_code == 200, res.status_code
        assert "Edit the task presenter" in res.data, \
            "Task Presenter Editor should be an option"
        self.signout()
        # As anonymous
        res = self.app.get('/project/sampleapp/tasks/', follow_redirects=True)
        assert res.status_code == 401, res.status_code

        self.create()

        # As another user, but not owner
        self.signin(email=Fixtures.email_addr2, password=Fixtures.password)
        res = self.app.get('/project/sampleapp/tasks/', follow_redirects=True)
        assert res.status_code == 403, res.status_code
        self.signout()

    @with_context
    @patch('pybossa.view.projects.uploader.upload_file', return_value=True)
    def test_47_task_presenter_editor_loads(self, mock):
        """Test WEB task presenter editor loads"""
        self.register()
        self.new_project()
        res = self.app.get('/project/sampleapp/tasks/taskpresentereditor',
                           follow_redirects=True)
        err_msg = "Task Presenter options not found"
        assert "Task Presenter Editor" in res.data, err_msg
        err_msg = "Basic template not found"
        assert "The most basic template" in res.data, err_msg
        err_msg = "Image Pattern Recognition not found"
        assert "Flickr Person Finder template" in res.data, err_msg
        err_msg = "Geo-coding"
        assert "Urban Park template" in res.data, err_msg
        err_msg = "Transcribing documents"
        assert "PDF transcription template" in res.data, err_msg


    @patch('pybossa.view.projects.uploader.upload_file', return_value=True)
    def test_48_task_presenter_editor_works(self, mock):
        """Test WEB task presenter editor works"""
        self.register()
        self.new_project()
        project = db.session.query(Project).first()
        err_msg = "Task Presenter should be empty"
        assert not project.info.get('task_presenter'), err_msg

        res = self.app.get('/project/sampleapp/tasks/taskpresentereditor?template=basic',
                           follow_redirects=True)
        assert "var editor" in res.data, "CodeMirror Editor not found"
        assert "Task Presenter" in res.data, "CodeMirror Editor not found"
        assert "Task Presenter Preview" in res.data, "CodeMirror View not found"
        res = self.app.post('/project/sampleapp/tasks/taskpresentereditor',
                            data={'editor': 'Some HTML code!'},
                            follow_redirects=True)
        assert "Sample Project" in res.data, "Does not return to project details"
        project = db.session.query(Project).first()
        err_msg = "Task Presenter failed to update"
        assert project.info['task_presenter'] == 'Some HTML code!', err_msg

        # Check it loads the previous posted code:
        res = self.app.get('/project/sampleapp/tasks/taskpresentereditor',
                           follow_redirects=True)
        assert "Some HTML code" in res.data, res.data

        # Now with hidden apps
        project.hidden = 1
        db.session.add(project)
        db.session.commit()
        res = self.app.get('/project/sampleapp/tasks/taskpresentereditor?template=basic',
                           follow_redirects=True)
        assert "var editor" in res.data, "CodeMirror Editor not found"
        assert "Task Presenter" in res.data, "CodeMirror Editor not found"
        assert "Task Presenter Preview" in res.data, "CodeMirror View not found"

        res = self.app.post('/project/sampleapp/tasks/taskpresentereditor',
                            data={'editor': 'Some HTML code!'},
                            follow_redirects=True)
        assert "Sample Project" in res.data, "Does not return to project details"
        project = db.session.query(Project).first()
        err_msg = "Task Presenter failed to update"
        assert project.info['task_presenter'] == 'Some HTML code!', err_msg

        # Check it loads the previous posted code:
        res = self.app.get('/project/sampleapp/tasks/taskpresentereditor',
                           follow_redirects=True)
        assert "Some HTML code" in res.data, res.data

        self.signout()
        self.create()
        self.signin(email=Fixtures.email_addr2, password=Fixtures.password)
        res = self.app.get('/project/sampleapp/tasks/taskpresentereditor?template=basic',
                           follow_redirects=True)
        assert res.status_code == 403


    @patch('pybossa.ckan.requests.get')
    @patch('pybossa.view.projects.uploader.upload_file', return_value=True)
    @patch('pybossa.forms.validator.requests.get')
    def test_48_update_app_info(self, Mock, mock, mock_webhook):
        """Test WEB project update/edit works keeping previous info values"""
        html_request = FakeResponse(text=json.dumps(self.pkg_json_not_found),
                                    status_code=200,
                                    headers={'content-type': 'application/json'},
                                    encoding='utf-8')
        Mock.return_value = html_request

        mock_webhook.return_value = html_request
        self.register()
        self.new_project()
        project = db.session.query(Project).first()
        err_msg = "Task Presenter should be empty"
        assert not project.info.get('task_presenter'), err_msg

        res = self.app.post('/project/sampleapp/tasks/taskpresentereditor',
                            data={'editor': 'Some HTML code!'},
                            follow_redirects=True)
        assert "Sample Project" in res.data, "Does not return to project details"
        project = db.session.query(Project).first()
        for i in range(10):
            key = "key_%s" % i
            project.info[key] = i
        db.session.add(project)
        db.session.commit()
        _info = project.info

        self.update_project()
        project = db.session.query(Project).first()
        for key in _info:
            assert key in project.info.keys(), \
                "The key %s is lost and it should be here" % key
        assert project.name == "Sample Project", "The project has not been updated"
        error_msg = "The project description has not been updated"
        assert project.description == "Description", error_msg
        error_msg = "The project long description has not been updated"
        assert project.long_description == "Long desc", error_msg

    @with_context
    @patch('pybossa.view.projects.uploader.upload_file', return_value=True)
    def test_49_announcement_messages(self, mock):
        """Test WEB announcement messages works"""
        self.register()
        res = self.app.get("/", follow_redirects=True)
        error_msg = "There should be a message for the root user"
        print res.data
        assert "Root Message" in res.data, error_msg
        error_msg = "There should be a message for the user"
        assert "User Message" in res.data, error_msg
        error_msg = "There should not be an owner message"
        assert "Owner Message" not in res.data, error_msg
        # Now make the user a project owner
        self.new_project()
        res = self.app.get("/", follow_redirects=True)
        error_msg = "There should be a message for the root user"
        assert "Root Message" in res.data, error_msg
        error_msg = "There should be a message for the user"
        assert "User Message" in res.data, error_msg
        error_msg = "There should be an owner message"
        assert "Owner Message" in res.data, error_msg
        self.signout()

        # Register another user
        self.register(fullname="Jane Doe", name="janedoe",
                      password="janedoe", email="jane@jane.com")
        res = self.app.get("/", follow_redirects=True)
        error_msg = "There should not be a message for the root user"
        assert "Root Message" not in res.data, error_msg
        error_msg = "There should be a message for the user"
        assert "User Message" in res.data, error_msg
        error_msg = "There should not be an owner message"
        assert "Owner Message" not in res.data, error_msg
        self.signout()

        # Now as an anonymous user
        res = self.app.get("/", follow_redirects=True)
        error_msg = "There should not be a message for the root user"
        assert "Root Message" not in res.data, error_msg
        error_msg = "There should not be a message for the user"
        assert "User Message" not in res.data, error_msg
        error_msg = "There should not be an owner message"
        assert "Owner Message" not in res.data, error_msg

    @with_context
    def test_50_export_task_json(self):
        """Test WEB export Tasks to JSON works"""
        Fixtures.create()
        # First test for a non-existant project
        uri = '/project/somethingnotexists/tasks/export'
        res = self.app.get(uri, follow_redirects=True)
        assert res.status == '404 NOT FOUND', res.status
        # Now get the tasks in JSON format
        uri = "/project/somethingnotexists/tasks/export?type=task&format=json"
        res = self.app.get(uri, follow_redirects=True)
        assert res.status == '404 NOT FOUND', res.status

        # Now with a real project
        uri = '/project/%s/tasks/export' % Fixtures.project_short_name
        res = self.app.get(uri, follow_redirects=True)
        heading = "<strong>%s</strong>: Export All Tasks and Task Runs" % Fixtures.project_name
        assert heading in res.data, "Export page should be available\n %s" % res.data
        # Now test that a 404 is raised when an arg is invalid
        uri = "/project/%s/tasks/export?type=ask&format=json" % Fixtures.project_short_name
        res = self.app.get(uri, follow_redirects=True)
        assert res.status == '404 NOT FOUND', res.status
        uri = "/project/%s/tasks/export?format=json" % Fixtures.project_short_name
        res = self.app.get(uri, follow_redirects=True)
        assert res.status == '404 NOT FOUND', res.status
        uri = "/project/%s/tasks/export?type=task" % Fixtures.project_short_name
        res = self.app.get(uri, follow_redirects=True)
        assert res.status == '404 NOT FOUND', res.status
        # And a 415 is raised if the requested format is not supported or invalid
        uri = "/project/%s/tasks/export?type=task&format=gson" % Fixtures.project_short_name
        res = self.app.get(uri, follow_redirects=True)
        assert res.status == '415 UNSUPPORTED MEDIA TYPE', res.status

        # Now get the tasks in JSON format
        self.clear_temp_container(1)   # Project ID 1 is assumed here. See project.id below.
        uri = "/project/%s/tasks/export?type=task&format=json" % Fixtures.project_short_name
        res = self.app.get(uri, follow_redirects=True)
        zip = zipfile.ZipFile(StringIO(res.data))
        # Check only one file in zipfile
        err_msg = "filename count in ZIP is not 1"
        assert len(zip.namelist()) == 1, err_msg
        # Check ZIP filename
        extracted_filename = zip.namelist()[0]
        assert extracted_filename == 'test-app_task.json', zip.namelist()[0]

        exported_tasks = json.loads(zip.read(extracted_filename))
        project = db.session.query(Project)\
                .filter_by(short_name=Fixtures.project_short_name)\
                .first()
        err_msg = "The number of exported tasks is different from Project Tasks"
        assert len(exported_tasks) == len(project.tasks), err_msg
        # Tasks are exported as an attached file
        content_disposition = 'attachment; filename=%d_test-app_task_json.zip' % project.id
        assert res.headers.get('Content-Disposition') == content_disposition, res.headers

        project.hidden = 1
        db.session.add(project)
        db.session.commit()
        res = self.app.get('project/%s/tasks/export' % (project.short_name),
                           follow_redirects=True)
        assert res.status_code == 401, res.status_code

        self.signin(email=Fixtures.email_addr2, password=Fixtures.password)
        res = self.app.get('project/%s/tasks/export' % (project.short_name),
                           follow_redirects=True)
        assert res.status_code == 403, res.status_code
        # Owner
        self.signin(email=Fixtures.email_addr, password=Fixtures.password)
        res = self.app.get('project/%s/tasks/export' % (project.short_name),
                           follow_redirects=True)
        assert res.status_code == 200, res.status_code

    def test_export_task_json_support_non_latin1_project_names(self):
        project = ProjectFactory.create(name=u'Измени Киев!', short_name=u'Измени Киев!')
        self.clear_temp_container(project.owner_id)
        res = self.app.get('project/%s/tasks/export?type=task&format=json' % project.short_name,
                           follow_redirects=True)
        filename = secure_filename(unidecode(u'Измени Киев!'))
        assert filename in res.headers.get('Content-Disposition'), res.headers

    def test_export_taskrun_json_support_non_latin1_project_names(self):
        project = ProjectFactory.create(name=u'Измени Киев!', short_name=u'Измени Киев!')
        res = self.app.get('project/%s/tasks/export?type=task_run&format=json' % project.short_name,
                           follow_redirects=True)
        filename = secure_filename(unidecode(u'Измени Киев!'))
        assert filename in res.headers.get('Content-Disposition'), res.headers

    def test_export_task_csv_support_non_latin1_project_names(self):
        project = ProjectFactory.create(name=u'Измени Киев!', short_name=u'Измени Киев!')
        TaskFactory.create(project=project)
        res = self.app.get('/project/%s/tasks/export?type=task&format=csv' % project.short_name,
                           follow_redirects=True)
        filename = secure_filename(unidecode(u'Измени Киев!'))
        assert filename in res.headers.get('Content-Disposition'), res.headers

    def test_export_taskrun_csv_support_non_latin1_project_names(self):
        project = ProjectFactory.create(name=u'Измени Киев!', short_name=u'Измени Киев!')
        task = TaskFactory.create(project=project)
        TaskRunFactory.create(task=task)
        res = self.app.get('/project/%s/tasks/export?type=task_run&format=csv' % project.short_name,
                           follow_redirects=True)
        filename = secure_filename(unidecode(u'Измени Киев!'))
        assert filename in res.headers.get('Content-Disposition'), res.headers

    @with_context
    def test_51_export_taskruns_json(self):
        """Test WEB export Task Runs to JSON works"""
        Fixtures.create()
        # First test for a non-existant project
        uri = '/project/somethingnotexists/tasks/export'
        res = self.app.get(uri, follow_redirects=True)
        assert res.status == '404 NOT FOUND', res.status
        # Now get the tasks in JSON format
        uri = "/project/somethingnotexists/tasks/export?type=task&format=json"
        res = self.app.get(uri, follow_redirects=True)
        assert res.status == '404 NOT FOUND', res.status

        # Now with a real project
        self.clear_temp_container(1)   # Project ID 1 is assumed here. See project.id below.
        uri = '/project/%s/tasks/export' % Fixtures.project_short_name
        res = self.app.get(uri, follow_redirects=True)
        heading = "<strong>%s</strong>: Export All Tasks and Task Runs" % Fixtures.project_name
        assert heading in res.data, "Export page should be available\n %s" % res.data
        # Now get the tasks in JSON format
        uri = "/project/%s/tasks/export?type=task_run&format=json" % Fixtures.project_short_name
        res = self.app.get(uri, follow_redirects=True)
        zip = zipfile.ZipFile(StringIO(res.data))
        # Check only one file in zipfile
        err_msg = "filename count in ZIP is not 1"
        assert len(zip.namelist()) == 1, err_msg
        # Check ZIP filename
        extracted_filename = zip.namelist()[0]
        assert extracted_filename == 'test-app_task_run.json', zip.namelist()[0]

        exported_task_runs = json.loads(zip.read(extracted_filename))
        project = db.session.query(Project)\
                .filter_by(short_name=Fixtures.project_short_name)\
                .first()
        err_msg = "The number of exported task runs is different from Project Tasks"
        assert len(exported_task_runs) == len(project.task_runs), err_msg
        # Task runs are exported as an attached file
        content_disposition = 'attachment; filename=%d_test-app_task_run_json.zip' % project.id
        assert res.headers.get('Content-Disposition') == content_disposition, res.headers

    @with_context
    def test_52_export_task_csv(self):
        """Test WEB export Tasks to CSV works"""
        #Fixtures.create()
        # First test for a non-existant project
        uri = '/project/somethingnotexists/tasks/export'
        res = self.app.get(uri, follow_redirects=True)
        assert res.status == '404 NOT FOUND', res.status
        # Now get the tasks in CSV format
        uri = "/project/somethingnotexists/tasks/export?type=task&format=csv"
        res = self.app.get(uri, follow_redirects=True)
        assert res.status == '404 NOT FOUND', res.status
        # Now get the wrong table name in CSV format
        uri = "/project/%s/tasks/export?type=wrong&format=csv" % Fixtures.project_short_name
        res = self.app.get(uri, follow_redirects=True)
        assert res.status == '404 NOT FOUND', res.status

        # Now with a real project
        project = ProjectFactory.create()
        self.clear_temp_container(project.owner_id)
        for i in range(0, 5):
            task = TaskFactory.create(project=project, info={'question': i})
        uri = '/project/%s/tasks/export' % project.short_name
        res = self.app.get(uri, follow_redirects=True)
        heading = "<strong>%s</strong>: Export All Tasks and Task Runs" % project.name
        data = res.data.decode('utf-8')
        assert heading in data, "Export page should be available\n %s" % data
        # Now get the tasks in CSV format
        uri = "/project/%s/tasks/export?type=task&format=csv" % project.short_name
        res = self.app.get(uri, follow_redirects=True)
        zip = zipfile.ZipFile(StringIO(res.data))
        # Check only one file in zipfile
        err_msg = "filename count in ZIP is not 1"
        assert len(zip.namelist()) == 1, err_msg
        # Check ZIP filename
        extracted_filename = zip.namelist()[0]
        assert extracted_filename == 'project1_task.csv', zip.namelist()[0]

        csv_content = StringIO(zip.read(extracted_filename))
        csvreader = unicode_csv_reader(csv_content)
        project = db.session.query(Project)\
                .filter_by(short_name=project.short_name)\
                .first()
        exported_tasks = []
        n = 0
        for row in csvreader:
            print row
            if n != 0:
                exported_tasks.append(row)
            else:
                keys = row
            n = n + 1
        err_msg = "The number of exported tasks is different from Project Tasks"
        assert len(exported_tasks) == len(project.tasks), err_msg
        for t in project.tasks:
            err_msg = "All the task column names should be included"
            for tk in t.dictize().keys():
                expected_key = "task__%s" % tk
                assert expected_key in keys, err_msg
            err_msg = "All the task.info column names should be included"
            for tk in t.info.keys():
                expected_key = "taskinfo__%s" % tk
                assert expected_key in keys, err_msg

        for et in exported_tasks:
            task_id = et[keys.index('task__id')]
            task = db.session.query(Task).get(task_id)
            task_dict = task.dictize()
            for k in task_dict:
                slug = 'task__%s' % k
                err_msg = "%s != %s" % (task_dict[k], et[keys.index(slug)])
                if k != 'info':
                    assert unicode(task_dict[k]) == et[keys.index(slug)], err_msg
                else:
                    assert json.dumps(task_dict[k]) == et[keys.index(slug)], err_msg
            for k in task_dict['info'].keys():
                slug = 'taskinfo__%s' % k
                err_msg = "%s != %s" % (task_dict['info'][k], et[keys.index(slug)])
                assert unicode(task_dict['info'][k]) == et[keys.index(slug)], err_msg
        # Tasks are exported as an attached file
        content_disposition = 'attachment; filename=%d_project1_task_csv.zip' % project.id
        assert res.headers.get('Content-Disposition') == content_disposition, res.headers

        # With an empty project
        project = ProjectFactory.create()
        # Now get the tasks in CSV format
        uri = "/project/%s/tasks/export?type=task&format=csv" % project.short_name
        res = self.app.get(uri, follow_redirects=True)
        msg = "project does not have tasks"
        assert msg in res.data, msg

    @with_context
    def test_53_export_task_runs_csv(self):
        """Test WEB export Task Runs to CSV works"""
        # First test for a non-existant project
        uri = '/project/somethingnotexists/tasks/export'
        res = self.app.get(uri, follow_redirects=True)
        assert res.status == '404 NOT FOUND', res.status
        # Now get the tasks in CSV format
        uri = "/project/somethingnotexists/tasks/export?type=tas&format=csv"
        res = self.app.get(uri, follow_redirects=True)
        assert res.status == '404 NOT FOUND', res.status

        # Now with a real project
        project = ProjectFactory.create()
        self.clear_temp_container(project.owner_id)
        task = TaskFactory.create(project=project)
        for i in range(2):
            task_run = TaskRunFactory.create(project=project, task=task, info={'answer': i})
        uri = '/project/%s/tasks/export' % project.short_name
        res = self.app.get(uri, follow_redirects=True)
        heading = "<strong>%s</strong>: Export All Tasks and Task Runs" % project.name
        data = res.data.decode('utf-8')
        assert heading in data, "Export page should be available\n %s" % data
        # Now get the tasks in CSV format
        uri = "/project/%s/tasks/export?type=task_run&format=csv" % project.short_name
        res = self.app.get(uri, follow_redirects=True)
        zip = zipfile.ZipFile(StringIO(res.data))
        # Check only one file in zipfile
        err_msg = "filename count in ZIP is not 1"
        assert len(zip.namelist()) == 1, err_msg
        # Check ZIP filename
        extracted_filename = zip.namelist()[0]
        assert extracted_filename == 'project1_task_run.csv', zip.namelist()[0]

        csv_content = StringIO(zip.read(extracted_filename))
        csvreader = unicode_csv_reader(csv_content)
        project = db.session.query(Project)\
                .filter_by(short_name=project.short_name)\
                .first()
        exported_task_runs = []
        n = 0
        for row in csvreader:
            if n != 0:
                exported_task_runs.append(row)
            else:
                keys = row
            n = n + 1
        err_msg = "The number of exported task runs is different \
                   from Project Tasks Runs: %s != %s" % (len(exported_task_runs), len(project.task_runs))
        assert len(exported_task_runs) == len(project.task_runs), err_msg

        for t in project.tasks[0].task_runs:
            for tk in t.dictize().keys():
                expected_key = "task_run__%s" % tk
                assert expected_key in keys, expected_key
            for tk in t.info.keys():
                expected_key = "task_runinfo__%s" % tk
                assert expected_key in keys, expected_key

        for et in exported_task_runs:
            task_run_id = et[keys.index('task_run__id')]
            task_run = db.session.query(TaskRun).get(task_run_id)
            task_run_dict = task_run.dictize()
            for k in task_run_dict:
                slug = 'task_run__%s' % k
                err_msg = "%s != %s" % (task_run_dict[k], et[keys.index(slug)])
                if k != 'info':
                    assert unicode(task_run_dict[k]) == et[keys.index(slug)], err_msg
                else:
                    assert json.dumps(task_run_dict[k]) == et[keys.index(slug)], err_msg
            for k in task_run_dict['info'].keys():
                slug = 'task_runinfo__%s' % k
                err_msg = "%s != %s" % (task_run_dict['info'][k], et[keys.index(slug)])
                assert unicode(task_run_dict['info'][k]) == et[keys.index(slug)], err_msg
        # Task runs are exported as an attached file
        content_disposition = 'attachment; filename=%d_project1_task_run_csv.zip' % project.id
        assert res.headers.get('Content-Disposition') == content_disposition, res.headers

    @with_context
    @patch('pybossa.view.projects.Ckan', autospec=True)
    def test_export_tasks_ckan_exception(self, mock1):
        mocks = [Mock()]
        from test_ckan import TestCkanModule
        fake_ckn = TestCkanModule()
        package = fake_ckn.pkg_json_found
        package['id'] = 3
        mocks[0].package_exists.return_value = (False,
                                                Exception("CKAN: error",
                                                          "error", 500))
        # mocks[0].package_create.return_value = fake_ckn.pkg_json_found
        # mocks[0].resource_create.return_value = dict(result=dict(id=3))
        # mocks[0].datastore_create.return_value = 'datastore'
        # mocks[0].datastore_upsert.return_value = 'datastore'

        mock1.side_effect = mocks

        """Test WEB Export CKAN Tasks works."""
        Fixtures.create()
        user = db.session.query(User).filter_by(name=Fixtures.name).first()
        project = db.session.query(Project).first()
        user.ckan_api = 'ckan-api-key'
        project.owner_id = user.id
        db.session.add(user)
        db.session.add(project)
        db.session.commit()

        self.signin(email=user.email_addr, password=Fixtures.password)
        # Now with a real project
        uri = '/project/%s/tasks/export' % Fixtures.project_short_name
        res = self.app.get(uri, follow_redirects=True)
        heading = "<strong>%s</strong>: Export All Tasks and Task Runs" % Fixtures.project_name
        assert heading in res.data, "Export page should be available\n %s" % res.data
        # Now get the tasks in CKAN format
        uri = "/project/%s/tasks/export?type=task&format=ckan" % Fixtures.project_short_name
        with patch.dict(self.flask_app.config, {'CKAN_URL': 'http://ckan.com'}):
            # First time exporting the package
            res = self.app.get(uri, follow_redirects=True)
            msg = 'Error'
            err_msg = "An exception should be raised"
            assert msg in res.data, err_msg

    @with_context
    @patch('pybossa.view.projects.Ckan', autospec=True)
    def test_export_tasks_ckan_connection_error(self, mock1):
        mocks = [Mock()]
        from test_ckan import TestCkanModule
        fake_ckn = TestCkanModule()
        package = fake_ckn.pkg_json_found
        package['id'] = 3
        mocks[0].package_exists.return_value = (False, ConnectionError)
        # mocks[0].package_create.return_value = fake_ckn.pkg_json_found
        # mocks[0].resource_create.return_value = dict(result=dict(id=3))
        # mocks[0].datastore_create.return_value = 'datastore'
        # mocks[0].datastore_upsert.return_value = 'datastore'

        mock1.side_effect = mocks

        """Test WEB Export CKAN Tasks works."""
        Fixtures.create()
        user = db.session.query(User).filter_by(name=Fixtures.name).first()
        project = db.session.query(Project).first()
        user.ckan_api = 'ckan-api-key'
        project.owner_id = user.id
        db.session.add(user)
        db.session.add(project)
        db.session.commit()

        self.signin(email=user.email_addr, password=Fixtures.password)
        # Now with a real project
        uri = '/project/%s/tasks/export' % Fixtures.project_short_name
        res = self.app.get(uri, follow_redirects=True)
        heading = "<strong>%s</strong>: Export All Tasks and Task Runs" % Fixtures.project_name
        assert heading in res.data, "Export page should be available\n %s" % res.data
        # Now get the tasks in CKAN format
        uri = "/project/%s/tasks/export?type=task&format=ckan" % Fixtures.project_short_name
        with patch.dict(self.flask_app.config, {'CKAN_URL': 'http://ckan.com'}):
            # First time exporting the package
            res = self.app.get(uri, follow_redirects=True)
            msg = 'CKAN server seems to be down'
            err_msg = "A connection exception should be raised"
            assert msg in res.data, err_msg

    @with_context
    @patch('pybossa.view.projects.Ckan', autospec=True)
    def test_task_export_tasks_ckan_first_time(self, mock1):
        """Test WEB Export CKAN Tasks works without an existing package."""
        # Second time exporting the package
        mocks = [Mock()]
        resource = dict(name='task', id=1)
        package = dict(id=3, resources=[resource])
        mocks[0].package_exists.return_value = (None, None)
        mocks[0].package_create.return_value = package
        #mocks[0].datastore_delete.return_value = None
        mocks[0].datastore_create.return_value = None
        mocks[0].datastore_upsert.return_value = None
        mocks[0].resource_create.return_value = dict(result=dict(id=3))
        mocks[0].datastore_create.return_value = 'datastore'
        mocks[0].datastore_upsert.return_value = 'datastore'

        mock1.side_effect = mocks

        Fixtures.create()
        user = db.session.query(User).filter_by(name=Fixtures.name).first()
        project = db.session.query(Project).first()
        user.ckan_api = 'ckan-api-key'
        project.owner_id = user.id
        db.session.add(user)
        db.session.add(project)
        db.session.commit()

        self.signin(email=user.email_addr, password=Fixtures.password)
        # First test for a non-existant project
        uri = '/project/somethingnotexists/tasks/export'
        res = self.app.get(uri, follow_redirects=True)
        assert res.status == '404 NOT FOUND', res.status
        # Now get the tasks in CKAN format
        uri = "/project/somethingnotexists/tasks/export?type=task&format=ckan"
        res = self.app.get(uri, follow_redirects=True)
        assert res.status == '404 NOT FOUND', res.status
        # Now get the tasks in CKAN format
        uri = "/project/somethingnotexists/tasks/export?type=other&format=ckan"
        res = self.app.get(uri, follow_redirects=True)
        assert res.status == '404 NOT FOUND', res.status


        # Now with a real project
        uri = '/project/%s/tasks/export' % Fixtures.project_short_name
        res = self.app.get(uri, follow_redirects=True)
        heading = "<strong>%s</strong>: Export All Tasks and Task Runs" % Fixtures.project_name
        assert heading in res.data, "Export page should be available\n %s" % res.data
        # Now get the tasks in CKAN format
        uri = "/project/%s/tasks/export?type=task&format=ckan" % Fixtures.project_short_name
        #res = self.app.get(uri, follow_redirects=True)
        with patch.dict(self.flask_app.config, {'CKAN_URL': 'http://ckan.com'}):
            # First time exporting the package
            res = self.app.get(uri, follow_redirects=True)
            msg = 'Data exported to http://ckan.com'
            err_msg = "Tasks should be exported to CKAN"
            assert msg in res.data, err_msg



    @with_context
    @patch('pybossa.view.projects.Ckan', autospec=True)
    def test_task_export_tasks_ckan_second_time(self, mock1):
        """Test WEB Export CKAN Tasks works with an existing package."""
        # Second time exporting the package
        mocks = [Mock()]
        resource = dict(name='task', id=1)
        package = dict(id=3, resources=[resource])
        mocks[0].package_exists.return_value = (package, None)
        mocks[0].package_update.return_value = package
        mocks[0].datastore_delete.return_value = None
        mocks[0].datastore_create.return_value = None
        mocks[0].datastore_upsert.return_value = None
        mocks[0].resource_create.return_value = dict(result=dict(id=3))
        mocks[0].datastore_create.return_value = 'datastore'
        mocks[0].datastore_upsert.return_value = 'datastore'

        mock1.side_effect = mocks

        Fixtures.create()
        user = db.session.query(User).filter_by(name=Fixtures.name).first()
        project = db.session.query(Project).first()
        user.ckan_api = 'ckan-api-key'
        project.owner_id = user.id
        db.session.add(user)
        db.session.add(project)
        db.session.commit()

        self.signin(email=user.email_addr, password=Fixtures.password)
        # First test for a non-existant project
        uri = '/project/somethingnotexists/tasks/export'
        res = self.app.get(uri, follow_redirects=True)
        assert res.status == '404 NOT FOUND', res.status
        # Now get the tasks in CKAN format
        uri = "/project/somethingnotexists/tasks/export?type=task&format=ckan"
        res = self.app.get(uri, follow_redirects=True)
        assert res.status == '404 NOT FOUND', res.status

        # Now with a real project
        uri = '/project/%s/tasks/export' % Fixtures.project_short_name
        res = self.app.get(uri, follow_redirects=True)
        heading = "<strong>%s</strong>: Export All Tasks and Task Runs" % Fixtures.project_name
        assert heading in res.data, "Export page should be available\n %s" % res.data
        # Now get the tasks in CKAN format
        uri = "/project/%s/tasks/export?type=task&format=ckan" % Fixtures.project_short_name
        #res = self.app.get(uri, follow_redirects=True)
        with patch.dict(self.flask_app.config, {'CKAN_URL': 'http://ckan.com'}):
            # First time exporting the package
            res = self.app.get(uri, follow_redirects=True)
            msg = 'Data exported to http://ckan.com'
            err_msg = "Tasks should be exported to CKAN"
            assert msg in res.data, err_msg

    @with_context
    @patch('pybossa.view.projects.Ckan', autospec=True)
    def test_task_export_tasks_ckan_without_resources(self, mock1):
        """Test WEB Export CKAN Tasks works without resources."""
        mocks = [Mock()]
        package = dict(id=3, resources=[])
        mocks[0].package_exists.return_value = (package, None)
        mocks[0].package_update.return_value = package
        mocks[0].resource_create.return_value = dict(result=dict(id=3))
        mocks[0].datastore_create.return_value = 'datastore'
        mocks[0].datastore_upsert.return_value = 'datastore'


        mock1.side_effect = mocks

        Fixtures.create()
        user = db.session.query(User).filter_by(name=Fixtures.name).first()
        project = db.session.query(Project).first()
        user.ckan_api = 'ckan-api-key'
        project.owner_id = user.id
        db.session.add(user)
        db.session.add(project)
        db.session.commit()

        self.signin(email=user.email_addr, password=Fixtures.password)
        # First test for a non-existant project
        uri = '/project/somethingnotexists/tasks/export'
        res = self.app.get(uri, follow_redirects=True)
        assert res.status == '404 NOT FOUND', res.status
        # Now get the tasks in CKAN format
        uri = "/project/somethingnotexists/tasks/export?type=task&format=ckan"
        res = self.app.get(uri, follow_redirects=True)
        assert res.status == '404 NOT FOUND', res.status

        # Now with a real project
        uri = '/project/%s/tasks/export' % Fixtures.project_short_name
        res = self.app.get(uri, follow_redirects=True)
        heading = "<strong>%s</strong>: Export All Tasks and Task Runs" % Fixtures.project_name
        assert heading in res.data, "Export page should be available\n %s" % res.data
        # Now get the tasks in CKAN format
        uri = "/project/%s/tasks/export?type=task&format=ckan" % Fixtures.project_short_name
        #res = self.app.get(uri, follow_redirects=True)
        with patch.dict(self.flask_app.config, {'CKAN_URL': 'http://ckan.com'}):
            # First time exporting the package
            res = self.app.get(uri, follow_redirects=True)
            msg = 'Data exported to http://ckan.com'
            err_msg = "Tasks should be exported to CKAN"
            assert msg in res.data, err_msg

    @patch('pybossa.view.projects.uploader.upload_file', return_value=True)
    def test_get_import_tasks_no_params_shows_options_and_templates(self, mock):
        """Test WEB import tasks displays the different importers and template
        tasks"""
        Fixtures.create()
        self.register()
        self.new_project()
        res = self.app.get('/project/sampleapp/tasks/import', follow_redirects=True)
        err_msg = "There should be a CSV importer"
        assert "type=csv" in res.data, err_msg
        err_msg = "There should be a GDocs importer"
        assert "type=gdocs" in res.data, err_msg
        err_msg = "There should be an Epicollect importer"
        assert "type=epicollect" in res.data, err_msg
        err_msg = "There should be a Flickr importer"
        assert "type=flickr" in res.data, err_msg
        err_msg = "There should be a Dropbox importer"
        assert "type=dropbox" in res.data, err_msg
        err_msg = "There should be an Image template"
        assert "template=image" in res.data, err_msg
        err_msg = "There should be a Map template"
        assert "template=map" in res.data, err_msg
        err_msg = "There should be a PDF template"
        assert "template=pdf" in res.data, err_msg
        err_msg = "There should be a Sound template"
        assert "template=sound" in res.data, err_msg
        err_msg = "There should be a Video template"
        assert "template=video" in res.data, err_msg

        self.signout()

        self.signin(email=Fixtures.email_addr2, password=Fixtures.password)
        res = self.app.get('/project/sampleapp/tasks/import', follow_redirects=True)
        assert res.status_code == 403, res.status_code

    def test_get_import_tasks_with_specific_variant_argument(self):
        """Test task importer with specific importer variant argument
        shows the form for it, for each of the variants"""
        self.register()
        owner = db.session.query(User).first()
        project = ProjectFactory.create(owner=owner)

        # CSV
        url = "/project/%s/tasks/import?type=csv" % project.short_name
        res = self.app.get(url, follow_redirects=True)
        data = res.data.decode('utf-8')

        assert "From a CSV file" in data
        assert 'action="/project/%E2%9C%93project1/tasks/import"' in data

        # Google Docs
        url = "/project/%s/tasks/import?type=gdocs" % project.short_name
        res = self.app.get(url, follow_redirects=True)
        data = res.data.decode('utf-8')

        assert "From a Google Docs Spreadsheet" in data
        assert 'action="/project/%E2%9C%93project1/tasks/import"' in data

        # Epicollect Plus
        url = "/project/%s/tasks/import?type=epicollect" % project.short_name
        res = self.app.get(url, follow_redirects=True)
        data = res.data.decode('utf-8')

        assert "From an EpiCollect Plus project" in data
        assert 'action="/project/%E2%9C%93project1/tasks/import"' in data

        # Flickr
        url = "/project/%s/tasks/import?type=flickr" % project.short_name
        res = self.app.get(url, follow_redirects=True)
        data = res.data.decode('utf-8')

        assert "From a Flickr Album" in data
        assert 'action="/project/%E2%9C%93project1/tasks/import"' in data

        # Dropbox
        url = "/project/%s/tasks/import?type=dropbox" % project.short_name
        res = self.app.get(url, follow_redirects=True)
        data = res.data.decode('utf-8')

        assert "From your Dropbox account" in data
        assert 'action="/project/%E2%9C%93project1/tasks/import"' in data

        # Invalid
        url = "/project/%s/tasks/import?type=invalid" % project.short_name
        res = self.app.get(url, follow_redirects=True)

        assert res.status_code == 404, res.status_code

    @patch('pybossa.core.importer.get_all_importer_names')
    def test_get_importer_doesnt_show_unavailable_importers(self, names):
        names.return_value = ['csv', 'gdocs', 'epicollect']
        self.register()
        owner = db.session.query(User).first()
        project = ProjectFactory.create(owner=owner)
        url = "/project/%s/tasks/import" % project.short_name

        res = self.app.get(url, follow_redirects=True)

        assert "type=flickr" not in res.data
        assert "type=dropbox" not in res.data

    @patch('pybossa.view.projects.redirect', wraps=redirect)
    @patch('pybossa.importers.requests.get')
    def test_import_tasks_redirects_on_success(self, request, redirect):
        """Test WEB when importing tasks succeeds, user is redirected to tasks main page"""
        csv_file = FakeResponse(text='Foo,Bar,Baz\n1,2,3', status_code=200,
                                headers={'content-type': 'text/plain'},
                                encoding='utf-8')
        request.return_value = csv_file
        self.register()
        self.new_project()
        project = db.session.query(Project).first()
        url = '/project/%s/tasks/import' % project.short_name
        res = self.app.post(url, data={'csv_url': 'http://myfakecsvurl.com',
                                       'formtype': 'csv', 'form_name': 'csv'},
                            follow_redirects=True)

        assert "1 new task was imported successfully" in res.data
        redirect.assert_called_with('/project/%s/tasks/' % project.short_name)

    @patch('pybossa.view.projects.importer.count_tasks_to_import')
    @patch('pybossa.view.projects.importer.create_tasks')
    def test_import_few_tasks_is_done_synchronously(self, create, count):
        """Test WEB importing a small amount of tasks is done synchronously"""
        count.return_value = 1
        create.return_value = "1 new task was imported successfully"
        self.register()
        self.new_project()
        project = db.session.query(Project).first()
        url = '/project/%s/tasks/import' % project.short_name
        res = self.app.post(url, data={'csv_url': 'http://myfakecsvurl.com',
                                       'formtype': 'csv', 'form_name': 'csv'},
                            follow_redirects=True)

        assert "1 new task was imported successfully" in res.data

    @patch('pybossa.view.projects.importer_queue', autospec=True)
    @patch('pybossa.view.projects.importer.count_tasks_to_import')
    def test_import_tasks_as_background_job(self, count_tasks, queue):
        """Test WEB importing a big amount of tasks is done in the background"""
        from pybossa.view.projects import MAX_NUM_SYNCHRONOUS_TASKS_IMPORT
        count_tasks.return_value = MAX_NUM_SYNCHRONOUS_TASKS_IMPORT + 1
        self.register()
        self.new_project()
        project = db.session.query(Project).first()
        url = '/project/%s/tasks/import' % project.short_name
        res = self.app.post(url, data={'csv_url': 'http://myfakecsvurl.com',
                                       'formtype': 'csv', 'form_name': 'csv'},
                            follow_redirects=True)
        tasks = db.session.query(Task).all()

        assert tasks == [], "Tasks should not be immediately added"
        data = {'type': 'csv', 'csv_url': 'http://myfakecsvurl.com'}
        queue.enqueue.assert_called_once_with(import_tasks, project.id, **data)
        msg = "You're trying to import a large amount of tasks, so please be patient.\
            You will receive an email when the tasks are ready."
        assert msg in res.data

    @patch('pybossa.view.projects.uploader.upload_file', return_value=True)
    @patch('pybossa.importers.requests.get')
    def test_bulk_csv_import_works(self, Mock, mock):
        """Test WEB bulk import works"""
        csv_file = FakeResponse(text='Foo,Bar,priority_0\n1,2,3', status_code=200,
                                headers={'content-type': 'text/plain'},
                                encoding='utf-8')
        Mock.return_value = csv_file
        self.register()
        self.new_project()
        project = db.session.query(Project).first()
        url = '/project/%s/tasks/import' % (project.short_name)
        res = self.app.post(url, data={'csv_url': 'http://myfakecsvurl.com',
                                       'formtype': 'csv', 'form_name': 'csv'},
                            follow_redirects=True)
        task = db.session.query(Task).first()
        assert {u'Bar': u'2', u'Foo': u'1'} == task.info
        assert task.priority_0 == 3
        assert "1 new task was imported successfully" in res.data

        # Check that only new items are imported
        empty_file = FakeResponse(text='Foo,Bar,priority_0\n1,2,3\n4,5,6',
                                  status_code=200,
                                  headers={'content-type': 'text/plain'},
                                  encoding='utf-8')
        Mock.return_value = empty_file
        project = db.session.query(Project).first()
        url = '/project/%s/tasks/import' % (project.short_name)
        res = self.app.post(url, data={'csv_url': 'http://myfakecsvurl.com',
                                       'formtype': 'csv', 'form_name': 'csv'},
                            follow_redirects=True)
        project = db.session.query(Project).first()
        assert len(project.tasks) == 2, "There should be only 2 tasks"
        n = 0
        csv_tasks = [{u'Foo': u'1', u'Bar': u'2'}, {u'Foo': u'4', u'Bar': u'5'}]
        for t in project.tasks:
            assert t.info == csv_tasks[n], "The task info should be the same"
            n += 1

    @patch('pybossa.view.projects.uploader.upload_file', return_value=True)
    @patch('pybossa.importers.requests.get')
    def test_bulk_gdocs_import_works(self, Mock, mock):
        """Test WEB bulk GDocs import works."""
        csv_file = FakeResponse(text='Foo,Bar,priority_0\n1,2,3', status_code=200,
                                headers={'content-type': 'text/plain'},
                                encoding='utf-8')
        Mock.return_value = csv_file
        self.register()
        self.new_project()
        project = db.session.query(Project).first()
        url = '/project/%s/tasks/import' % (project.short_name)
        res = self.app.post(url, data={'googledocs_url': 'http://drive.google.com',
                                       'formtype': 'gdocs', 'form_name': 'gdocs'},
                            follow_redirects=True)
        task = db.session.query(Task).first()
        assert {u'Bar': u'2', u'Foo': u'1'} == task.info
        assert task.priority_0 == 3
        assert "1 new task was imported successfully" in res.data

        # Check that only new items are imported
        empty_file = FakeResponse(text='Foo,Bar,priority_0\n1,2,3\n4,5,6',
                                  status_code=200,
                                  headers={'content-type': 'text/plain'},
                                  encoding='utf-8')
        Mock.return_value = empty_file
        project = db.session.query(Project).first()
        url = '/project/%s/tasks/import' % (project.short_name)
        res = self.app.post(url, data={'googledocs_url': 'http://drive.google.com',
                                       'formtype': 'gdocs', 'form_name': 'gdocs'},
                            follow_redirects=True)
        project = db.session.query(Project).first()
        assert len(project.tasks) == 2, "There should be only 2 tasks"
        n = 0
        csv_tasks = [{u'Foo': u'1', u'Bar': u'2'}, {u'Foo': u'4', u'Bar': u'5'}]
        for t in project.tasks:
            assert t.info == csv_tasks[n], "The task info should be the same"
            n += 1

        # Check that only new items are imported
<<<<<<< HEAD
        empty_file = FakeRequest('Foo,Bar,priority_0\n1,2,3\n4,5,6', 200,
                                 {'content-type': 'text/plain'})
        Mock.return_value = empty_file
        project = db.session.query(Project).first()
        url = '/project/%s/tasks/import' % (project.short_name)
=======
        app = db.session.query(App).first()
        url = '/app/%s/tasks/import' % (app.short_name)
>>>>>>> d5d4fbed
        res = self.app.post(url, data={'googledocs_url': 'http://drive.google.com',
                                       'formtype': 'gdocs', 'form_name': 'gdocs'},
                            follow_redirects=True)
        project = db.session.query(Project).first()
        assert len(project.tasks) == 2, "There should be only 2 tasks"
        n = 0
        csv_tasks = [{u'Foo': u'1', u'Bar': u'2'}, {u'Foo': u'4', u'Bar': u'5'}]
        for t in project.tasks:
            assert t.info == csv_tasks[n], "The task info should be the same"
            n += 1
        assert "no new records" in res.data, res.data

    @patch('pybossa.view.projects.uploader.upload_file', return_value=True)
    @patch('pybossa.importers.requests.get')
    def test_bulk_epicollect_import_works(self, Mock, mock):
        """Test WEB bulk Epicollect import works"""
        data = [dict(DeviceID=23)]
        html_request = FakeResponse(text=json.dumps(data), status_code=200,
                                    headers={'content-type': 'application/json'},
                                    encoding='utf-8')
        Mock.return_value = html_request
        self.register()
        self.new_project()
        project = db.session.query(Project).first()
        res = self.app.post(('/project/%s/tasks/import' % (project.short_name)),
                            data={'epicollect_project': 'fakeproject',
                                  'epicollect_form': 'fakeform',
                                  'formtype': 'json', 'form_name': 'epicollect'},
                            follow_redirects=True)

        project = db.session.query(Project).first()
        err_msg = "Tasks should be imported"
        assert "1 new task was imported successfully" in res.data, err_msg
        tasks = db.session.query(Task).filter_by(project_id=project.id).all()
        err_msg = "The imported task from EpiCollect is wrong"
        assert tasks[0].info['DeviceID'] == 23, err_msg

        data = [dict(DeviceID=23), dict(DeviceID=24)]
        html_request = FakeResponse(text=json.dumps(data), status_code=200,
                                    headers={'content-type': 'application/json'},
                                    encoding='utf-8')
        Mock.return_value = html_request
        res = self.app.post(('/project/%s/tasks/import' % (project.short_name)),
                            data={'epicollect_project': 'fakeproject',
                                  'epicollect_form': 'fakeform',
                                  'formtype': 'json', 'form_name': 'epicollect'},
                            follow_redirects=True)
        project = db.session.query(Project).first()
        assert len(project.tasks) == 2, "There should be only 2 tasks"
        n = 0
        epi_tasks = [{u'DeviceID': 23}, {u'DeviceID': 24}]
        for t in project.tasks:
            assert t.info == epi_tasks[n], "The task info should be the same"
            n += 1

    @patch('pybossa.importers.requests.get')
    def test_bulk_flickr_import_works(self, request):
        """Test WEB bulk Flickr import works"""
        data = {
            "photoset": {
                "id": "72157633923521788",
                "primary": "8947113500",
                "owner": "32985084@N00",
                "ownername": "Teleyinex",
                "photo": [{ "id": "8947115130", "secret": "00e2301a0d",
                            "server": "5441", "farm": 6, "title": "Title",
                            "isprimary": 0, "ispublic": 1, "isfriend": 0,
                            "isfamily": 0 }
                    ],
                "page": 1,
                "per_page": "500",
                "perpage": "500",
                "pages": 1,
                "total": 1,
                "title": "Science Hack Day Balloon Mapping Workshop" },
            "stat": "ok" }
        html_request = FakeResponse(text=json.dumps(data), status_code=200,
                                    headers={'content-type': 'application/json'},
                                    encoding='utf-8')
        request.return_value = html_request
        self.register()
        self.new_project()
        project = db.session.query(Project).first()
        res = self.app.post(('/project/%s/tasks/import' % (project.short_name)),
                            data={'album_id': '1234',
                                  'form_name': 'flickr'},
                            follow_redirects=True)

        project = db.session.query(Project).first()
        err_msg = "Tasks should be imported"
        assert "1 new task was imported successfully" in res.data, err_msg
        tasks = db.session.query(Task).filter_by(project_id=project.id).all()
        expected_info = {
            u'url': u'https://farm6.staticflickr.com/5441/8947115130_00e2301a0d.jpg',
            u'url_m': u'https://farm6.staticflickr.com/5441/8947115130_00e2301a0d_m.jpg',
            u'url_b': u'https://farm6.staticflickr.com/5441/8947115130_00e2301a0d_b.jpg',
            u'link': u'https://www.flickr.com/photos/32985084@N00/8947115130',
            u'title': u'Title'}
        assert tasks[0].info == expected_info, tasks[0].info

    def test_flickr_importer_page_shows_option_to_log_into_flickr(self):
        self.register()
        owner = db.session.query(User).first()
        project = ProjectFactory.create(owner=owner)
        url = "/project/%s/tasks/import?type=flickr" % project.short_name

        res = self.app.get(url)
        login_url = '/flickr/?next=%2Fproject%2F%25E2%259C%2593project1%2Ftasks%2Fimport%3Ftype%3Dflickr'

        assert login_url in res.data

    @patch('pybossa.view.projects.flickr')
    def test_flickr_importer_page_shows_albums_and_revoke_access_option(
            self, flickr):
        flickr.get_user_albums.return_value = [{'photos': u'1',
                                               'thumbnail_url': u'fake-url',
                                               'id': u'my-fake-ID',
                                               'title': u'my-fake-title'}]
        self.register()
        owner = db.session.query(User).first()
        project = ProjectFactory.create(owner=owner)
        url = "/project/%s/tasks/import?type=flickr" % project.short_name

        res = self.app.get(url)
        revoke_url = '/flickr/revoke-access?next=%2Fproject%2F%25E2%259C%2593project1%2Ftasks%2Fimport%3Ftype%3Dflickr'

        assert '1 photos' in res.data
        assert 'src="fake-url"' in res.data
        assert 'id="my-fake-ID"' in res.data
        assert 'my-fake-title' in res.data
        assert revoke_url in res.data

    def test_bulk_dropbox_import_works(self):
        """Test WEB bulk Dropbox import works"""
        dropbox_file_data = (u'{"bytes":286,'
            u'"link":"https://www.dropbox.com/s/l2b77qvlrequ6gl/test.txt?dl=0",'
            u'"name":"test.txt",'
            u'"icon":"https://www.dropbox.com/static/images/icons64/page_white_text.png"}')
        self.register()
        self.new_project()
        project = db.session.query(Project).first()
        res = self.app.post('/project/%s/tasks/import' % project.short_name,
                            data={'files-0': dropbox_file_data,
                                  'form_name': 'dropbox'},
                            follow_redirects=True)

        project = db.session.query(Project).first()
        err_msg = "Tasks should be imported"
        #assert "1 new task was imported successfully" in res.data, res.data
        tasks = db.session.query(Task).filter_by(project_id=project.id).all()
        expected_info = {
            u'link_raw': u'https://www.dropbox.com/s/l2b77qvlrequ6gl/test.txt?raw=1',
            u'link': u'https://www.dropbox.com/s/l2b77qvlrequ6gl/test.txt?dl=0',
            u'filename': u'test.txt'}
        assert tasks[0].info == expected_info, tasks[0].info

    @with_context
    def test_55_facebook_account_warning(self):
        """Test WEB Facebook OAuth user gets a hint to sign in"""
        user = User(fullname='John',
                          name='john',
                          email_addr='john@john.com',
                          info={})

        user.info = dict(facebook_token=u'facebook')
        msg, method = get_user_signup_method(user)
        err_msg = "Should return 'facebook' but returned %s" % method
        assert method == 'facebook', err_msg

        user.info = dict(google_token=u'google')
        msg, method = get_user_signup_method(user)
        err_msg = "Should return 'google' but returned %s" % method
        assert method == 'google', err_msg

        user.info = dict(twitter_token=u'twitter')
        msg, method = get_user_signup_method(user)
        err_msg = "Should return 'twitter' but returned %s" % method
        assert method == 'twitter', err_msg

        user.info = {}
        msg, method = get_user_signup_method(user)
        err_msg = "Should return 'local' but returned %s" % method
        assert method == 'local', err_msg

    @with_context
    def test_56_delete_tasks(self):
        """Test WEB delete tasks works"""
        Fixtures.create()
        # Anonymous user
        res = self.app.get('/project/test-app/tasks/delete', follow_redirects=True)
        err_msg = "Anonymous user should be redirected for authentication"
        assert "Please sign in to access this page" in res.data, err_msg
        err_msg = "Anonymous user should not be allowed to delete tasks"
        res = self.app.post('/project/test-app/tasks/delete', follow_redirects=True)
        err_msg = "Anonymous user should not be allowed to delete tasks"
        assert "Please sign in to access this page" in res.data, err_msg

        # Authenticated user but not owner
        self.register()
        res = self.app.get('/project/test-app/tasks/delete', follow_redirects=True)
        err_msg = "Authenticated user but not owner should get 403 FORBIDDEN in GET"
        assert res.status == '403 FORBIDDEN', err_msg
        res = self.app.post('/project/test-app/tasks/delete', follow_redirects=True)
        err_msg = "Authenticated user but not owner should get 403 FORBIDDEN in POST"
        assert res.status == '403 FORBIDDEN', err_msg
        self.signout()

        # Owner
        tasks = db.session.query(Task).filter_by(project_id=1).all()
        res = self.signin(email=u'tester@tester.com', password=u'tester')
        res = self.app.get('/project/test-app/tasks/delete', follow_redirects=True)
        err_msg = "Owner user should get 200 in GET"
        assert res.status == '200 OK', err_msg
        assert len(tasks) > 0, "len(project.tasks) > 0"
        res = self.app.post('/project/test-app/tasks/delete', follow_redirects=True)
        err_msg = "Owner should get 200 in POST"
        assert res.status == '200 OK', err_msg
        tasks = db.session.query(Task).filter_by(project_id=1).all()
        assert len(tasks) == 0, "len(project.tasks) != 0"

        # Admin
        res = self.signin(email=u'root@root.com', password=u'tester' + 'root')
        res = self.app.get('/project/test-app/tasks/delete', follow_redirects=True)
        err_msg = "Admin user should get 200 in GET"
        assert res.status_code == 200, err_msg
        res = self.app.post('/project/test-app/tasks/delete', follow_redirects=True)
        err_msg = "Admin should get 200 in POST"
        assert res.status_code == 200, err_msg

    @with_context
    def test_57_reset_api_key(self):
        """Test WEB reset api key works"""
        url = "/account/johndoe/update"
        # Anonymous user
        res = self.app.get(url, follow_redirects=True)
        err_msg = "Anonymous user should be redirected for authentication"
        assert "Please sign in to access this page" in res.data, err_msg
        res = self.app.post(url, follow_redirects=True)
        assert "Please sign in to access this page" in res.data, err_msg
        # Authenticated user
        self.register()
        user = db.session.query(User).get(1)
        url = "/account/%s/update" % user.name
        api_key = user.api_key
        res = self.app.get(url, follow_redirects=True)
        err_msg = "Authenticated user should get access to reset api key page"
        assert res.status_code == 200, err_msg
        assert "reset your personal API Key" in res.data, err_msg
        url = "/account/%s/resetapikey" % user.name
        res = self.app.post(url, follow_redirects=True)
        err_msg = "Authenticated user should be able to reset his api key"
        assert res.status_code == 200, err_msg
        user = db.session.query(User).get(1)
        err_msg = "New generated API key should be different from old one"
        assert api_key != user.api_key, err_msg
        self.signout()

        self.register(fullname="new", name="new")
        res = self.app.post(url)
        assert res.status_code == 403, res.status_code

        url = "/account/fake/resetapikey"
        res = self.app.post(url)
        assert res.status_code == 404, res.status_code


    @with_context
    @patch('pybossa.cache.site_stats.get_locs', return_value=[{'latitude':0, 'longitude':0}])
    def test_58_global_stats(self, mock1):
        """Test WEB global stats of the site works"""
        Fixtures.create()

        url = "/stats"
        res = self.app.get(url, follow_redirects=True)
        err_msg = "There should be a Global Statistics page of the project"
        assert "General Statistics" in res.data, err_msg

        with patch.dict(self.flask_app.config, {'GEO': True}):
            res = self.app.get(url, follow_redirects=True)
            assert "GeoLite" in res.data, res.data

    @with_context
    def test_59_help_api(self):
        """Test WEB help api page exists"""
        Fixtures.create()
        url = "/help/api"
        res = self.app.get(url, follow_redirects=True)
        err_msg = "There should be a help api page"
        assert "API Help" in res.data, err_msg

    @with_context
    def test_59_help_license(self):
        """Test WEB help license page exists."""
        url = "/help/license"
        res = self.app.get(url, follow_redirects=True)
        err_msg = "There should be a help license page"
        assert "Licenses" in res.data, err_msg

    @with_context
    def test_59_about(self):
        """Test WEB help about page exists."""
        url = "/about"
        res = self.app.get(url, follow_redirects=True)
        err_msg = "There should be an about page"
        assert "About" in res.data, err_msg

    @with_context
    def test_59_help_tos(self):
        """Test WEB help TOS page exists."""
        url = "/help/terms-of-use"
        res = self.app.get(url, follow_redirects=True)
        err_msg = "There should be a TOS page"
        assert "Terms for use" in res.data, err_msg

    @with_context
    def test_59_help_policy(self):
        """Test WEB help policy page exists."""
        url = "/help/cookies-policy"
        res = self.app.get(url, follow_redirects=True)
        err_msg = "There should be a TOS page"
        assert "uses cookies" in res.data, err_msg

    @with_context
    def test_69_allow_anonymous_contributors(self):
        """Test WEB allow anonymous contributors works"""
        Fixtures.create()
        project = db.session.query(Project).first()
        url = '/project/%s/newtask' % project.short_name

        # All users are allowed to participate by default
        # As Anonymous user
        res = self.app.get(url, follow_redirects=True)
        err_msg = "The anonymous user should be able to participate"
        assert project.name in res.data, err_msg

        # As registered user
        self.register()
        self.signin()
        res = self.app.get(url, follow_redirects=True)
        err_msg = "The anonymous user should be able to participate"
        assert project.name in res.data, err_msg
        self.signout()

        # Now only allow authenticated users
        project.allow_anonymous_contributors = False
        db.session.add(project)
        db.session.commit()

        # As Anonymous user
        res = self.app.get(url, follow_redirects=True)
        err_msg = "User should be redirected to sign in"
        project = db.session.query(Project).first()
        msg = "Oops! You have to sign in to participate in <strong>%s</strong>" % project.name
        assert msg in res.data, err_msg

        # As registered user
        res = self.signin()
        res = self.app.get(url, follow_redirects=True)
        err_msg = "The authenticated user should be able to participate"
        assert project.name in res.data, err_msg
        self.signout()

        # However if the project is hidden, it should be forbidden
        project.hidden = 1
        db.session.add(project)
        db.session.commit()

        # As Anonymous user
        res = self.app.get(url, follow_redirects=True)
        assert res.status_code == 401, res.status_code

        # As registered user
        self.signin()
        res = self.app.get(url, follow_redirects=True)
        assert res.status_code == 403, res.status_code
        self.signout()

        # As admin
        self.signin(email=Fixtures.root_addr, password=Fixtures.root_password)
        res = self.app.get(url, follow_redirects=True)
        assert res.status_code == 200, res.status_code
        self.signout()

        # As owner
        self.signin(email=Fixtures.email_addr, password=Fixtures.password)
        res = self.app.get(url, follow_redirects=True)
        assert res.status_code == 200, res.status_code
        self.signout()

        # Now only allow authenticated users
        project.allow_anonymous_contributors = False
        project.hidden = 0
        db.session.add(project)
        db.session.commit()
        res = self.app.get(url, follow_redirects=True)
        err_msg = "Only authenticated users can participate"
        assert "You have to sign in" in res.data, err_msg


    @with_context
    def test_70_public_user_profile(self):
        """Test WEB public user profile works"""
        Fixtures.create()

        # Should work as an anonymous user
        url = '/account/%s/' % Fixtures.name
        res = self.app.get(url, follow_redirects=True)
        err_msg = "There should be a public profile page for the user"
        assert Fixtures.fullname in res.data, err_msg

        # Should work as an authenticated user
        self.signin()
        res = self.app.get(url, follow_redirects=True)
        assert Fixtures.fullname in res.data, err_msg

        # Should return 404 when a user does not exist
        url = '/account/a-fake-name-that-does-not-exist/'
        res = self.app.get(url, follow_redirects=True)
        err_msg = "It should return a 404"
        assert res.status_code == 404, err_msg


    @with_context
    @patch('pybossa.view.projects.uploader.upload_file', return_value=True)
    def test_74_task_settings_page(self, mock):
        """Test WEB TASK SETTINGS page works"""
        # Creat root user
        self.register()
        self.signout()
        # As owner
        self.register(fullname="owner", name="owner")
        res = self.new_project()
        url = "/project/sampleapp/tasks/settings"

        res = self.app.get(url, follow_redirects=True)
        dom = BeautifulSoup(res.data)
        divs = ['task_scheduler', 'task_delete', 'task_redundancy']
        for div in divs:
            err_msg = "There should be a %s section" % div
            assert dom.find(id=div) is not None, err_msg

        self.signout()
        # As an authenticated user
        self.register(fullname="juan", name="juan")
        res = self.app.get(url, follow_redirects=True)
        err_msg = "User should not be allowed to access this page"
        assert res.status_code == 403, err_msg
        self.signout()

        # As an anonymous user
        res = self.app.get(url, follow_redirects=True)
        dom = BeautifulSoup(res.data)
        err_msg = "User should be redirected to sign in"
        assert dom.find(id="signin") is not None, err_msg

        # As root
        self.signin()
        res = self.app.get(url, follow_redirects=True)
        dom = BeautifulSoup(res.data)
        divs = ['task_scheduler', 'task_delete', 'task_redundancy']
        for div in divs:
            err_msg = "There should be a %s section" % div
            assert dom.find(id=div) is not None, err_msg

    @with_context
    @patch('pybossa.view.projects.uploader.upload_file', return_value=True)
    def test_75_task_settings_scheduler(self, mock):
        """Test WEB TASK SETTINGS scheduler page works"""
        # Creat root user
        self.register()
        self.signout()
        # Create owner
        self.register(fullname="owner", name="owner")
        self.new_project()
        url = "/project/sampleapp/tasks/scheduler"
        form_id = 'task_scheduler'
        self.signout()

        # As owner and root
        for i in range(0, 1):
            if i == 0:
                # As owner
                self.signin(email="owner@example.com")
                sched = 'random'
            else:
                sched = 'default'
                self.signin()
            res = self.app.get(url, follow_redirects=True)
            dom = BeautifulSoup(res.data)
            err_msg = "There should be a %s section" % form_id
            assert dom.find(id=form_id) is not None, err_msg
            res = self.task_settings_scheduler(short_name="sampleapp",
                                               sched=sched)
            dom = BeautifulSoup(res.data)
            err_msg = "Task Scheduler should be updated"
            assert dom.find(id='msg_success') is not None, err_msg
            project = db.session.query(Project).get(1)
            assert project.info['sched'] == sched, err_msg
            self.signout()

        # As an authenticated user
        self.register(fullname="juan", name="juan")
        res = self.app.get(url, follow_redirects=True)
        err_msg = "User should not be allowed to access this page"
        assert res.status_code == 403, err_msg
        self.signout()

        # As an anonymous user
        res = self.app.get(url, follow_redirects=True)
        dom = BeautifulSoup(res.data)
        err_msg = "User should be redirected to sign in"
        assert dom.find(id="signin") is not None, err_msg

        # With hidden project
        project.hidden = 1
        db.session.add(project)
        db.session.commit()
        self.register(fullname="daniel", name="daniel")
        res = self.app.get(url, follow_redirects=True)
        assert res.status_code == 403, res.status_code
        self.signout()
        self.signin()
        res = self.app.get(url, follow_redirects=True)
        dom = BeautifulSoup(res.data)
        # Correct values
        err_msg = "There should be a %s section" % form_id
        assert dom.find(id=form_id) is not None, err_msg


    @with_context
    @patch('pybossa.view.projects.uploader.upload_file', return_value=True)
    def test_76_task_settings_redundancy(self, mock):
        """Test WEB TASK SETTINGS redundancy page works"""
        # Creat root user
        self.register()
        self.signout()
        # Create owner
        self.register(fullname="owner", name="owner")
        self.new_project()
        self.new_task(1)

        url = "/project/sampleapp/tasks/redundancy"
        form_id = 'task_redundancy'
        self.signout()

        # As owner and root
        for i in range(0, 1):
            if i == 0:
                # As owner
                self.signin(email="owner@example.com")
                n_answers = 20
            else:
                n_answers = 10
                self.signin()
            res = self.app.get(url, follow_redirects=True)
            dom = BeautifulSoup(res.data)
            # Correct values
            err_msg = "There should be a %s section" % form_id
            assert dom.find(id=form_id) is not None, err_msg
            res = self.task_settings_redundancy(short_name="sampleapp",
                                                n_answers=n_answers)
            db.session.close()
            dom = BeautifulSoup(res.data)
            err_msg = "Task Redundancy should be updated"
            assert dom.find(id='msg_success') is not None, err_msg
            project = db.session.query(Project).get(1)
            for t in project.tasks:
                assert t.n_answers == n_answers, err_msg
            # Wrong values, triggering the validators
            res = self.task_settings_redundancy(short_name="sampleapp",
                                                n_answers=0)
            dom = BeautifulSoup(res.data)
            err_msg = "Task Redundancy should be a value between 0 and 1000"
            assert dom.find(id='msg_error') is not None, err_msg
            res = self.task_settings_redundancy(short_name="sampleapp",
                                                n_answers=10000000)
            dom = BeautifulSoup(res.data)
            err_msg = "Task Redundancy should be a value between 0 and 1000"
            assert dom.find(id='msg_error') is not None, err_msg

            self.signout()

        # As an authenticated user
        self.register(fullname="juan", name="juan")
        res = self.app.get(url, follow_redirects=True)
        err_msg = "User should not be allowed to access this page"
        assert res.status_code == 403, err_msg
        self.signout()

        # As an anonymous user
        res = self.app.get(url, follow_redirects=True)
        dom = BeautifulSoup(res.data)
        err_msg = "User should be redirected to sign in"
        assert dom.find(id="signin") is not None, err_msg

        # With hidden project
        project.hidden = 1
        db.session.add(project)
        db.session.commit()
        self.register(fullname="daniel", name="daniel")
        res = self.app.get(url, follow_redirects=True)
        assert res.status_code == 403, res.status_code
        self.signout()
        self.signin()
        res = self.app.get(url, follow_redirects=True)
        dom = BeautifulSoup(res.data)
        # Correct values
        err_msg = "There should be a %s section" % form_id
        assert dom.find(id=form_id) is not None, err_msg

    @with_context
    def test_task_redundancy_update_updates_task_state(self):
        """Test WEB when updating the redundancy of the tasks in a project, the
        state of the task is updated in consecuence"""
        # Creat root user
        self.register()
        self.new_project()
        self.new_task(1)

        url = "/project/sampleapp/tasks/redundancy"

        project = db.session.query(Project).get(1)
        for t in project.tasks:
            tr = TaskRun(project_id=project.id, task_id=t.id)
            db.session.add(tr)
            db.session.commit()

        err_msg = "Task state should be completed"
        res = self.task_settings_redundancy(short_name="sampleapp",
                                            n_answers=1)

        for t in project.tasks:
            assert t.state == 'completed', err_msg

        res = self.task_settings_redundancy(short_name="sampleapp",
                                            n_answers=2)
        err_msg = "Task state should be ongoing"
        db.session.add(project)
        db.session.commit()

        for t in project.tasks:
            assert t.state == 'ongoing', t.state


    @with_context
    @patch('pybossa.view.projects.uploader.upload_file', return_value=True)
    def test_77_task_settings_priority(self, mock):
        """Test WEB TASK SETTINGS priority page works"""
        # Creat root user
        self.register()
        self.signout()
        # Create owner
        self.register(fullname="owner", name="owner")
        self.new_project()
        self.new_task(1)
        url = "/project/sampleapp/tasks/priority"
        form_id = 'task_priority'
        self.signout()

        # As owner and root
        project = db.session.query(Project).get(1)
        _id = project.tasks[0].id
        for i in range(0, 1):
            if i == 0:
                # As owner
                self.signin(email="owner@example.com")
                task_ids = str(_id)
                priority_0 = 1.0
            else:
                task_ids = "1"
                priority_0 = 0.5
                self.signin()
            res = self.app.get(url, follow_redirects=True)
            dom = BeautifulSoup(res.data)
            # Correct values
            err_msg = "There should be a %s section" % form_id
            assert dom.find(id=form_id) is not None, err_msg
            res = self.task_settings_priority(short_name="sampleapp",
                                              task_ids=task_ids,
                                              priority_0=priority_0)
            dom = BeautifulSoup(res.data)
            err_msg = "Task Priority should be updated"
            assert dom.find(id='msg_success') is not None, err_msg
            task = db.session.query(Task).get(_id)
            assert task.id == int(task_ids), err_msg
            assert task.priority_0 == priority_0, err_msg
            # Wrong values, triggering the validators
            res = self.task_settings_priority(short_name="sampleapp",
                                              priority_0=3,
                                              task_ids="1")
            dom = BeautifulSoup(res.data)
            err_msg = "Task Priority should be a value between 0.0 and 1.0"
            assert dom.find(id='msg_error') is not None, err_msg
            res = self.task_settings_priority(short_name="sampleapp",
                                              task_ids="1, 2")
            dom = BeautifulSoup(res.data)
            err_msg = "Task Priority task_ids should be a comma separated, no spaces, integers"
            assert dom.find(id='msg_error') is not None, err_msg
            res = self.task_settings_priority(short_name="sampleapp",
                                              task_ids="1,a")
            dom = BeautifulSoup(res.data)
            err_msg = "Task Priority task_ids should be a comma separated, no spaces, integers"
            assert dom.find(id='msg_error') is not None, err_msg

            self.signout()

        # As an authenticated user
        self.register(fullname="juan", name="juan")
        res = self.app.get(url, follow_redirects=True)
        err_msg = "User should not be allowed to access this page"
        assert res.status_code == 403, err_msg
        self.signout()

        # As an anonymous user
        res = self.app.get(url, follow_redirects=True)
        dom = BeautifulSoup(res.data)
        err_msg = "User should be redirected to sign in"
        assert dom.find(id="signin") is not None, err_msg

        # With hidden project
        project.hidden = 1
        db.session.add(project)
        db.session.commit()
        self.register(fullname="daniel", name="daniel")
        res = self.app.get(url, follow_redirects=True)
        assert res.status_code == 403, res.status_code
        self.signout()
        self.signin()
        res = self.app.get(url, follow_redirects=True)
        dom = BeautifulSoup(res.data)
        # Correct values
        err_msg = "There should be a %s section" % form_id
        assert dom.find(id=form_id) is not None, err_msg


    @with_context
    def test_78_cookies_warning(self):
        """Test WEB cookies warning is displayed"""
        # As Anonymous
        res = self.app.get('/', follow_redirects=True)
        dom = BeautifulSoup(res.data)
        err_msg = "If cookies are not accepted, cookies banner should be shown"
        assert dom.find(id='cookies_warning') is not None, err_msg

        # As user
        self.signin(email=Fixtures.email_addr2, password=Fixtures.password)
        res = self.app.get('/', follow_redirects=True)
        dom = BeautifulSoup(res.data)
        err_msg = "If cookies are not accepted, cookies banner should be shown"
        assert dom.find(id='cookies_warning') is not None, err_msg
        self.signout()

        # As admin
        self.signin(email=Fixtures.root_addr, password=Fixtures.root_password)
        res = self.app.get('/', follow_redirects=True)
        dom = BeautifulSoup(res.data)
        err_msg = "If cookies are not accepted, cookies banner should be shown"
        assert dom.find(id='cookies_warning') is not None, err_msg
        self.signout()

    @with_context
    def test_79_cookies_warning2(self):
        """Test WEB cookies warning is hidden"""
        # As Anonymous
        self.app.set_cookie("localhost", "PyBossa_accept_cookies", "Yes")
        res = self.app.get('/', follow_redirects=True, headers={})
        dom = BeautifulSoup(res.data)
        err_msg = "If cookies are not accepted, cookies banner should be hidden"
        assert dom.find(id='cookies_warning') is None, err_msg

        # As user
        self.signin(email=Fixtures.email_addr2, password=Fixtures.password)
        res = self.app.get('/', follow_redirects=True)
        dom = BeautifulSoup(res.data)
        err_msg = "If cookies are not accepted, cookies banner should be hidden"
        assert dom.find(id='cookies_warning') is None, err_msg
        self.signout()

        # As admin
        self.signin(email=Fixtures.root_addr, password=Fixtures.root_password)
        res = self.app.get('/', follow_redirects=True)
        dom = BeautifulSoup(res.data)
        err_msg = "If cookies are not accepted, cookies banner should be hidden"
        assert dom.find(id='cookies_warning') is None, err_msg
        self.signout()


    @with_context
    def test_user_with_no_more_tasks_find_volunteers(self):
        """Test WEB when a user has contributed to all available tasks, he is
        asked to find new volunteers for a project, if the project is not
        completed yet (overall progress < 100%)"""

        self.register()
        user = User.query.first()
        project = ProjectFactory.create(owner=user)
        task = TaskFactory.create(project=project)
        taskrun = TaskRunFactory.create(task=task, user=user)
        res = self.app.get('/project/%s/newtask' % project.short_name)

        message = "Sorry, you've contributed to all the tasks for this project, but this project still needs more volunteers, so please spread the word!"
        assert message in res.data
        self.signout()


    @with_context
    def test_user_with_no_more_tasks_find_volunteers_project_completed(self):
        """Test WEB when a user has contributed to all available tasks, he is
        not asked to find new volunteers for a project, if the project is
        completed (overall progress = 100%)"""

        self.register()
        user = User.query.first()
        project = ProjectFactory.create(owner=user)
        task = TaskFactory.create(project=project, n_answers=1)
        taskrun = TaskRunFactory.create(task=task, user=user)
        res = self.app.get('/project/%s/newtask' % project.short_name)

        assert task.state == 'completed', task.state
        message = "Sorry, you've contributed to all the tasks for this project, but this project still needs more volunteers, so please spread the word!"
        assert message not in res.data
        self.signout()<|MERGE_RESOLUTION|>--- conflicted
+++ resolved
@@ -2990,16 +2990,8 @@
             n += 1
 
         # Check that only new items are imported
-<<<<<<< HEAD
-        empty_file = FakeRequest('Foo,Bar,priority_0\n1,2,3\n4,5,6', 200,
-                                 {'content-type': 'text/plain'})
-        Mock.return_value = empty_file
         project = db.session.query(Project).first()
         url = '/project/%s/tasks/import' % (project.short_name)
-=======
-        app = db.session.query(App).first()
-        url = '/app/%s/tasks/import' % (app.short_name)
->>>>>>> d5d4fbed
         res = self.app.post(url, data={'googledocs_url': 'http://drive.google.com',
                                        'formtype': 'gdocs', 'form_name': 'gdocs'},
                             follow_redirects=True)
