--- conflicted
+++ resolved
@@ -32,39 +32,26 @@
     @with_context
     def test_user_get(self):
         """Test API User GET"""
-<<<<<<< HEAD
-        admin = UserFactory.create()
-        expected_user = UserFactory.create()
-=======
         admin, expected_user, someone = UserFactory.create_batch(3,
                                                                  info=dict(extra='foo',
                                                                  badges=[1,2,3]))
         restricted = UserFactory.create(restrict=True)
->>>>>>> e9d08f27
         # Test GET all users
         res = self.app.get('/api/user?api_key=%s' % admin.api_key)
         data = json.loads(res.data)
-<<<<<<< HEAD
         user = data[1]
         assert len(data) == 2, data
         assert user['name'] == expected_user.name, data
-=======
-        user = data[0]
-        assert len(data) == 3, data
-        for datum in data:
-            assert [u'locale', u'name'] == datum.keys(), datum.keys()
->>>>>>> e9d08f27
 
         # The output should have a mime-type: application/json
         assert res.mimetype == 'application/json', res
 
         # Test GETting a specific user by ID
-<<<<<<< HEAD
         res = self.app.get('/api/user/1?api_key=%s' % admin.api_key)
         data = json.loads(res.data)
         user = data
         assert user['name'] == admin.name, data
-=======
+
         res = self.app.get('/api/user/%s' % expected_user.id)
         data = json.loads(res.data)
         user = data
@@ -94,7 +81,7 @@
         assert user['info']['extra'] == 'foo'
         assert user['info']['badges'] == [1,2,3]
 
-        # Test GETting a specific user by ID as non owner non admin 
+        # Test GETting a specific user by ID as non owner non admin
         url = '/api/user/%s?api_key=%s' % (expected_user.id,
                                            someone.api_key)
         res = self.app.get(url)
@@ -102,8 +89,6 @@
         user = data
         assert user['name'] == expected_user.name, data
         assert 'info' not in user.keys(), user.keys()
-
->>>>>>> e9d08f27
 
         # Test a non-existant ID
         res = self.app.get('/api/user/3434209?api_key=%s' % admin.api_key)
@@ -136,13 +121,9 @@
     @with_context
     def test_query_user(self):
         """Test API query for user endpoint works"""
-<<<<<<< HEAD
-        admin = UserFactory.create()
-        expected_user = UserFactory.create_batch(2)[0]
-=======
+        admin = UserFactory.create()
         expected_user, other = UserFactory.create_batch(2)
         restricted = UserFactory.create(restrict=True)
->>>>>>> e9d08f27
         # When querying with a valid existing field which is unique
         # It should return one correct result if exists
         res = self.app.get('/api/user?name=%s&api_key=%s' % (expected_user.name, admin.api_key))
