--- conflicted
+++ resolved
@@ -377,15 +377,7 @@
         tasks = TaskFactory.create_batch(2, app=app)
         taskruns = []
         for task in tasks:
-<<<<<<< HEAD
-            taskruns.extend(TaskRunFactory.create_batch(2, task=task, user=user))
-=======
-            taskruns = AnonymousTaskRunFactory.create_batch(2, task=task)
-        taskruns = db.session.query(TaskRun)\
-                     .filter(TaskRun.app_id == app.id)\
-                     .filter(TaskRun.user_ip == '127.0.0.1')\
-                     .all()
->>>>>>> 349a75f6
+            taskruns.extend(AnonymousTaskRunFactory.create_batch(2, task=task))
 
         res = self.app.get('/api/app/1/userprogress', follow_redirects=True)
         data = json.loads(res.data)
