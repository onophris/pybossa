--- conflicted
+++ resolved
@@ -18,15 +18,8 @@
 
 
 from helper import web
-<<<<<<< HEAD
-from default import db, with_context, Test
+from default import db, with_context
 from factories import AppFactory, BlogpostFactory
-=======
-from default import db, with_context
-from pybossa.model.blogpost import Blogpost
-from pybossa.model.user import User
-from factories import AppFactory, UserFactory, BlogpostFactory
->>>>>>> 0b9e184c
 from mock import patch
 
 from pybossa.repositories import BlogRepository
@@ -42,34 +35,23 @@
         """Test blogpost GET all blogposts"""
         user = self.create_users()[1]
         app = AppFactory.create(owner=user)
-<<<<<<< HEAD
         blogpost_1 = BlogpostFactory.create(owner=user, app=app, title='titleone')
         blogpost_2 = BlogpostFactory.create(owner=user, app=app, title='titletwo')
-=======
-        blogpost = BlogpostFactory.create(owner=user, app=app, title='title')
->>>>>>> 0b9e184c
+
         url = "/app/%s/blog" % app.short_name
 
         # As anonymous
         res = self.app.get(url, follow_redirects=True)
         assert res.status_code == 200, res.status_code
-<<<<<<< HEAD
         assert 'titleone' in res.data
         assert 'titletwo' in res.data
-=======
-        assert 'title' in res.data
->>>>>>> 0b9e184c
 
         # As authenticated
         self.register()
         res = self.app.get(url, follow_redirects=True)
         assert res.status_code == 200, res.status_code
-<<<<<<< HEAD
         assert 'titleone' in res.data
         assert 'titletwo' in res.data
-=======
-        assert 'title' in res.data
->>>>>>> 0b9e184c
 
 
     def test_blogposts_get_all_with_hidden_app(self):
@@ -78,15 +60,10 @@
         admin = user_repo.get(1)
         self.signout()
         self.register(name='user', email='user@user.com')
-<<<<<<< HEAD
         user = user_repo.get(2)
         app = AppFactory.create(owner=user, hidden=1)
-        blogpost = BlogpostFactory.create(app=app, title='title', body='body')
-=======
-        user = db.session.query(User).get(2)
-        app = AppFactory.create(owner=user, hidden=1)
-        blogpost = BlogpostFactory.create(owner=user, app=app, title='title')
->>>>>>> 0b9e184c
+        blogpost = BlogpostFactory.create(app=app, title='title')
+
         url = "/app/%s/blog" % app.short_name
 
         # As app owner
@@ -124,11 +101,7 @@
         """Test blogpost GET with id shows one blogpost"""
         user = self.create_users()[1]
         app = AppFactory.create(owner=user)
-<<<<<<< HEAD
-        blogpost = BlogpostFactory.create(app=app, title='title', body='body')
-=======
-        blogpost = BlogpostFactory.create(owner=user, app=app, title='title')
->>>>>>> 0b9e184c
+        blogpost = BlogpostFactory.create(app=app, title='title')
         url = "/app/%s/%s" % (app.short_name, blogpost.id)
 
         # As anonymous
@@ -149,15 +122,9 @@
         admin = user_repo.get(1)
         self.signout()
         self.register(name='user', email='user@user.com')
-<<<<<<< HEAD
         user = user_repo.get(2)
         app = AppFactory.create(owner=user, hidden=1)
-        blogpost = BlogpostFactory.create(app=app, title='title', body='body')
-=======
-        user = db.session.query(User).get(2)
-        app = AppFactory.create(owner=user, hidden=1)
-        blogpost = BlogpostFactory.create(owner=user, app=app, title='title')
->>>>>>> 0b9e184c
+        blogpost = BlogpostFactory.create(app=app, title='title')
         url = "/app/%s/%s" % (app.short_name, blogpost.id)
 
         # As app owner
@@ -186,16 +153,9 @@
     def test_blogpost_get_one_errors(self):
         """Test blogposts GET non existing posts raises errors"""
         self.register()
-<<<<<<< HEAD
         user = user_repo.get(1)
         app1, app2 = AppFactory.create_batch(2, owner=user)
-        blogpost = BlogpostFactory.create(app=app1, title='title', body='body')
-=======
-        user = db.session.query(User).get(1)
-        app1 = AppFactory.create(owner=user)
-        app2 = AppFactory.create(owner=user)
-        blogpost = BlogpostFactory.create(owner=user, app=app1)
->>>>>>> 0b9e184c
+        blogpost = BlogpostFactory.create(app=app1)
 
         # To a non-existing app
         url = "/app/non-existing-app/%s" % blogpost.id
@@ -219,11 +179,7 @@
     def test_blogpost_create_by_owner(self, mock_redirect):
         """Test blogposts, project owners can create"""
         self.register()
-<<<<<<< HEAD
-        user = user_repo.get(1)
-=======
-        user = db.session.query(User).get(1)
->>>>>>> 0b9e184c
+        user = user_repo.get(1)
         app = AppFactory.create(owner=user)
         url = "/app/%s/new-blogpost" % app.short_name
 
@@ -244,12 +200,7 @@
 
     def test_blogpost_create_by_anonymous(self):
         """Test blogpost create, anonymous users are redirected to signin"""
-<<<<<<< HEAD
         app = AppFactory.create()
-=======
-        user = self.create_users()[1]
-        app = AppFactory.create(owner=user)
->>>>>>> 0b9e184c
         url = "/app/%s/new-blogpost" % app.short_name
 
         res = self.app.get(url, follow_redirects=True)
@@ -268,13 +219,6 @@
 
     def test_blogpost_create_by_non_owner(self):
         """Test blogpost create by non owner of the project is forbidden"""
-<<<<<<< HEAD
-
-=======
-        user = self.create_users()[1]
-        app = AppFactory.create(owner=user)
-        url = "/app/%s/new-blogpost" % app.short_name
->>>>>>> 0b9e184c
         self.register()
         user = user_repo.get(1)
         app = AppFactory.create(owner=user)
@@ -308,15 +252,9 @@
     def test_blogpost_update_by_owner(self, mock_redirect):
         """Test blogposts, project owners can update"""
         self.register()
-<<<<<<< HEAD
-        user = user_repo.get(1)
-        app = AppFactory.create(owner=user)
-        blogpost = BlogpostFactory.create(app=app, title='title', body='body')
-=======
-        user = db.session.query(User).get(1)
-        app = AppFactory.create(owner=user)
-        blogpost = BlogpostFactory(owner=user, app=app)
->>>>>>> 0b9e184c
+        user = user_repo.get(1)
+        app = AppFactory.create(owner=user)
+        blogpost = BlogpostFactory.create(app=app)
         url = "/app/%s/%s/update" % (app.short_name, blogpost.id)
 
         res = self.app.get(url, follow_redirects=True)
@@ -338,14 +276,8 @@
 
     def test_blogpost_update_by_anonymous(self):
         """Test blogpost update, anonymous users are redirected to signin"""
-<<<<<<< HEAD
         app = AppFactory.create()
-        blogpost = BlogpostFactory.create(app=app, title='title', body='body')
-=======
-        user = self.create_users()[1]
-        app = AppFactory.create(owner=user)
-        blogpost = BlogpostFactory(owner=user, app=app, title='title')
->>>>>>> 0b9e184c
+        blogpost = BlogpostFactory.create(app=app, title='title')
         url = "/app/%s/%s/update" % (app.short_name, blogpost.id)
 
         res = self.app.get(url, follow_redirects=True)
@@ -360,25 +292,13 @@
         assert res.status_code == 200, res.status_code
         assert "Please sign in to access this page" in res.data
 
-<<<<<<< HEAD
         blogpost = blog_repo.get_by()
-=======
-        blogpost = db.session.query(Blogpost).first()
->>>>>>> 0b9e184c
         assert blogpost.title == 'title', blogpost.title
 
 
     @with_context
     def test_blogpost_update_by_non_owner(self):
-<<<<<<< HEAD
         """Test blogpost update by non owner of the project is forbidden"""
-=======
-        """Test blogpost update by non owner of the app is forbidden"""
-        user = self.create_users()[1]
-        app = AppFactory.create(owner=user)
-        blogpost = BlogpostFactory(owner=user, app=app, title='title')
-        url = "/app/%s/%s/update" % (app.short_name, blogpost.id)
->>>>>>> 0b9e184c
         self.register()
         user = user_repo.get(1)
         app = AppFactory.create(owner=user)
@@ -396,28 +316,17 @@
                             follow_redirects=True)
         assert res.status_code == 403, res.status_code
 
-<<<<<<< HEAD
         blogpost = blog_repo.get_by()
-=======
-        blogpost = db.session.query(Blogpost).first()
->>>>>>> 0b9e184c
         assert blogpost.title == 'title', blogpost.title
 
 
     def test_blogpost_update_errors(self):
         """Test blogposts update for non existing projects raises errors"""
         self.register()
-<<<<<<< HEAD
         user = user_repo.get(1)
         app1 = AppFactory.create(owner=user)
         app2 = AppFactory.create(owner=user)
-        blogpost = BlogpostFactory.create(app=app1, title='title', body='body')
-=======
-        user = db.session.query(User).get(1)
-        app1 = AppFactory.create(owner=user)
-        app2 = AppFactory.create(owner=user)
-        blogpost = BlogpostFactory.create(owner=user, app=app1, body='body')
->>>>>>> 0b9e184c
+        blogpost = BlogpostFactory.create(app=app1, body='body')
 
         # To a non-existing app
         url = "/app/non-existing-app/%s/update" % blogpost.id
@@ -442,15 +351,9 @@
     def test_blogpost_delete_by_owner(self, mock_redirect):
         """Test blogposts, project owner can delete"""
         self.register()
-<<<<<<< HEAD
-        user = user_repo.get(1)
-        app = AppFactory.create(owner=user)
-        blogpost = BlogpostFactory.create(app=app, title='title', body='body')
-=======
-        user = db.session.query(User).get(1)
-        app = AppFactory.create(owner=user)
-        blogpost = BlogpostFactory(owner=user, app=app)
->>>>>>> 0b9e184c
+        user = user_repo.get(1)
+        app = AppFactory.create(owner=user)
+        blogpost = BlogpostFactory.create(app=app)
         url = "/app/%s/%s/delete" % (app.short_name, blogpost.id)
         redirect_url = '/app/%s/blog' % app.short_name
 
@@ -465,14 +368,8 @@
 
     def test_blogpost_delete_by_anonymous(self):
         """Test blogpost delete, anonymous users are redirected to signin"""
-<<<<<<< HEAD
         app = AppFactory.create()
-        blogpost = BlogpostFactory.create(app=app, title='title', body='body')
-=======
-        user = self.create_users()[1]
-        app = AppFactory.create(owner=user)
-        blogpost = BlogpostFactory(owner=user, app=app)
->>>>>>> 0b9e184c
+        blogpost = BlogpostFactory.create(app=app)
         url = "/app/%s/%s/delete" % (app.short_name, blogpost.id)
 
         res = self.app.post(url, follow_redirects=True)
@@ -485,19 +382,11 @@
 
     @with_context
     def test_blogpost_delete_by_non_owner(self):
-<<<<<<< HEAD
         """Test blogpost delete by non owner of the project is forbidden"""
-=======
-        """Test blogpost delete by non owner of the app is forbidden"""
-        user = self.create_users()[1]
-        app = AppFactory.create(owner=user)
-        blogpost = BlogpostFactory(owner=user, app=app)
-        url = "/app/%s/%s/delete" % (app.short_name, blogpost.id)
->>>>>>> 0b9e184c
-        self.register()
-        user = user_repo.get(1)
-        app = AppFactory.create(owner=user)
-        blogpost = BlogpostFactory.create(app=app, title='title', body='body')
+        self.register()
+        user = user_repo.get(1)
+        app = AppFactory.create(owner=user)
+        blogpost = BlogpostFactory.create(app=app)
         url = "/app/%s/new-blogpost" % app.short_name
         self.signout()
         url = "/app/%s/%s/delete" % (app.short_name, blogpost.id)
@@ -513,17 +402,10 @@
     def test_blogpost_delete_errors(self):
         """Test blogposts delete for non existing projects raises errors"""
         self.register()
-<<<<<<< HEAD
         user = user_repo.get(1)
         app1 = AppFactory.create(owner=user)
         app2 = AppFactory.create(owner=user)
-        blogpost = BlogpostFactory.create(app=app1, title='title', body='body')
-=======
-        user = db.session.query(User).get(1)
-        app1 = AppFactory.create(owner=user)
-        app2 = AppFactory.create(owner=user)
-        blogpost = BlogpostFactory.create(owner=user, app=app1)
->>>>>>> 0b9e184c
+        blogpost = BlogpostFactory.create(app=app1)
 
         # To a non-existing app
         url = "/app/non-existing-app/%s/delete" % blogpost.id
