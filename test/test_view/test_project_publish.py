# -*- coding: utf8 -*-
# This file is part of PYBOSSA.
#
# Copyright (C) 2015 SF Isle of Man Limited
#
# PYBOSSA is free software: you can redistribute it and/or modify
# it under the terms of the GNU Affero General Public License as published by
# the Free Software Foundation, either version 3 of the License, or
# (at your option) any later version.
#
# PYBOSSA is distributed in the hope that it will be useful,
# but WITHOUT ANY WARRANTY; without even the implied warranty of
# MERCHANTABILITY or FITNESS FOR A PARTICULAR PURPOSE.  See the
# GNU Affero General Public License for more details.
#
# You should have received a copy of the GNU Affero General Public License
# along with PYBOSSA.  If not, see <http://www.gnu.org/licenses/>.
import json
from mock import patch

from default import db, with_context
from factories import ProjectFactory, TaskFactory, UserFactory, TaskRunFactory
from helper import web
from helper.gig_helper import make_subadmin
from pybossa.repositories import UserRepository, ProjectRepository, TaskRepository, WebhookRepository, ResultRepository
from pybossa.view.projects import render_template

project_repo = ProjectRepository(db)
task_repo = TaskRepository(db)
user_repo = UserRepository(db)
webhook_repo = WebhookRepository(db)
result_repo = ResultRepository(db)


class TestProjectPublicationView(web.Helper):

    @with_context
    def setUp(self):
        super(TestProjectPublicationView, self).setUp()
        self.owner = UserFactory.create(email_addr='a@a.com')
        self.owner.set_password('1234')
        user_repo.save(self.owner)
        project = ProjectFactory.create(owner=self.owner, published=False)
        self.project_id = project.id
        self.signin(email='a@a.com', password='1234')

    @with_context
    @patch('pybossa.view.projects.ensure_authorized_to')
    def test_it_checks_permissions_over_project(self, fake_auth):
        project = project_repo.get(self.project_id)
        post_resp = self.app.get('/project/%s/publish' % project.short_name)
        get_resp = self.app.post('/project/%s/publish' % project.short_name)

        call_args = fake_auth.call_args_list

        assert fake_auth.call_count == 2, fake_auth.call_count
        assert call_args[0][0][0] == 'publish', call_args[0]
        assert call_args[0][0][1].id == project.id, call_args[0]
        assert call_args[1][0][0] == 'publish', call_args[1]
        assert call_args[1][0][1].id == project.id, call_args[1]

    @with_context
<<<<<<< HEAD
    @patch('pybossa.view.projects.render_template', wraps=render_template)
    def test_it_renders_template_when_get(self, fake_render):
        project = project_repo.get(self.project_id)
        TaskFactory.create(project=project)
        resp = self.app.get('/project/%s/publish' % project.short_name)

        call_args = fake_render.call_args_list
        assert call_args[0][0][0] == 'projects/publish.html', call_args[0]
        assert call_args[0][1]['project'].id == project.id, call_args[0]
=======
    def test_template_returned_when_get(self):
        TaskFactory.create(project=self.project)
        url = '/project/%s/publish' % self.project.short_name
        res = self.app_get_json(url, follow_redirects=True)
        data = json.loads(res.data)
        assert data['template'] == '/projects/publish.html'
>>>>>>> e9d08f27

    @with_context
    def test_it_changes_project_to_published_after_post(self):
        project = project_repo.get(self.project_id)
        TaskFactory.create(project=project)
        resp = self.app.post('/project/%s/publish' % project.short_name,
                             follow_redirects=True)

        project = project_repo.get(project.id)
        assert resp.status_code == 200, resp.status_code
        assert project.published == True, project

    @with_context
    @patch('pybossa.view.projects.webhook_repo.delete_entries_from_project')
    @patch('pybossa.view.projects.result_repo.delete_results_from_project')
    @patch('pybossa.view.projects.task_repo')
    def test_it_deletes_project_taskruns_before_publishing(self, mock_task_repo,
                                                           mock_result_repo,
                                                           mock_webhook_repo):
        project = project_repo.get(self.project_id)
        task = TaskFactory.create(project=project, n_answers=1)
        TaskRunFactory.create(task=task)
        result = result_repo.get_by(project_id=task.project_id)
        assert not result, "There should not be a result"
        resp = self.app.post('/project/%s/publish' % project.short_name,
                             follow_redirects=True)

        taskruns = task_repo.filter_task_runs_by(project_id=project.id)

        repo_call = mock_task_repo.delete_taskruns_from_project.call_args_list[0][0][0]
        assert repo_call.id == project.id, repo_call

        mock_webhook_repo.assert_called_with(project)
        mock_result_repo.assert_called_with(project)

    @with_context
    @patch('pybossa.view.projects.auditlogger')
    def test_it_logs_the_event_in_auditlog(self, fake_logger):
        project = project_repo.get(self.project_id)
        TaskFactory.create(project=project)
        resp = self.app.post('/project/%s/publish' % project.short_name,
                             follow_redirects=True)

        assert fake_logger.log_event.called, "Auditlog not called"

    @with_context
    def test_published_get(self):
        project = ProjectFactory.create(info=dict())
        make_subadmin(project.owner)
        url = '/project/%s/publish?api_key=%s' % (project.short_name,
                                                  project.owner.api_key)
        # Without tasks should return 403
        res = self.app.get(url)
        assert res.status_code == 403, res.status_code

        # With a task should return 403 and no task presenter
        TaskFactory.create(project=project)
        res = self.app.get(url)
        assert res.status_code == 403, res.status_code

        project.info['task_presenter'] = 'task presenter'

        project_repo.update(project)

        res = self.app.get(url)
        assert res.status_code == 200, res.status_code

    @with_context
    def test_published_disable_task_presenter_get(self):
        with patch.dict(self.flask_app.config,
                        {'DISABLE_TASK_PRESENTER': True}):
            project = ProjectFactory.create(info=dict())
            make_subadmin(project.owner)

            url = '/project/%s/publish?api_key=%s' % (project.short_name,
                                                      project.owner.api_key)
            # Without tasks should return 403
            res = self.app.get(url)
            assert res.status_code == 403, res.status_code

            # With a task should return 200 as task presenter is disabled.
            TaskFactory.create(project=project)
            res = self.app.get(url)
            assert res.status_code == 200, res.status_code<|MERGE_RESOLUTION|>--- conflicted
+++ resolved
@@ -60,7 +60,6 @@
         assert call_args[1][0][1].id == project.id, call_args[1]
 
     @with_context
-<<<<<<< HEAD
     @patch('pybossa.view.projects.render_template', wraps=render_template)
     def test_it_renders_template_when_get(self, fake_render):
         project = project_repo.get(self.project_id)
@@ -70,14 +69,6 @@
         call_args = fake_render.call_args_list
         assert call_args[0][0][0] == 'projects/publish.html', call_args[0]
         assert call_args[0][1]['project'].id == project.id, call_args[0]
-=======
-    def test_template_returned_when_get(self):
-        TaskFactory.create(project=self.project)
-        url = '/project/%s/publish' % self.project.short_name
-        res = self.app_get_json(url, follow_redirects=True)
-        data = json.loads(res.data)
-        assert data['template'] == '/projects/publish.html'
->>>>>>> e9d08f27
 
     @with_context
     def test_it_changes_project_to_published_after_post(self):
