language: python
python:
  - "2.6"
  - "2.7"
env: 
  - PYBOSSA_SETTINGS='../settings_test.py' PYBOSSA_REDIS_CACHE_DISABLED='1'
services:
  - redis-server
before_install:
  - sudo apt-get update && sudo apt-get install swig python-setuptools
  - redis-server --version
  - redis-server contrib/redis/sentinel.conf --sentinel
  - pip install coveralls --use-mirrors
install:
  - pip install -r requirements.txt
<<<<<<< HEAD
  - pip install -r cache_requirements.txt
=======
>>>>>>> dcc03d47
before_script:
  - psql -c "create user rtester with createdb login password 'rtester'" -U postgres
  - psql -c "create database pybossa_test owner rtester encoding 'utf-8' lc_collate 'en_US.utf8' lc_ctype 'en_US.utf8' template template0;" -U postgres
script: nosetests -v --with-coverage --cover-erase --cover-package=pybossa
notifications:
  email: false
  irc: "irc.freenode.net#okfn-dev"
after_success:
  - coveralls
notifications:
  hipchat: 11e2176ebb4b7372ee0d1fbc8abf4d@Github<|MERGE_RESOLUTION|>--- conflicted
+++ resolved
@@ -7,16 +7,12 @@
 services:
   - redis-server
 before_install:
-  - sudo apt-get update && sudo apt-get install swig python-setuptools
+  - sudo apt-get update && sudo apt-get install swig
   - redis-server --version
   - redis-server contrib/redis/sentinel.conf --sentinel
   - pip install coveralls --use-mirrors
 install:
   - pip install -r requirements.txt
-<<<<<<< HEAD
-  - pip install -r cache_requirements.txt
-=======
->>>>>>> dcc03d47
 before_script:
   - psql -c "create user rtester with createdb login password 'rtester'" -U postgres
   - psql -c "create database pybossa_test owner rtester encoding 'utf-8' lc_collate 'en_US.utf8' lc_ctype 'en_US.utf8' template template0;" -U postgres
