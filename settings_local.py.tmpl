--- conflicted
+++ resolved
@@ -225,12 +225,8 @@
 # ONESIGNAL_APP_ID = 'Your-app-id'
 # ONESIGNAL_API_KEY = 'your-app-key'
 
-<<<<<<< HEAD
-=======
-
 # Enable two factor authentication
 # ENABLE_TWO_FACTOR_AUTH = True
 
->>>>>>> 26d81c2a
 # Strong password policy for user accounts
 # ENABLE_STRONG_PASSWORD = True